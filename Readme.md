--- conflicted
+++ resolved
@@ -98,23 +98,15 @@
 
 ### Resource For Understanding the Code Base
 
-<<<<<<< HEAD
-* [Chess Programming Wiki](https://chessprogramming.wikispaces.com) has good overall chess engines explanations
+* [Chess Programming Wiki](https://www.chessprogramming.org/Main_Page)
+has good overall chess engines explanations
 (techniques used here are well explained like hash maps etc), it was
 also recommended by the [support team at stockfish.](http://support.stockfishchess.org/discussions/questions/1132-how-to-understand-stockfish-sources)
 
-* [Here](https://chessprogramming.wikispaces.com/Stockfish) you can find a set of features and techniques used by stockfish and each of them is explained at the wiki, however, it's a generic way rather than focusing on stockfish's own implementation, but it will still help you.
-=======
-* [Chess Programming Wiki](https://www.chessprogramming.org/Main_Page) 
-has good overall chess engines explanations 
-(techniques used here are well explained like hash maps etc), it was 
-also recommended by the [support team at stockfish.](http://support.stockfishchess.org/discussions/questions/1132-how-to-understand-stockfish-sources)
-
-* [Here](https://www.chessprogramming.org/Stockfish) you can find a set 
-of features and techniques used by Stockfish and each of them is explained 
-at the wiki, however, it's a generic way rather than focusing on Stockfish's 
+* [Here](https://www.chessprogramming.org/Stockfish) you can find a set
+of features and techniques used by Stockfish and each of them is explained
+at the wiki, however, it's a generic way rather than focusing on Stockfish's
 own implementation, but it will still help you.
->>>>>>> 542a2b39
 
 
 ### Terms of use
