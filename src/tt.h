--- conflicted
+++ resolved
@@ -40,12 +40,7 @@
   Move  move()  const { return (Move )move16; }
   Value value() const { return (Value)value16; }
   Value eval()  const { return (Value)eval16; }
-<<<<<<< HEAD
-  Depth depth() const { return (Depth)(depth8 * int(ONE_PLY)) + DEPTH_NONE; }
-=======
   Depth depth() const { return (Depth)(depth8 * int(ONE_PLY)) + DEPTH_OFFSET; }
-  bool is_pv() const { return (bool)(genBound8 & 0x4); }
->>>>>>> d39bc2ef
   Bound bound() const { return (Bound)(genBound8 & 0x3); }
   void save(Key k, Value v, Bound b, Depth d, Move m, Value ev);
 
