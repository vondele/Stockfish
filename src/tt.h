/*
  Stockfish, a UCI chess playing engine derived from Glaurung 2.1
  Copyright (C) 2004-2008 Tord Romstad (Glaurung author)
  Copyright (C) 2008-2015 Marco Costalba, Joona Kiiski, Tord Romstad
  Copyright (C) 2015-2016 Marco Costalba, Joona Kiiski, Gary Linscott, Tord Romstad

  Stockfish is free software: you can redistribute it and/or modify
  it under the terms of the GNU General Public License as published by
  the Free Software Foundation, either version 3 of the License, or
  (at your option) any later version.

  Stockfish is distributed in the hope that it will be useful,
  but WITHOUT ANY WARRANTY; without even the implied warranty of
  MERCHANTABILITY or FITNESS FOR A PARTICULAR PURPOSE.  See the
  GNU General Public License for more details.

  You should have received a copy of the GNU General Public License
  along with this program.  If not, see <http://www.gnu.org/licenses/>.
*/

#ifndef TT_H_INCLUDED
#define TT_H_INCLUDED

#include "misc.h"
#include "types.h"

/// TTEntry struct is the 10 bytes transposition table entry, defined as below:
///
/// key        16 bit
/// move       16 bit
/// value      16 bit
/// eval value 16 bit
/// generation  6 bit
/// bound type  2 bit
/// depth       8 bit

struct TTEntry {

  Move  move()  const { return (Move )move16; }
  Value value() const { return (Value)value16; }
  Value eval()  const { return (Value)eval16; }
  Depth depth() const { return (Depth)depth8; }
  Bound bound() const { return (Bound)(genBound8 & 0x3); }

  void save(Key k, Value v, Bound b, Depth d, Move m, Value ev, uint8_t g) {

    // Preserve any existing move for the same position
    if (m || k != key)
        move16 = (uint16_t)m;

    // Don't overwrite more valuable entries
<<<<<<< HEAD
    if (  (k != key)
        || d > depth8 - 2
=======
    if (  (k >> 48) != key16
        || d > depth8 - 4
>>>>>>> 9a10313a
     /* || g != (genBound8 & 0xFC) // Matching non-zero keys are already refreshed by probe() */
        || b == BOUND_EXACT)
    {
        key       =  k;
        value16   = (int16_t)v;
        eval16    = (int16_t)ev;
        depth8    = (int8_t)d;
        genBound8 = (uint8_t)(g | b);
    }
  }

private:
  friend class TranspositionTable;

  uint64_t key;
  uint16_t move16;
  int16_t  value16;
  int16_t  eval16;
  uint8_t  genBound8;
  int8_t   depth8;
};


/// A TranspositionTable consists of a power of 2 number of clusters and each
/// cluster consists of ClusterSize number of TTEntry. Each non-empty entry
/// contains information of exactly one position. The size of a cluster should
/// divide the size of a cache line size, to ensure that clusters never cross
/// cache lines. This ensures best cache performance, as the cacheline is
/// prefetched, as soon as possible.

class TranspositionTable {

  static const int CacheLineSize = 64;
  static const int ClusterSize = 2;

  struct Cluster {
    TTEntry entry[ClusterSize];
  };

  static_assert(CacheLineSize % sizeof(Cluster) == 0, "Cluster size incorrect");

public:
 ~TranspositionTable() { free(mem); }
  void new_search() { generation8 += 4; } // Lower 2 bits are used by Bound
  uint8_t generation() const { return generation8; }
  TTEntry* probe(const Key key, bool& found) const;
  int hashfull() const;
  void resize(size_t mbSize);
  void clear();

  // The lowest order bits of the key are used to get the index of the cluster
  TTEntry* first_entry(const Key key) const {
    return &table[key & (clusterCount - 1)].entry[0];
  }

private:
  size_t clusterCount;
  Cluster* table;
  void* mem;
  uint8_t generation8; // Size must be not bigger than TTEntry::genBound8
};

extern TranspositionTable TT;

#endif // #ifndef TT_H_INCLUDED<|MERGE_RESOLUTION|>--- conflicted
+++ resolved
@@ -49,13 +49,8 @@
         move16 = (uint16_t)m;
 
     // Don't overwrite more valuable entries
-<<<<<<< HEAD
     if (  (k != key)
-        || d > depth8 - 2
-=======
-    if (  (k >> 48) != key16
         || d > depth8 - 4
->>>>>>> 9a10313a
      /* || g != (genBound8 & 0xFC) // Matching non-zero keys are already refreshed by probe() */
         || b == BOUND_EXACT)
     {
