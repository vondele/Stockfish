/*
  Stockfish, a UCI chess playing engine derived from Glaurung 2.1
  Copyright (C) 2004-2020 The Stockfish developers (see AUTHORS file)

  Stockfish is free software: you can redistribute it and/or modify
  it under the terms of the GNU General Public License as published by
  the Free Software Foundation, either version 3 of the License, or
  (at your option) any later version.

  Stockfish is distributed in the hope that it will be useful,
  but WITHOUT ANY WARRANTY; without even the implied warranty of
  MERCHANTABILITY or FITNESS FOR A PARTICULAR PURPOSE.  See the
  GNU General Public License for more details.

  You should have received a copy of the GNU General Public License
  along with this program.  If not, see <http://www.gnu.org/licenses/>.
*/

#include <cassert>
#include <cmath>
#include <iostream>
#include <sstream>
#include <string>

#include "evaluate.h"
#include "cluster.h"
#include "movegen.h"
#include "position.h"
#include "search.h"
#include "thread.h"
#include "timeman.h"
#include "tt.h"
#include "uci.h"
#include "syzygy/tbprobe.h"

using namespace std;

extern vector<string> setup_bench(const Position&, istream&);

namespace {

  // FEN string of the initial position, normal chess
  const char* StartFEN = "rnbqkbnr/pppppppp/8/8/8/8/PPPPPPPP/RNBQKBNR w KQkq - 0 1";


  // position() is called when engine receives the "position" UCI command.
  // The function sets up the position described in the given FEN string ("fen")
  // or the starting position ("startpos") and then makes the moves given in the
  // following move list ("moves").

  void position(Position& pos, istringstream& is, StateListPtr& states) {

    Move m;
    string token, fen;

    is >> token;

    if (token == "startpos")
    {
        fen = StartFEN;
        is >> token; // Consume "moves" token if any
    }
    else if (token == "fen")
        while (is >> token && token != "moves")
            fen += token + " ";
    else
        return;

    states = StateListPtr(new std::deque<StateInfo>(1)); // Drop old and create a new one
    pos.set(fen, Options["UCI_Chess960"], &states->back(), Threads.main());

    // Parse move list (if any)
    while (is >> token && (m = UCI::to_move(pos, token)) != MOVE_NONE)
    {
        states->emplace_back();
        pos.do_move(m, states->back());
    }
  }

  // trace_eval() prints the evaluation for the current position, consistent with the UCI
  // options set so far.

  void trace_eval(Position& pos) {

    StateListPtr states(new std::deque<StateInfo>(1));
    Position p;
    p.set(pos.fen(), Options["UCI_Chess960"], &states->back(), Threads.main());

    Eval::verify_NNUE();

    sync_cout << "\n" << Eval::trace(p) << sync_endl;
  }


  // setoption() is called when engine receives the "setoption" UCI command. The
  // function updates the UCI option ("name") to the given value ("value").

  void setoption(istringstream& is) {

    string token, name, value;

    is >> token; // Consume "name" token

    // Read option name (can contain spaces)
    while (is >> token && token != "value")
        name += (name.empty() ? "" : " ") + token;

    // Read option value (can contain spaces)
    while (is >> token)
        value += (value.empty() ? "" : " ") + token;

    if (Options.count(name))
        Options[name] = value;
    else if (Cluster::is_root())
        sync_cout << "No such option: " << name << sync_endl;
  }


  // go() is called when engine receives the "go" UCI command. The function sets
  // the thinking time and other parameters from the input string, then starts
  // the search.

  void go(Position& pos, istringstream& is, StateListPtr& states) {

    Search::LimitsType limits;
    string token;
    bool ponderMode = false;

    limits.startTime = now(); // As early as possible!

    while (is >> token)
        if (token == "searchmoves") // Needs to be the last command on the line
            while (is >> token)
                limits.searchmoves.push_back(UCI::to_move(pos, token));

        else if (token == "wtime")     is >> limits.time[WHITE];
        else if (token == "btime")     is >> limits.time[BLACK];
        else if (token == "winc")      is >> limits.inc[WHITE];
        else if (token == "binc")      is >> limits.inc[BLACK];
        else if (token == "movestogo") is >> limits.movestogo;
        else if (token == "depth")     is >> limits.depth;
        else if (token == "nodes")     is >> limits.nodes;
        else if (token == "movetime")  is >> limits.movetime;
        else if (token == "mate")      is >> limits.mate;
        else if (token == "perft")     is >> limits.perft;
        else if (token == "infinite")  limits.infinite = 1;
        else if (token == "ponder")    ponderMode = true;

    Threads.start_thinking(pos, states, limits, ponderMode);
  }


  // bench() is called when engine receives the "bench" command. Firstly
  // a list of UCI commands is setup according to bench parameters, then
  // it is run one by one printing a summary at the end.

  void bench(Position& pos, istream& args, StateListPtr& states) {

    string token;
    uint64_t num, nodes = 0, cnt = 1;

    vector<string> list = setup_bench(pos, args);
    num = count_if(list.begin(), list.end(), [](string s) { return s.find("go ") == 0 || s.find("eval") == 0; });

    TimePoint elapsed = now();

    for (const auto& cmd : list)
    {
        istringstream is(cmd);
        is >> skipws >> token;

        if (token == "go" || token == "eval")
        {
<<<<<<< HEAD
            if (Cluster::is_root())
                cerr << "\nPosition: " << cnt++ << '/' << num << endl;
=======
            cerr << "\nPosition: " << cnt++ << '/' << num << " (" << pos.fen() << ")" << endl;
>>>>>>> 8b8a510f
            if (token == "go")
            {
               go(pos, is, states);
               Threads.main()->wait_for_search_finished();
               nodes += Threads.nodes_searched();
            }
            else if (Cluster::is_root())
               trace_eval(pos);
        }
        else if (token == "setoption")  setoption(is);
        else if (token == "position")   position(pos, is, states);
        else if (token == "ucinewgame") { Search::clear(); elapsed = now(); } // Search::clear() may take some while
    }

    elapsed = now() - elapsed + 1; // Ensure positivity to avoid a 'divide by zero'

    dbg_print(); // Just before exiting

    if (Cluster::is_root())
        cerr << "\n==========================="
             << "\nTotal time (ms) : " << elapsed
             << "\nNodes searched  : " << nodes
             << "\nNodes/second    : " << 1000 * nodes / elapsed << endl;
  }

  // The win rate model returns the probability (per mille) of winning given an eval
  // and a game-ply. The model fits rather accurately the LTC fishtest statistics.
  int win_rate_model(Value v, int ply) {

     // The model captures only up to 240 plies, so limit input (and rescale)
     double m = std::min(240, ply) / 64.0;

     // Coefficients of a 3rd order polynomial fit based on fishtest data
     // for two parameters needed to transform eval to the argument of a
     // logistic function.
     double as[] = {-8.24404295, 64.23892342, -95.73056462, 153.86478679};
     double bs[] = {-3.37154371, 28.44489198, -56.67657741,  72.05858751};
     double a = (((as[0] * m + as[1]) * m + as[2]) * m) + as[3];
     double b = (((bs[0] * m + bs[1]) * m + bs[2]) * m) + bs[3];

     // Transform eval to centipawns with limited range
     double x = std::clamp(double(100 * v) / PawnValueEg, -1000.0, 1000.0);

     // Return win rate in per mille (rounded to nearest)
     return int(0.5 + 1000 / (1 + std::exp((a - x) / b)));
  }

} // namespace


/// UCI::loop() waits for a command from stdin, parses it and calls the appropriate
/// function. Also intercepts EOF from stdin to ensure gracefully exiting if the
/// GUI dies unexpectedly. When called with some command line arguments, e.g. to
/// run 'bench', once the command is executed the function returns immediately.
/// In addition to the UCI ones, also some additional debug commands are supported.

void UCI::loop(int argc, char* argv[]) {

  Position pos;
  string token, cmd;
  StateListPtr states(new std::deque<StateInfo>(1));

  pos.set(StartFEN, false, &states->back(), Threads.main());

  for (int i = 1; i < argc; ++i)
      cmd += std::string(argv[i]) + " ";

  do {
      if (argc == 1 && !Cluster::getline(cin, cmd)) // Block here waiting for input or EOF
          cmd = "quit";

      istringstream is(cmd);

      token.clear(); // Avoid a stale if getline() returns empty or blank line
      is >> skipws >> token;

      if (    token == "quit"
          ||  token == "stop")
          Threads.stop = true;

      // The GUI sends 'ponderhit' to tell us the user has played the expected move.
      // So 'ponderhit' will be sent if we were told to ponder on the same move the
      // user has played. We should continue searching but switch from pondering to
      // normal search.
      else if (token == "ponderhit")
          Threads.main()->ponder = false; // Switch to normal search

      else if (token == "uci" && Cluster::is_root())
          sync_cout << "id name " << engine_info(true)
                    << "\n"       << Options
                    << "\nuciok"  << sync_endl;

      else if (token == "setoption")  setoption(is);
      else if (token == "go")         go(pos, is, states);
      else if (token == "position")   position(pos, is, states);
      else if (token == "ucinewgame") Search::clear();
      else if (token == "isready" && Cluster::is_root())
          sync_cout << "readyok" << sync_endl;

      // Additional custom non-UCI commands, mainly for debugging.
      // Do not use these commands during a search!
      else if (token == "flip")     pos.flip();
      else if (token == "bench")    bench(pos, is, states);
      else if (token == "d" && Cluster::is_root())
          sync_cout << pos << sync_endl;
      else if (token == "eval" && Cluster::is_root())
          trace_eval(pos);
      else if (token == "compiler" && Cluster::is_root())
          sync_cout << compiler_info() << sync_endl;
      else if (Cluster::is_root())
          sync_cout << "Unknown command: " << cmd << sync_endl;

  } while (token != "quit" && argc == 1); // Command line args are one-shot
}


/// UCI::value() converts a Value to a string suitable for use with the UCI
/// protocol specification:
///
/// cp <x>    The score from the engine's point of view in centipawns.
/// mate <y>  Mate in y moves, not plies. If the engine is getting mated
///           use negative values for y.

string UCI::value(Value v) {

  assert(-VALUE_INFINITE < v && v < VALUE_INFINITE);

  stringstream ss;

  if (abs(v) < VALUE_MATE_IN_MAX_PLY)
      ss << "cp " << v * 100 / PawnValueEg;
  else
      ss << "mate " << (v > 0 ? VALUE_MATE - v + 1 : -VALUE_MATE - v) / 2;

  return ss.str();
}


/// UCI::wdl() report WDL statistics given an evaluation and a game ply, based on
/// data gathered for fishtest LTC games.

string UCI::wdl(Value v, int ply) {

  stringstream ss;

  int wdl_w = win_rate_model( v, ply);
  int wdl_l = win_rate_model(-v, ply);
  int wdl_d = 1000 - wdl_w - wdl_l;
  ss << " wdl " << wdl_w << " " << wdl_d << " " << wdl_l;

  return ss.str();
}


/// UCI::square() converts a Square to a string in algebraic notation (g1, a7, etc.)

std::string UCI::square(Square s) {
  return std::string{ char('a' + file_of(s)), char('1' + rank_of(s)) };
}


/// UCI::move() converts a Move to a string in coordinate notation (g1f3, a7a8q).
/// The only special case is castling, where we print in the e1g1 notation in
/// normal chess mode, and in e1h1 notation in chess960 mode. Internally all
/// castling moves are always encoded as 'king captures rook'.

string UCI::move(Move m, bool chess960) {

  Square from = from_sq(m);
  Square to = to_sq(m);

  if (m == MOVE_NONE)
      return "(none)";

  if (m == MOVE_NULL)
      return "0000";

  if (type_of(m) == CASTLING && !chess960)
      to = make_square(to > from ? FILE_G : FILE_C, rank_of(from));

  string move = UCI::square(from) + UCI::square(to);

  if (type_of(m) == PROMOTION)
      move += " pnbrqk"[promotion_type(m)];

  return move;
}


/// UCI::to_move() converts a string representing a move in coordinate notation
/// (g1f3, a7a8q) to the corresponding legal Move, if any.

Move UCI::to_move(const Position& pos, string& str) {

  if (str.length() == 5) // Junior could send promotion piece in uppercase
      str[4] = char(tolower(str[4]));

  for (const auto& m : MoveList<LEGAL>(pos))
      if (str == UCI::move(m, pos.is_chess960()))
          return m;

  return MOVE_NONE;
}<|MERGE_RESOLUTION|>--- conflicted
+++ resolved
@@ -171,12 +171,9 @@
 
         if (token == "go" || token == "eval")
         {
-<<<<<<< HEAD
             if (Cluster::is_root())
-                cerr << "\nPosition: " << cnt++ << '/' << num << endl;
-=======
-            cerr << "\nPosition: " << cnt++ << '/' << num << " (" << pos.fen() << ")" << endl;
->>>>>>> 8b8a510f
+                cerr << "\nPosition: " << cnt++ << '/' << num << " (" << pos.fen() << ")" << endl;
+
             if (token == "go")
             {
                go(pos, is, states);
