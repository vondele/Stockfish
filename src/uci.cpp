--- conflicted
+++ resolved
@@ -360,7 +360,6 @@
               filename = f;
           Eval::NNUE::save_eval(filename);
       }
-<<<<<<< HEAD
       else if (token == "generate_training_data") Tools::generate_training_data(is);
       else if (token == "generate_training_data_nonpv") Tools::generate_training_data_nonpv(is);
       else if (token == "convert") Tools::convert(is);
@@ -381,14 +380,12 @@
           std::cout << th.id() << '\n';
         });
       }
-=======
       else if (token == "--help" || token == "help" || token == "--license" || token == "license")
           sync_cout << "\nStockfish is a powerful chess engine and free software licensed under the GNU GPLv3."
                        "\nStockfish is normally used with a separate graphical user interface (GUI)."
                        "\nStockfish implements the universal chess interface (UCI) to exchange information."
                        "\nFor further information see https://github.com/official-stockfish/Stockfish#readme"
                        "\nor the corresponding README.md and Copying.txt files distributed with this program.\n" << sync_endl;
->>>>>>> 4c7de9e8
       else if (!token.empty() && token[0] != '#')
           sync_cout << "Unknown command: '" << cmd << "'. Type help for more information." << sync_endl;
 
