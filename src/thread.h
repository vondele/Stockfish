--- conflicted
+++ resolved
@@ -76,16 +76,12 @@
   ButterflyHistory mainHistory;
   CapturePieceToHistory captureHistory;
   ContinuationHistory continuationHistory[2][2];
-<<<<<<< HEAD
-  Score trend;
 #ifdef USE_MPI
   struct {
       std::mutex mutex;
       Cluster::TTCache<Cluster::TTCacheSize> buffer = {};
   } ttCache;
 #endif
-=======
->>>>>>> 758f9c93
 };
 
 
