--- conflicted
+++ resolved
@@ -60,21 +60,14 @@
   Pawns::Table pawnsTable;
   Material::Table materialTable;
   size_t pvIdx, pvLast;
-<<<<<<< HEAD
-  uint64_t ttHitAverage;
-  int selDepth;
-  bool nmpGuard;
-  std::atomic<uint64_t> nodes, tbHits, bestMoveChanges;
-=======
   RunningAverage ttHitAverage;
   RunningAverage doubleExtensionAverage[COLOR_NB];
   uint64_t nodesLastExplosive;
   uint64_t nodesLastNormal;
   std::atomic<uint64_t> nodes, tbHits, bestMoveChanges;
-  int selDepth, nmpMinPly;
-  Color nmpColor;
+  int selDepth;
+  bool nmpGuard;
   ExplosionState state;
->>>>>>> 00e34a75
 
   Position rootPos;
   StateInfo rootState;
