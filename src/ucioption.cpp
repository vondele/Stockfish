/*
  Stockfish, a UCI chess playing engine derived from Glaurung 2.1
  Copyright (C) 2004-2020 The Stockfish developers (see AUTHORS file)

  Stockfish is free software: you can redistribute it and/or modify
  it under the terms of the GNU General Public License as published by
  the Free Software Foundation, either version 3 of the License, or
  (at your option) any later version.

  Stockfish is distributed in the hope that it will be useful,
  but WITHOUT ANY WARRANTY; without even the implied warranty of
  MERCHANTABILITY or FITNESS FOR A PARTICULAR PURPOSE.  See the
  GNU General Public License for more details.

  You should have received a copy of the GNU General Public License
  along with this program.  If not, see <http://www.gnu.org/licenses/>.
*/

#include <algorithm>
#include <cassert>
#include <ostream>
#include <sstream>

#include "misc.h"
#include "search.h"
#include "thread.h"
#include "tt.h"
#include "uci.h"
#include "syzygy/tbprobe.h"

using std::string;

UCI::OptionsMap Options; // Global object

namespace UCI {

/// 'On change' actions, triggered by an option's value change
void on_clear_hash(const Option&) { Search::clear(); }
void on_hash_size(const Option& o) { TT.resize(size_t(o)); }
void on_logger(const Option& o) { start_logger(o); }
void on_threads(const Option& o) { Threads.set(size_t(o)); }
void on_tb_path(const Option& o) { Tablebases::init(o); }
void on_use_NNUE(const Option& ) { Eval::init_NNUE(); }
void on_eval_file(const Option& ) { Eval::init_NNUE(); }

/// Our case insensitive less() function as required by UCI protocol
bool CaseInsensitiveLess::operator() (const string& s1, const string& s2) const {

  return std::lexicographical_compare(s1.begin(), s1.end(), s2.begin(), s2.end(),
         [](char c1, char c2) { return tolower(c1) < tolower(c2); });
}


/// UCI::init() initializes the UCI options to their hard-coded default values

void init(OptionsMap& o) {

  constexpr int MaxHashMB = Is64Bit ? 33554432 : 2048;

  o["Debug Log File"]        << Option("", on_logger);
  o["Contempt"]              << Option(8, -1000, 1000);
  o["Dynamic Contempt"]      << Option(true);
  o["Analysis Contempt"]     << Option("Off var Off var White var Black var Both", "Off");
  o["Threads"]               << Option(1, 1, 512, on_threads);
  o["Hash"]                  << Option(16, 1, MaxHashMB, on_hash_size);
  o["Clear Hash"]            << Option(on_clear_hash);
  o["Clean Search"]          << Option(false);
  o["Ponder"]                << Option(false);
  o["MultiPV"]               << Option(1, 1, 500);
  o["Move Overhead"]         << Option(10, 0, 5000);
  o["Slow Mover"]            << Option(100, 10, 1000);
  o["nodestime"]             << Option(0, 0, 10000);
  o["UCI_Chess960"]          << Option(false);
  o["UCI_AnalyseMode"]       << Option(false);
  o["UCI_ShowWDL"]           << Option(false);
  o["SyzygyPath"]            << Option("<empty>", on_tb_path);
  o["SyzygyProbeDepth"]      << Option(1, 1, 100);
  o["Syzygy50MoveRule"]      << Option(true);
  o["SyzygyProbeLimit"]      << Option(7, 0, 7);
<<<<<<< HEAD
  o["Use NNUE"]              << Option("Off var Off var Hybrid var On", "Off", on_use_NNUE);
  o["EvalFile"]              << Option("nn-112bb1c8cdb5.nnue", on_eval_file);
=======
  o["Use NNUE"]              << Option(false, on_use_NNUE);
  // The default must follow the format nn-[SHA256 first 12 digits].nnue
  // for the build process (profile-build and fishtest) to work.
  o["EvalFile"]              << Option("nn-82215d0fd0df.nnue", on_eval_file);
>>>>>>> 6eb186c9
}


/// operator<<() is used to print all the options default values in chronological
/// insertion order (the idx field) and in the format defined by the UCI protocol.

std::ostream& operator<<(std::ostream& os, const OptionsMap& om) {

  for (size_t idx = 0; idx < om.size(); ++idx)
      for (const auto& it : om)
          if (it.second.idx == idx)
          {
              const Option& o = it.second;
              os << "\noption name " << it.first << " type " << o.type;

              if (o.type == "string" || o.type == "check" || o.type == "combo")
                  os << " default " << o.defaultValue;

              if (o.type == "spin")
                  os << " default " << int(stof(o.defaultValue))
                     << " min "     << o.min
                     << " max "     << o.max;

              break;
          }

  return os;
}


/// Option class constructors and conversion operators

Option::Option(const char* v, OnChange f) : type("string"), min(0), max(0), on_change(f)
{ defaultValue = currentValue = v; }

Option::Option(bool v, OnChange f) : type("check"), min(0), max(0), on_change(f)
{ defaultValue = currentValue = (v ? "true" : "false"); }

Option::Option(OnChange f) : type("button"), min(0), max(0), on_change(f)
{}

Option::Option(double v, int minv, int maxv, OnChange f) : type("spin"), min(minv), max(maxv), on_change(f)
{ defaultValue = currentValue = std::to_string(v); }

Option::Option(const char* v, const char* cur, OnChange f) : type("combo"), min(0), max(0), on_change(f)
{ defaultValue = v; currentValue = cur; }

Option::operator double() const {
  assert(type == "check" || type == "spin");
  return (type == "spin" ? stof(currentValue) : currentValue == "true");
}

Option::operator std::string() const {
  assert(type == "string");
  return currentValue;
}

bool Option::operator==(const char* s) const {
  assert(type == "combo");
  return   !CaseInsensitiveLess()(currentValue, s)
        && !CaseInsensitiveLess()(s, currentValue);
}


/// operator<<() inits options and assigns idx in the correct printing order

void Option::operator<<(const Option& o) {

  static size_t insert_order = 0;

  *this = o;
  idx = insert_order++;
}


/// operator=() updates currentValue and triggers on_change() action. It's up to
/// the GUI to check for option's limits, but we could receive the new value
/// from the user by console window, so let's check the bounds anyway.

Option& Option::operator=(const string& v) {

  assert(!type.empty());

  if (   (type != "button" && v.empty())
      || (type == "check" && v != "true" && v != "false")
      || (type == "spin" && (stof(v) < min || stof(v) > max)))
      return *this;

  if (type == "combo")
  {
      OptionsMap comboMap; // To have case insensitive compare
      string token;
      std::istringstream ss(defaultValue);
      while (ss >> token)
          comboMap[token] << Option();
      if (!comboMap.count(v) || v == "var")
          return *this;
  }

  if (type != "button")
      currentValue = v;

  if (on_change)
      on_change(*this);

  return *this;
}

} // namespace UCI<|MERGE_RESOLUTION|>--- conflicted
+++ resolved
@@ -77,15 +77,10 @@
   o["SyzygyProbeDepth"]      << Option(1, 1, 100);
   o["Syzygy50MoveRule"]      << Option(true);
   o["SyzygyProbeLimit"]      << Option(7, 0, 7);
-<<<<<<< HEAD
-  o["Use NNUE"]              << Option("Off var Off var Hybrid var On", "Off", on_use_NNUE);
-  o["EvalFile"]              << Option("nn-112bb1c8cdb5.nnue", on_eval_file);
-=======
   o["Use NNUE"]              << Option(false, on_use_NNUE);
   // The default must follow the format nn-[SHA256 first 12 digits].nnue
   // for the build process (profile-build and fishtest) to work.
   o["EvalFile"]              << Option("nn-82215d0fd0df.nnue", on_eval_file);
->>>>>>> 6eb186c9
 }
 
 
