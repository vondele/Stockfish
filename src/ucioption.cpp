/*
  Stockfish, a UCI chess playing engine derived from Glaurung 2.1
  Copyright (C) 2004-2021 The Stockfish developers (see AUTHORS file)

  Stockfish is free software: you can redistribute it and/or modify
  it under the terms of the GNU General Public License as published by
  the Free Software Foundation, either version 3 of the License, or
  (at your option) any later version.

  Stockfish is distributed in the hope that it will be useful,
  but WITHOUT ANY WARRANTY; without even the implied warranty of
  MERCHANTABILITY or FITNESS FOR A PARTICULAR PURPOSE.  See the
  GNU General Public License for more details.

  You should have received a copy of the GNU General Public License
  along with this program.  If not, see <http://www.gnu.org/licenses/>.
*/

#include <algorithm>
#include <cassert>
#include <ostream>
#include <sstream>

#include "evaluate.h"
#include "misc.h"
#include "search.h"
#include "thread.h"
#include "tt.h"
#include "uci.h"
#include "syzygy/tbprobe.h"

using std::string;

namespace Stockfish {

UCI::OptionsMap Options; // Global object

namespace UCI {

/// 'On change' actions, triggered by an option's value change
void on_clear_hash(const Option&) { Search::clear(); }
void on_hash_size(const Option& o) { TT.resize(size_t(o)); }
void on_logger(const Option& o) { start_logger(o); }
void on_threads(const Option& o) { Threads.set(size_t(o)); }
void on_tb_path(const Option& o) { Tablebases::init(o); }
void on_use_NNUE(const Option& ) { Eval::NNUE::init(); }
void on_eval_file(const Option& ) { Eval::NNUE::init(); }

/// Our case insensitive less() function as required by UCI protocol
bool CaseInsensitiveLess::operator() (const string& s1, const string& s2) const {

  return std::lexicographical_compare(s1.begin(), s1.end(), s2.begin(), s2.end(),
         [](char c1, char c2) { return tolower(c1) < tolower(c2); });
}


/// UCI::init() initializes the UCI options to their hard-coded default values

void init(OptionsMap& o) {

  constexpr int MaxHashMB = Is64Bit ? 33554432 : 2048;

  o["Debug Log File"]        << Option("", on_logger);
<<<<<<< HEAD
  o["Contempt"]              << Option(8, -1000, 1000);
  o["Dynamic Contempt"]      << Option(true);
  o["Analysis Contempt"]     << Option("Off var Off var White var Black var Both", "Off");
=======
>>>>>>> 9b82414b
  o["Threads"]               << Option(1, 1, 512, on_threads);
  o["Hash"]                  << Option(16, 1, MaxHashMB, on_hash_size);
  o["Clear Hash"]            << Option(on_clear_hash);
  o["Clean Search"]          << Option(false);
  o["Ponder"]                << Option(false);
  o["MultiPV"]               << Option(1, 1, 500);
  o["Move Overhead"]         << Option(10, 0, 5000);
  o["Slow Mover"]            << Option(100, 10, 1000);
  o["nodestime"]             << Option(0, 0, 10000);
  o["UCI_Chess960"]          << Option(false);
  o["UCI_AnalyseMode"]       << Option(false);
  o["UCI_ShowWDL"]           << Option(false);
  o["SyzygyPath"]            << Option("<empty>", on_tb_path);
  o["SyzygyProbeDepth"]      << Option(1, 1, 100);
  o["Syzygy50MoveRule"]      << Option(true);
  o["SyzygyProbeLimit"]      << Option(7, 0, 7);
  o["Use NNUE"]              << Option(true, on_use_NNUE);
  o["EvalFile"]              << Option(EvalFileDefaultName, on_eval_file);
}


/// operator<<() is used to print all the options default values in chronological
/// insertion order (the idx field) and in the format defined by the UCI protocol.

std::ostream& operator<<(std::ostream& os, const OptionsMap& om) {

  for (size_t idx = 0; idx < om.size(); ++idx)
      for (const auto& it : om)
          if (it.second.idx == idx)
          {
              const Option& o = it.second;
              os << "\noption name " << it.first << " type " << o.type;

              if (o.type == "string" || o.type == "check" || o.type == "combo")
                  os << " default " << o.defaultValue;

              if (o.type == "spin")
                  os << " default " << int(stof(o.defaultValue))
                     << " min "     << o.min
                     << " max "     << o.max;

              break;
          }

  return os;
}


/// Option class constructors and conversion operators

Option::Option(const char* v, OnChange f) : type("string"), min(0), max(0), on_change(f)
{ defaultValue = currentValue = v; }

Option::Option(bool v, OnChange f) : type("check"), min(0), max(0), on_change(f)
{ defaultValue = currentValue = (v ? "true" : "false"); }

Option::Option(OnChange f) : type("button"), min(0), max(0), on_change(f)
{}

Option::Option(double v, int minv, int maxv, OnChange f) : type("spin"), min(minv), max(maxv), on_change(f)
{ defaultValue = currentValue = std::to_string(v); }

Option::Option(const char* v, const char* cur, OnChange f) : type("combo"), min(0), max(0), on_change(f)
{ defaultValue = v; currentValue = cur; }

Option::operator double() const {
  assert(type == "check" || type == "spin");
  return (type == "spin" ? stof(currentValue) : currentValue == "true");
}

Option::operator std::string() const {
  assert(type == "string");
  return currentValue;
}

bool Option::operator==(const char* s) const {
  assert(type == "combo");
  return   !CaseInsensitiveLess()(currentValue, s)
        && !CaseInsensitiveLess()(s, currentValue);
}


/// operator<<() inits options and assigns idx in the correct printing order

void Option::operator<<(const Option& o) {

  static size_t insert_order = 0;

  *this = o;
  idx = insert_order++;
}


/// operator=() updates currentValue and triggers on_change() action. It's up to
/// the GUI to check for option's limits, but we could receive the new value
/// from the user by console window, so let's check the bounds anyway.

Option& Option::operator=(const string& v) {

  assert(!type.empty());

  if (   (type != "button" && v.empty())
      || (type == "check" && v != "true" && v != "false")
      || (type == "spin" && (stof(v) < min || stof(v) > max)))
      return *this;

  if (type == "combo")
  {
      OptionsMap comboMap; // To have case insensitive compare
      string token;
      std::istringstream ss(defaultValue);
      while (ss >> token)
          comboMap[token] << Option();
      if (!comboMap.count(v) || v == "var")
          return *this;
  }

  if (type != "button")
      currentValue = v;

  if (on_change)
      on_change(*this);

  return *this;
}

} // namespace UCI

} // namespace Stockfish<|MERGE_RESOLUTION|>--- conflicted
+++ resolved
@@ -61,12 +61,7 @@
   constexpr int MaxHashMB = Is64Bit ? 33554432 : 2048;
 
   o["Debug Log File"]        << Option("", on_logger);
-<<<<<<< HEAD
-  o["Contempt"]              << Option(8, -1000, 1000);
   o["Dynamic Contempt"]      << Option(true);
-  o["Analysis Contempt"]     << Option("Off var Off var White var Black var Both", "Off");
-=======
->>>>>>> 9b82414b
   o["Threads"]               << Option(1, 1, 512, on_threads);
   o["Hash"]                  << Option(16, 1, MaxHashMB, on_hash_size);
   o["Clear Hash"]            << Option(on_clear_hash);
