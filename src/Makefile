--- conflicted
+++ resolved
@@ -22,15 +22,11 @@
 ### ==========================================================================
 
 ### Executable name
-<<<<<<< HEAD
+ifeq ($(COMP),mingw)
+EXE = matefinder.exe
+else
 EXE = matefinder
-=======
-ifeq ($(COMP),mingw)
-EXE = stockfish.exe
-else
-EXE = stockfish
-endif
->>>>>>> 335dc2d0
+endif
 
 ### Installation dir definitions
 PREFIX = /usr/local
@@ -292,7 +288,7 @@
 			CXXFLAGS += -fno-gcse -mthumb -march=armv7-a -mfloat-abi=softfp
 		endif
 	endif
-	
+
 	ifeq ($(comp),$(filter $(comp),gcc clang icc))
 		ifeq ($(KERNEL),Darwin)
 			CXXFLAGS += -mdynamic-no-pic
