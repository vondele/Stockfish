# Stockfish, a UCI chess playing engine derived from Glaurung 2.1
# Copyright (C) 2004-2023 The Stockfish developers (see AUTHORS file)
#
# Stockfish is free software: you can redistribute it and/or modify
# it under the terms of the GNU General Public License as published by
# the Free Software Foundation, either version 3 of the License, or
# (at your option) any later version.
#
# Stockfish is distributed in the hope that it will be useful,
# but WITHOUT ANY WARRANTY; without even the implied warranty of
# MERCHANTABILITY or FITNESS FOR A PARTICULAR PURPOSE.  See the
# GNU General Public License for more details.
#
# You should have received a copy of the GNU General Public License
# along with this program.  If not, see <http://www.gnu.org/licenses/>.


### ==========================================================================
### Section 1. General Configuration
### ==========================================================================

### Establish the operating system name
KERNEL = $(shell uname -s)
ifeq ($(KERNEL),Linux)
	OS = $(shell uname -o)
endif

### Target Windows OS
ifeq ($(OS),Windows_NT)
	ifneq ($(COMP),ndk)
		target_windows = yes
	endif
else ifeq ($(COMP),mingw)
	target_windows = yes
	ifeq ($(WINE_PATH),)
		WINE_PATH = $(shell which wine)
	endif
endif

### Executable name
ifeq ($(target_windows),yes)
	EXE = stockfish.exe
else
	EXE = stockfish
endif

### Installation dir definitions
PREFIX = /usr/local
BINDIR = $(PREFIX)/bin

### Built-in benchmark for pgo-builds
ifeq ($(SDE_PATH),)
	PGOBENCH = $(WINE_PATH) ./$(EXE) bench
else
	PGOBENCH = $(SDE_PATH) -- $(WINE_PATH) ./$(EXE) bench
endif

### Source and object files
SRCS = benchmark.cpp bitbase.cpp bitboard.cpp cluster.cpp endgame.cpp evaluate.cpp main.cpp \
	material.cpp misc.cpp movegen.cpp movepick.cpp pawns.cpp position.cpp psqt.cpp \
	search.cpp thread.cpp timeman.cpp tt.cpp uci.cpp ucioption.cpp tune.cpp syzygy/tbprobe.cpp \
	nnue/evaluate_nnue.cpp nnue/features/half_ka_v2_hm.cpp

OBJS = $(notdir $(SRCS:.cpp=.o))

VPATH = syzygy:nnue:nnue/features

### ==========================================================================
### Section 2. High-level Configuration
### ==========================================================================
#
# flag                --- Comp switch        --- Description
# ----------------------------------------------------------------------------
#
# debug = yes/no      --- -DNDEBUG           --- Enable/Disable debug mode
# sanitize = none/<sanitizer> ... (-fsanitize )
<<<<<<< HEAD
#                     --- ( undefined )    --- enable undefined behavior checks
#                     --- ( thread    )    --- enable threading error checks
#                     --- ( address   )    --- enable memory access checks
#                     --- ...etc...        --- see compiler documentation for supported sanitizers
# optimize = yes/no   --- (-O3/-fast etc.) --- Enable/Disable optimizations
# arch = (name)       --- (-arch)          --- Target architecture
# bits = 64/32        --- -DIS_64BIT       --- 64-/32-bit operating system
# prefetch = yes/no   --- -DUSE_PREFETCH   --- Use prefetch asm-instruction
# popcnt = yes/no     --- -DUSE_POPCNT     --- Use popcnt asm-instruction
# pext = yes/no       --- -DUSE_PEXT       --- Use pext x86_64 asm-instruction
# sse = yes/no        --- -msse            --- Use Intel Streaming SIMD Extensions
# mmx = yes/no        --- -mmmx            --- Use Intel MMX instructions
# sse2 = yes/no       --- -msse2           --- Use Intel Streaming SIMD Extensions 2
# ssse3 = yes/no      --- -mssse3          --- Use Intel Supplemental Streaming SIMD Extensions 3
# sse41 = yes/no      --- -msse4.1         --- Use Intel Streaming SIMD Extensions 4.1
# avx2 = yes/no       --- -mavx2           --- Use Intel Advanced Vector Extensions 2
# avxvnni = yes/no    --- -mavxvnni        --- Use Intel Vector Neural Network Instructions AVX
# avx512 = yes/no     --- -mavx512bw       --- Use Intel Advanced Vector Extensions 512
# vnni256 = yes/no    --- -mavx512vnni     --- Use Intel Vector Neural Network Instructions 256
# vnni512 = yes/no    --- -mavx512vnni     --- Use Intel Vector Neural Network Instructions 512
# neon = yes/no       --- -DUSE_NEON       --- Use ARM SIMD architecture
# mpi = yes/no        --- -DUSE_MPI        --- Use Message Passing Interface
=======
#                     --- ( undefined )      --- enable undefined behavior checks
#                     --- ( thread    )      --- enable threading error checks
#                     --- ( address   )      --- enable memory access checks
#                     --- ...etc...          --- see compiler documentation for supported sanitizers
# optimize = yes/no   --- (-O3/-fast etc.)   --- Enable/Disable optimizations
# arch = (name)       --- (-arch)            --- Target architecture
# bits = 64/32        --- -DIS_64BIT         --- 64-/32-bit operating system
# prefetch = yes/no   --- -DUSE_PREFETCH     --- Use prefetch asm-instruction
# popcnt = yes/no     --- -DUSE_POPCNT       --- Use popcnt asm-instruction
# pext = yes/no       --- -DUSE_PEXT         --- Use pext x86_64 asm-instruction
# sse = yes/no        --- -msse              --- Use Intel Streaming SIMD Extensions
# mmx = yes/no        --- -mmmx              --- Use Intel MMX instructions
# sse2 = yes/no       --- -msse2             --- Use Intel Streaming SIMD Extensions 2
# ssse3 = yes/no      --- -mssse3            --- Use Intel Supplemental Streaming SIMD Extensions 3
# sse41 = yes/no      --- -msse4.1           --- Use Intel Streaming SIMD Extensions 4.1
# avx2 = yes/no       --- -mavx2             --- Use Intel Advanced Vector Extensions 2
# avxvnni = yes/no    --- -mavxvnni          --- Use Intel Vector Neural Network Instructions AVX
# avx512 = yes/no     --- -mavx512bw         --- Use Intel Advanced Vector Extensions 512
# vnni256 = yes/no    --- -mavx256vnni       --- Use Intel Vector Neural Network Instructions 512 with 256bit operands
# vnni512 = yes/no    --- -mavx512vnni       --- Use Intel Vector Neural Network Instructions 512
# neon = yes/no       --- -DUSE_NEON         --- Use ARM SIMD architecture
# dotprod = yes/no    --- -DUSE_NEON_DOTPROD --- Use ARM advanced SIMD Int8 dot product instructions
>>>>>>> 68e1e9b3
#
# Note that Makefile is space sensitive, so when adding new architectures
# or modifying existing flags, you have to make sure there are no extra spaces
# at the end of the line for flag values.
#
# Example of use for these flags:
# make build ARCH=x86-64-avx512 debug=yes sanitize="address undefined"


### 2.1. General and architecture defaults

ifeq ($(ARCH),)
   ARCH = x86-64-modern
   help_skip_sanity = yes
endif
# explicitly check for the list of supported architectures (as listed with make help),
# the user can override with `make ARCH=x86-32-vnni256 SUPPORTED_ARCH=true`
ifeq ($(ARCH), $(filter $(ARCH), \
                 x86-64-vnni512 x86-64-vnni256 x86-64-avx512 x86-64-avxvnni x86-64-bmi2 \
                 x86-64-avx2 x86-64-sse41-popcnt x86-64-modern x86-64-ssse3 x86-64-sse3-popcnt \
                 x86-64 x86-32-sse41-popcnt x86-32-sse2 x86-32 ppc-64 ppc-32 e2k \
                 armv7 armv7-neon armv8 armv8-dotprod apple-silicon general-64 general-32 riscv64))
   SUPPORTED_ARCH=true
else
   SUPPORTED_ARCH=false
endif

optimize = yes
debug = no
sanitize = none
bits = 64
prefetch = no
popcnt = no
pext = no
sse = no
mmx = no
sse2 = no
ssse3 = no
sse41 = no
avx2 = no
avxvnni = no
avx512 = no
vnni256 = no
vnni512 = no
neon = no
<<<<<<< HEAD
mpi = no
=======
dotprod = no
>>>>>>> 68e1e9b3
arm_version = 0
STRIP = strip

### 2.2 Architecture specific

ifeq ($(findstring x86,$(ARCH)),x86)

# x86-32/64

ifeq ($(findstring x86-32,$(ARCH)),x86-32)
	arch = i386
	bits = 32
	sse = no
	mmx = yes
else
	arch = x86_64
	sse = yes
	sse2 = yes
endif

ifeq ($(findstring -sse,$(ARCH)),-sse)
	sse = yes
endif

ifeq ($(findstring -popcnt,$(ARCH)),-popcnt)
	popcnt = yes
endif

ifeq ($(findstring -mmx,$(ARCH)),-mmx)
	mmx = yes
endif

ifeq ($(findstring -sse2,$(ARCH)),-sse2)
	sse = yes
	sse2 = yes
endif

ifeq ($(findstring -ssse3,$(ARCH)),-ssse3)
	sse = yes
	sse2 = yes
	ssse3 = yes
endif

ifeq ($(findstring -sse41,$(ARCH)),-sse41)
	sse = yes
	sse2 = yes
	ssse3 = yes
	sse41 = yes
endif

ifeq ($(findstring -modern,$(ARCH)),-modern)
	popcnt = yes
	sse = yes
	sse2 = yes
	ssse3 = yes
	sse41 = yes
endif

ifeq ($(findstring -avx2,$(ARCH)),-avx2)
	popcnt = yes
	sse = yes
	sse2 = yes
	ssse3 = yes
	sse41 = yes
	avx2 = yes
endif

ifeq ($(findstring -avxvnni,$(ARCH)),-avxvnni)
	popcnt = yes
	sse = yes
	sse2 = yes
	ssse3 = yes
	sse41 = yes
	avx2 = yes
	avxvnni = yes
	pext = yes
endif

ifeq ($(findstring -bmi2,$(ARCH)),-bmi2)
	popcnt = yes
	sse = yes
	sse2 = yes
	ssse3 = yes
	sse41 = yes
	avx2 = yes
	pext = yes
endif

ifeq ($(findstring -avx512,$(ARCH)),-avx512)
	popcnt = yes
	sse = yes
	sse2 = yes
	ssse3 = yes
	sse41 = yes
	avx2 = yes
	pext = yes
	avx512 = yes
endif

ifeq ($(findstring -vnni256,$(ARCH)),-vnni256)
	popcnt = yes
	sse = yes
	sse2 = yes
	ssse3 = yes
	sse41 = yes
	avx2 = yes
	pext = yes
	vnni256 = yes
endif

ifeq ($(findstring -vnni512,$(ARCH)),-vnni512)
	popcnt = yes
	sse = yes
	sse2 = yes
	ssse3 = yes
	sse41 = yes
	avx2 = yes
	pext = yes
	avx512 = yes
	vnni512 = yes
endif

ifeq ($(sse),yes)
	prefetch = yes
endif

# 64-bit pext is not available on x86-32
ifeq ($(bits),32)
	pext = no
endif

else

# all other architectures

ifeq ($(ARCH),general-32)
	arch = any
	bits = 32
endif

ifeq ($(ARCH),general-64)
	arch = any
endif

ifeq ($(ARCH),armv7)
	arch = armv7
	prefetch = yes
	bits = 32
	arm_version = 7
endif

ifeq ($(ARCH),armv7-neon)
	arch = armv7
	prefetch = yes
	popcnt = yes
	neon = yes
	bits = 32
	arm_version = 7
endif

ifeq ($(ARCH),armv8)
	arch = armv8
	prefetch = yes
	popcnt = yes
	neon = yes
	arm_version = 8
endif

ifeq ($(ARCH),armv8-dotprod)
	arch = armv8
	prefetch = yes
	popcnt = yes
	neon = yes
	dotprod = yes
	arm_version = 8
endif

ifeq ($(ARCH),apple-silicon)
	arch = arm64
	prefetch = yes
	popcnt = yes
	neon = yes
	dotprod = yes
	arm_version = 8
endif

ifeq ($(ARCH),ppc-32)
	arch = ppc
	bits = 32
endif

ifeq ($(ARCH),ppc-64)
	arch = ppc64
	popcnt = yes
	prefetch = yes
endif

ifeq ($(findstring e2k,$(ARCH)),e2k)
	arch = e2k
	mmx = yes
	bits = 64
	sse = yes
	sse2 = yes
	ssse3 = yes
	sse41 = yes
	popcnt = yes
endif

ifeq ($(ARCH),riscv64)
	arch = riscv64
endif
endif


### ==========================================================================
### Section 3. Low-level Configuration
### ==========================================================================

### 3.1 Selecting compiler (default = gcc)
ifeq ($(MAKELEVEL),0)
       export ENV_CXXFLAGS := $(CXXFLAGS)
       export ENV_DEPENDFLAGS := $(DEPENDFLAGS)
       export ENV_LDFLAGS := $(LDFLAGS)
endif

CXXFLAGS = $(ENV_CXXFLAGS) -Wall -Wcast-qual -fno-exceptions -std=c++17 $(EXTRACXXFLAGS)
DEPENDFLAGS = $(ENV_DEPENDFLAGS) -std=c++17
LDFLAGS = $(ENV_LDFLAGS) $(EXTRALDFLAGS)

ifeq ($(COMP),)
	COMP=gcc
endif

ifeq ($(COMP),gcc)
	comp=gcc
	CXX=g++
	CXXFLAGS += -pedantic -Wextra -Wshadow -Wmissing-declarations

	ifeq ($(arch),$(filter $(arch),armv7 armv8 riscv64))
		ifeq ($(OS),Android)
			CXXFLAGS += -m$(bits)
			LDFLAGS += -m$(bits)
		endif
		ifeq ($(ARCH),riscv64)
			CXXFLAGS += -latomic
		endif
	else
		CXXFLAGS += -m$(bits)
		LDFLAGS += -m$(bits)
	endif

	ifeq ($(arch),$(filter $(arch),armv7))
		LDFLAGS += -latomic
	endif

	ifneq ($(KERNEL),Darwin)
	   LDFLAGS += -Wl,--no-as-needed
	endif
endif

ifeq ($(target_windows),yes)
	LDFLAGS += -static
endif

ifeq ($(COMP),mingw)
	comp=mingw

	ifeq ($(bits),64)
		ifeq ($(shell which x86_64-w64-mingw32-c++-posix 2> /dev/null),)
			CXX=x86_64-w64-mingw32-c++
		else
			CXX=x86_64-w64-mingw32-c++-posix
		endif
	else
		ifeq ($(shell which i686-w64-mingw32-c++-posix 2> /dev/null),)
			CXX=i686-w64-mingw32-c++
		else
			CXX=i686-w64-mingw32-c++-posix
		endif
	endif
	CXXFLAGS += -pedantic -Wextra -Wshadow -Wmissing-declarations
endif

ifeq ($(COMP),icx)
	comp=icx
	CXX=icpx
	CXXFLAGS += --intel -pedantic -Wextra -Wshadow -Wmissing-prototypes \
		-Wconditional-uninitialized -Wabi -Wdeprecated
endif

ifeq ($(COMP),clang)
	comp=clang
	CXX=clang++
	ifeq ($(target_windows),yes)
		CXX=x86_64-w64-mingw32-clang++
	endif

	CXXFLAGS += -pedantic -Wextra -Wshadow -Wmissing-prototypes \
	            -Wconditional-uninitialized

	ifeq ($(filter $(KERNEL),Darwin OpenBSD FreeBSD),)
	ifeq ($(target_windows),)
	ifneq ($(RTLIB),compiler-rt)
		LDFLAGS += -latomic
	endif
	endif
	endif

	ifeq ($(arch),$(filter $(arch),armv7 armv8 riscv64))
		ifeq ($(OS),Android)
			CXXFLAGS += -m$(bits)
			LDFLAGS += -m$(bits)
		endif
		ifeq ($(ARCH),riscv64)
			CXXFLAGS += -latomic
		endif
	else
		CXXFLAGS += -m$(bits)
		LDFLAGS += -m$(bits)
	endif
endif

ifeq ($(KERNEL),Darwin)
	CXXFLAGS += -mmacosx-version-min=10.14
	LDFLAGS += -mmacosx-version-min=10.14
	ifneq ($(arch),any)
		CXXFLAGS += -arch $(arch)
		LDFLAGS += -arch $(arch)
	endif
	XCRUN = xcrun
endif

# To cross-compile for Android, NDK version r21 or later is recommended.
# In earlier NDK versions, you'll need to pass -fno-addrsig if using GNU binutils.
# Currently we don't know how to make PGO builds with the NDK yet.
ifeq ($(COMP),ndk)
	CXXFLAGS += -stdlib=libc++ -fPIE
	comp=clang
	ifeq ($(arch),armv7)
		CXX=armv7a-linux-androideabi16-clang++
		CXXFLAGS += -mthumb -march=armv7-a -mfloat-abi=softfp -mfpu=neon
		ifneq ($(shell which arm-linux-androideabi-strip 2>/dev/null),)
			STRIP=arm-linux-androideabi-strip
		else
			STRIP=llvm-strip
		endif
	endif
	ifeq ($(arch),armv8)
		CXX=aarch64-linux-android21-clang++
		ifneq ($(shell which aarch64-linux-android-strip 2>/dev/null),)
			STRIP=aarch64-linux-android-strip
		else
			STRIP=llvm-strip
		endif
	endif
	LDFLAGS += -static-libstdc++ -pie -lm -latomic
endif

ifeq ($(comp),icx)
	profile_make = icx-profile-make
	profile_use = icx-profile-use
else ifeq ($(comp),clang)
	profile_make = clang-profile-make
	profile_use = clang-profile-use
else
	profile_make = gcc-profile-make
	profile_use = gcc-profile-use
	ifeq ($(KERNEL),Darwin)
		EXTRAPROFILEFLAGS = -fvisibility=hidden
	endif
endif

### Travis CI script uses COMPILER to overwrite CXX
ifdef COMPILER
	COMPCXX=$(COMPILER)
endif

### Allow overwriting CXX from command line
ifdef COMPCXX
	CXX=$(COMPCXX)
endif

### Sometimes gcc is really clang
ifeq ($(COMP),gcc)
	gccversion = $(shell $(CXX) --version 2>/dev/null)
	gccisclang = $(findstring clang,$(gccversion))
	ifneq ($(gccisclang),)
		profile_make = clang-profile-make
		profile_use = clang-profile-use
	endif
endif

### On mingw use Windows threads, otherwise POSIX
ifneq ($(comp),mingw)
	CXXFLAGS += -DUSE_PTHREADS
	# On Android Bionic's C library comes with its own pthread implementation bundled in
	ifneq ($(OS),Android)
		# Haiku has pthreads in its libroot, so only link it in on other platforms
		ifneq ($(KERNEL),Haiku)
			ifneq ($(COMP),ndk)
				LDFLAGS += -lpthread
			endif
		endif
	endif
endif

### 3.2.1 Debugging
ifeq ($(debug),no)
	CXXFLAGS += -DNDEBUG
else
	CXXFLAGS += -g
endif

### 3.2.2 Debugging with undefined behavior sanitizers
ifneq ($(sanitize),none)
        CXXFLAGS += -g3 $(addprefix -fsanitize=,$(sanitize))
        LDFLAGS += $(addprefix -fsanitize=,$(sanitize))
endif

### 3.3 Optimization
ifeq ($(optimize),yes)

	CXXFLAGS += -O3

	ifeq ($(comp),gcc)
		ifeq ($(OS), Android)
			CXXFLAGS += -fno-gcse -mthumb -march=armv7-a -mfloat-abi=softfp
		endif
	endif

	ifeq ($(KERNEL),Darwin)
		ifeq ($(comp),$(filter $(comp),clang icx))
			CXXFLAGS += -mdynamic-no-pic
		endif

		ifeq ($(comp),gcc)
			ifneq ($(arch),arm64)
				CXXFLAGS += -mdynamic-no-pic
			endif
		endif
	endif

	ifeq ($(comp),clang)
		clangmajorversion = $(shell $(CXX) -dumpversion 2>/dev/null | cut -f1 -d.)
		ifeq ($(shell expr $(clangmajorversion) \< 16),1)
			CXXFLAGS += -fexperimental-new-pass-manager
		endif
	endif
endif

### 3.4 Bits
ifeq ($(bits),64)
	CXXFLAGS += -DIS_64BIT
endif

### 3.5 prefetch and popcount
ifeq ($(prefetch),yes)
	ifeq ($(sse),yes)
		CXXFLAGS += -msse
	endif
else
	CXXFLAGS += -DNO_PREFETCH
endif

ifeq ($(popcnt),yes)
	ifeq ($(arch),$(filter $(arch),ppc64 armv7 armv8 arm64))
		CXXFLAGS += -DUSE_POPCNT
	else
		CXXFLAGS += -msse3 -mpopcnt -DUSE_POPCNT
	endif
endif

### 3.6 SIMD architectures
ifeq ($(avx2),yes)
	CXXFLAGS += -DUSE_AVX2
	ifeq ($(comp),$(filter $(comp),gcc clang mingw icx))
		CXXFLAGS += -mavx2 -mbmi
	endif
endif

ifeq ($(avxvnni),yes)
	CXXFLAGS += -DUSE_VNNI -DUSE_AVXVNNI
	ifeq ($(comp),$(filter $(comp),gcc clang mingw icx))
		CXXFLAGS += -mavxvnni
	endif
endif

ifeq ($(avx512),yes)
	CXXFLAGS += -DUSE_AVX512
	ifeq ($(comp),$(filter $(comp),gcc clang mingw icx))
		CXXFLAGS += -mavx512f -mavx512bw
	endif
endif

ifeq ($(vnni256),yes)
	CXXFLAGS += -DUSE_VNNI
	ifeq ($(comp),$(filter $(comp),gcc clang mingw icx))
		CXXFLAGS += -mavx512f -mavx512bw -mavx512vnni -mavx512dq -mavx512vl -mprefer-vector-width=256
	endif
endif

ifeq ($(vnni512),yes)
	CXXFLAGS += -DUSE_VNNI
	ifeq ($(comp),$(filter $(comp),gcc clang mingw icx))
		CXXFLAGS += -mavx512f -mavx512bw -mavx512vnni -mavx512dq -mavx512vl -mprefer-vector-width=512
	endif
endif

ifeq ($(sse41),yes)
	CXXFLAGS += -DUSE_SSE41
	ifeq ($(comp),$(filter $(comp),gcc clang mingw icx))
		CXXFLAGS += -msse4.1
	endif
endif

ifeq ($(ssse3),yes)
	CXXFLAGS += -DUSE_SSSE3
	ifeq ($(comp),$(filter $(comp),gcc clang mingw icx))
		CXXFLAGS += -mssse3
	endif
endif

ifeq ($(sse2),yes)
	CXXFLAGS += -DUSE_SSE2
	ifeq ($(comp),$(filter $(comp),gcc clang mingw icx))
		CXXFLAGS += -msse2
	endif
endif

ifeq ($(mmx),yes)
	CXXFLAGS += -DUSE_MMX
	ifeq ($(comp),$(filter $(comp),gcc clang mingw icx))
		CXXFLAGS += -mmmx
	endif
endif

ifeq ($(neon),yes)
	CXXFLAGS += -DUSE_NEON=$(arm_version)
	ifeq ($(KERNEL),Linux)
	ifneq ($(COMP),ndk)
	ifneq ($(arch),armv8)
		CXXFLAGS += -mfpu=neon
	endif
	endif
	endif
endif

ifeq ($(dotprod),yes)
	CXXFLAGS += -march=armv8.2-a+dotprod -DUSE_NEON_DOTPROD
endif

### 3.7 pext
ifeq ($(pext),yes)
	CXXFLAGS += -DUSE_PEXT
	ifeq ($(comp),$(filter $(comp),gcc clang mingw icx))
		CXXFLAGS += -mbmi2
	endif
endif

### 3.7.1 Try to include git commit sha for versioning
GIT_SHA = $(shell git rev-parse HEAD 2>/dev/null | cut -c 1-8)
ifneq ($(GIT_SHA), )
	CXXFLAGS += -DGIT_SHA=$(GIT_SHA)
endif

### 3.7.2 Try to include git commit date for versioning
GIT_DATE = $(shell git show -s --date=format:'%Y%m%d' --format=%cd HEAD 2>/dev/null)
ifneq ($(GIT_DATE), )
	CXXFLAGS += -DGIT_DATE=$(GIT_DATE)
endif

### 3.8 Link Time Optimization
### This is a mix of compile and link time options because the lto link phase
### needs access to the optimization flags.
ifeq ($(optimize),yes)
ifeq ($(debug), no)
	ifeq ($(comp),$(filter $(comp),clang icx))
		CXXFLAGS += -flto=full
		ifeq ($(comp),icx)
			CXXFLAGS += -fwhole-program-vtables
                endif
		ifeq ($(target_windows),yes)
			CXXFLAGS += -fuse-ld=lld
		endif
		LDFLAGS += $(CXXFLAGS)

# GCC and CLANG use different methods for parallelizing LTO and CLANG pretends to be
# GCC on some systems.
	else ifeq ($(comp),gcc)
	ifeq ($(gccisclang),)
		CXXFLAGS += -flto -flto-partition=one
		LDFLAGS += $(CXXFLAGS) -flto=jobserver
	else
		CXXFLAGS += -flto=full
		LDFLAGS += $(CXXFLAGS)
	endif

# To use LTO and static linking on Windows,
# the tool chain requires gcc version 10.1 or later.
	else ifeq ($(comp),mingw)
		CXXFLAGS += -flto -flto-partition=one
		LDFLAGS += $(CXXFLAGS) -save-temps
	endif
endif
endif

### 3.9 Android 5 can only run position independent executables. Note that this
### breaks Android 4.0 and earlier.
ifeq ($(OS), Android)
	CXXFLAGS += -fPIE
	LDFLAGS += -fPIE -pie
endif

### 3.10 MPI
ifneq (,$(findstring mpi, $(CXX)))
	mpi = yes
endif
ifeq ($(mpi),yes)
	CXXFLAGS += -DUSE_MPI -Wno-cast-qual -fexceptions
        DEPENDFLAGS += -DUSE_MPI
endif

### ==========================================================================
### Section 4. Public Targets
### ==========================================================================


help:
	@echo ""
	@echo "To compile stockfish, type: "
	@echo ""
	@echo "make target ARCH=arch [COMP=compiler] [COMPCXX=cxx]"
	@echo ""
	@echo "Supported targets:"
	@echo ""
	@echo "help                    > Display architecture details"
	@echo "profile-build           > standard build with profile-guided optimization"
	@echo "build                   > skip profile-guided optimization"
	@echo "net                     > Download the default nnue net"
	@echo "strip                   > Strip executable"
	@echo "install                 > Install executable"
	@echo "clean                   > Clean up"
	@echo ""
	@echo "Supported archs:"
	@echo ""
	@echo "x86-64-vnni512          > x86 64-bit with vnni 512bit support"
	@echo "x86-64-vnni256          > x86 64-bit with vnni 512bit support, limit operands to 256bit wide"
	@echo "x86-64-avx512           > x86 64-bit with avx512 support"
	@echo "x86-64-avxvnni          > x86 64-bit with vnni 256bit support"
	@echo "x86-64-bmi2             > x86 64-bit with bmi2 support"
	@echo "x86-64-avx2             > x86 64-bit with avx2 support"
	@echo "x86-64-sse41-popcnt     > x86 64-bit with sse41 and popcnt support"
	@echo "x86-64-modern           > common modern CPU, currently x86-64-sse41-popcnt"
	@echo "x86-64-ssse3            > x86 64-bit with ssse3 support"
	@echo "x86-64-sse3-popcnt      > x86 64-bit with sse3 and popcnt support"
	@echo "x86-64                  > x86 64-bit generic (with sse2 support)"
	@echo "x86-32-sse41-popcnt     > x86 32-bit with sse41 and popcnt support"
	@echo "x86-32-sse2             > x86 32-bit with sse2 support"
	@echo "x86-32                  > x86 32-bit generic (with mmx and sse support)"
	@echo "ppc-64                  > PPC 64-bit"
	@echo "ppc-32                  > PPC 32-bit"
	@echo "armv7                   > ARMv7 32-bit"
	@echo "armv7-neon              > ARMv7 32-bit with popcnt and neon"
	@echo "armv8                   > ARMv8 64-bit with popcnt and neon"
	@echo "armv8-dotprod           > ARMv8 64-bit with popcnt, neon and dot product support"
	@echo "e2k                     > Elbrus 2000"
	@echo "apple-silicon           > Apple silicon ARM64"
	@echo "general-64              > unspecified 64-bit"
	@echo "general-32              > unspecified 32-bit"
	@echo "riscv64                 > RISC-V 64-bit"
	@echo ""
	@echo "Supported compilers:"
	@echo ""
	@echo "gcc                     > Gnu compiler (default)"
	@echo "mingw                   > Gnu compiler with MinGW under Windows"
	@echo "clang                   > LLVM Clang compiler"
	@echo "icx                     > Intel oneAPI DPC++/C++ Compiler"
	@echo "ndk                     > Google NDK to cross-compile for Android"
	@echo ""
	@echo "Simple examples. If you don't know what to do, you likely want to run one of: "
	@echo ""
	@echo "make -j profile-build ARCH=x86-64-avx2    # typically a fast compile for common systems "
	@echo "make -j profile-build ARCH=x86-64-modern  # A more portable compile for 64-bit systems "
	@echo "make -j profile-build ARCH=x86-64         # A portable compile for 64-bit systems "
	@echo ""
	@echo "Advanced examples, for experienced users: "
	@echo ""
	@echo "make -j profile-build ARCH=x86-64-bmi2"
	@echo "make -j profile-build ARCH=x86-64-bmi2 COMP=gcc COMPCXX=g++-9.0"
	@echo "make -j build ARCH=x86-64-ssse3 COMP=clang"
	@echo ""
	@echo "-------------------------------"
ifeq ($(SUPPORTED_ARCH)$(help_skip_sanity), true)
	@echo "The selected architecture $(ARCH) will enable the following configuration: "
	@$(MAKE) ARCH=$(ARCH) COMP=$(COMP) config-sanity
else
	@echo "Specify a supported architecture with the ARCH option for more details"
	@echo ""
endif


.PHONY: help build profile-build strip install clean net objclean profileclean \
	config-sanity \
	icx-profile-use icx-profile-make \
	gcc-profile-use gcc-profile-make \
	clang-profile-use clang-profile-make FORCE

build: net config-sanity
	$(MAKE) ARCH=$(ARCH) COMP=$(COMP) all

profile-build: net config-sanity objclean profileclean
	@echo ""
	@echo "Step 1/4. Building instrumented executable ..."
	$(MAKE) ARCH=$(ARCH) COMP=$(COMP) $(profile_make)
	@echo ""
	@echo "Step 2/4. Running benchmark for pgo-build ..."
	$(PGOBENCH) 2>&1 | tail -n 4
	@echo ""
	@echo "Step 3/4. Building optimized executable ..."
	$(MAKE) ARCH=$(ARCH) COMP=$(COMP) objclean
	$(MAKE) ARCH=$(ARCH) COMP=$(COMP) $(profile_use)
	@echo ""
	@echo "Step 4/4. Deleting profile data ..."
	$(MAKE) ARCH=$(ARCH) COMP=$(COMP) profileclean

strip:
	$(STRIP) $(EXE)

install:
	-mkdir -p -m 755 $(BINDIR)
	-cp $(EXE) $(BINDIR)
	$(STRIP) $(BINDIR)/$(EXE)

# clean all
clean: objclean profileclean
	@rm -f .depend *~ core

# evaluation network (nnue)
net:
	$(eval nnuenet := $(shell grep EvalFileDefaultName evaluate.h | grep define | sed 's/.*\(nn-[a-z0-9]\{12\}.nnue\).*/\1/'))
	@echo "Default net: $(nnuenet)"
	$(eval nnuedownloadurl1 := https://tests.stockfishchess.org/api/nn/$(nnuenet))
	$(eval nnuedownloadurl2 := https://github.com/official-stockfish/networks/raw/master/$(nnuenet))
	$(eval curl_or_wget := $(shell if hash curl 2>/dev/null; then echo "curl -skL"; elif hash wget 2>/dev/null; then echo "wget -qO-"; fi))
	@if [ "x$(curl_or_wget)" = "x" ]; then \
	    echo "Neither curl nor wget is installed. Install one of these tools unless the net has been downloaded manually"; \
        fi
	$(eval shasum_command := $(shell if hash shasum 2>/dev/null; then echo "shasum -a 256 "; elif hash sha256sum 2>/dev/null; then echo "sha256sum "; fi))
	@if [ "x$(shasum_command)" = "x" ]; then \
            echo "shasum / sha256sum not found, skipping net validation"; \
        fi
	@for nnuedownloadurl in "$(nnuedownloadurl1)" "$(nnuedownloadurl2)"; do \
	   if test -f "$(nnuenet)"; then \
	      echo "$(nnuenet) available."; \
	   else \
	      if [ "x$(curl_or_wget)" != "x" ]; then \
                 echo "Downloading $${nnuedownloadurl}"; $(curl_or_wget) $${nnuedownloadurl} > $(nnuenet);\
              else \
                 echo "No net found and download not possible"; exit 1;\
	      fi; \
	   fi; \
	   if [ "x$(shasum_command)" != "x" ]; then \
	      if [ "$(nnuenet)" != "nn-"`$(shasum_command) $(nnuenet) | cut -c1-12`".nnue" ]; then \
	         echo "Removing failed download"; rm -f $(nnuenet); \
	      else \
	         echo "Network validated"; break; \
	      fi; \
	   fi; \
	done
	@if ! test -f "$(nnuenet)"; then \
	    echo "Failed to download $(nnuenet)."; \
	fi

# clean binaries and objects
objclean:
	@rm -f stockfish stockfish.exe *.o ./syzygy/*.o ./nnue/*.o ./nnue/features/*.o

# clean auxiliary profiling files
profileclean:
	@rm -rf profdir
	@rm -f bench.txt *.gcda *.gcno ./syzygy/*.gcda ./nnue/*.gcda ./nnue/features/*.gcda *.s
	@rm -f stockfish.profdata *.profraw
	@rm -f stockfish.*args*
	@rm -f stockfish.*lt*
	@rm -f stockfish.res
	@rm -f ./-lstdc++.res

default:
	help

### ==========================================================================
### Section 5. Private Targets
### ==========================================================================

all: $(EXE) .depend

config-sanity: net
	@echo ""
	@echo "Config:"
	@echo "debug: '$(debug)'"
	@echo "sanitize: '$(sanitize)'"
	@echo "optimize: '$(optimize)'"
	@echo "arch: '$(arch)'"
	@echo "bits: '$(bits)'"
	@echo "kernel: '$(KERNEL)'"
	@echo "os: '$(OS)'"
	@echo "prefetch: '$(prefetch)'"
	@echo "popcnt: '$(popcnt)'"
	@echo "pext: '$(pext)'"
	@echo "sse: '$(sse)'"
	@echo "mmx: '$(mmx)'"
	@echo "sse2: '$(sse2)'"
	@echo "ssse3: '$(ssse3)'"
	@echo "sse41: '$(sse41)'"
	@echo "avx2: '$(avx2)'"
	@echo "avxvnni: '$(avxvnni)'"
	@echo "avx512: '$(avx512)'"
	@echo "vnni256: '$(vnni256)'"
	@echo "vnni512: '$(vnni512)'"
	@echo "neon: '$(neon)'"
<<<<<<< HEAD
	@echo "mpi: '$(mpi)'"
=======
	@echo "dotprod: '$(dotprod)'"
>>>>>>> 68e1e9b3
	@echo "arm_version: '$(arm_version)'"
	@echo "target_windows: '$(target_windows)'"
	@echo ""
	@echo "Flags:"
	@echo "CXX: $(CXX)"
	@echo "CXXFLAGS: $(CXXFLAGS)"
	@echo "LDFLAGS: $(LDFLAGS)"
	@echo ""
	@echo "Testing config sanity. If this fails, try 'make help' ..."
	@echo ""
	@test "$(debug)" = "yes" || test "$(debug)" = "no"
	@test "$(optimize)" = "yes" || test "$(optimize)" = "no"
	@test "$(SUPPORTED_ARCH)" = "true"
	@test "$(arch)" = "any" || test "$(arch)" = "x86_64" || test "$(arch)" = "i386" || \
	 test "$(arch)" = "ppc64" || test "$(arch)" = "ppc" || test "$(arch)" = "e2k" || \
	 test "$(arch)" = "armv7" || test "$(arch)" = "armv8" || test "$(arch)" = "arm64" || test "$(arch)" = "riscv64"
	@test "$(bits)" = "32" || test "$(bits)" = "64"
	@test "$(prefetch)" = "yes" || test "$(prefetch)" = "no"
	@test "$(popcnt)" = "yes" || test "$(popcnt)" = "no"
	@test "$(pext)" = "yes" || test "$(pext)" = "no"
	@test "$(sse)" = "yes" || test "$(sse)" = "no"
	@test "$(mmx)" = "yes" || test "$(mmx)" = "no"
	@test "$(sse2)" = "yes" || test "$(sse2)" = "no"
	@test "$(ssse3)" = "yes" || test "$(ssse3)" = "no"
	@test "$(sse41)" = "yes" || test "$(sse41)" = "no"
	@test "$(avx2)" = "yes" || test "$(avx2)" = "no"
	@test "$(avx512)" = "yes" || test "$(avx512)" = "no"
	@test "$(vnni256)" = "yes" || test "$(vnni256)" = "no"
	@test "$(vnni512)" = "yes" || test "$(vnni512)" = "no"
	@test "$(neon)" = "yes" || test "$(neon)" = "no"
	@test "$(comp)" = "gcc" || test "$(comp)" = "icx" || test "$(comp)" = "mingw" || test "$(comp)" = "clang" \
	|| test "$(comp)" = "armv7a-linux-androideabi16-clang"  || test "$(comp)" = "aarch64-linux-android21-clang"

$(EXE): $(OBJS)
	+$(CXX) -o $@ $(OBJS) $(LDFLAGS)

# Force recompilation to ensure version info is up-to-date
misc.o: FORCE
FORCE:

clang-profile-make:
	$(MAKE) ARCH=$(ARCH) COMP=$(COMP) \
	EXTRACXXFLAGS='-fprofile-instr-generate ' \
	EXTRALDFLAGS=' -fprofile-instr-generate' \
	all

clang-profile-use:
	$(XCRUN) llvm-profdata merge -output=stockfish.profdata *.profraw
	$(MAKE) ARCH=$(ARCH) COMP=$(COMP) \
	EXTRACXXFLAGS='-fprofile-instr-use=stockfish.profdata' \
	EXTRALDFLAGS='-fprofile-use ' \
	all

gcc-profile-make:
	@mkdir -p profdir
	$(MAKE) ARCH=$(ARCH) COMP=$(COMP) \
	EXTRACXXFLAGS='-fprofile-generate=profdir' \
	EXTRACXXFLAGS+=$(EXTRAPROFILEFLAGS) \
	EXTRALDFLAGS='-lgcov' \
	all

gcc-profile-use:
	$(MAKE) ARCH=$(ARCH) COMP=$(COMP) \
	EXTRACXXFLAGS='-fprofile-use=profdir -fno-peel-loops -fno-tracer' \
	EXTRACXXFLAGS+=$(EXTRAPROFILEFLAGS) \
	EXTRALDFLAGS='-lgcov' \
	all

icx-profile-make:
	$(MAKE) ARCH=$(ARCH) COMP=$(COMP) \
	EXTRACXXFLAGS='-fprofile-instr-generate ' \
	EXTRALDFLAGS=' -fprofile-instr-generate' \
	all

icx-profile-use:
	$(XCRUN) llvm-profdata merge -output=stockfish.profdata *.profraw
	$(MAKE) ARCH=$(ARCH) COMP=$(COMP) \
	EXTRACXXFLAGS='-fprofile-instr-use=stockfish.profdata' \
	EXTRALDFLAGS='-fprofile-use ' \
	all

.depend: $(SRCS)
	-@$(CXX) $(DEPENDFLAGS) -MM $(SRCS) > $@ 2> /dev/null

ifeq (, $(filter $(MAKECMDGOALS), help strip install clean net objclean profileclean config-sanity))
-include .depend
endif<|MERGE_RESOLUTION|>--- conflicted
+++ resolved
@@ -74,30 +74,6 @@
 #
 # debug = yes/no      --- -DNDEBUG           --- Enable/Disable debug mode
 # sanitize = none/<sanitizer> ... (-fsanitize )
-<<<<<<< HEAD
-#                     --- ( undefined )    --- enable undefined behavior checks
-#                     --- ( thread    )    --- enable threading error checks
-#                     --- ( address   )    --- enable memory access checks
-#                     --- ...etc...        --- see compiler documentation for supported sanitizers
-# optimize = yes/no   --- (-O3/-fast etc.) --- Enable/Disable optimizations
-# arch = (name)       --- (-arch)          --- Target architecture
-# bits = 64/32        --- -DIS_64BIT       --- 64-/32-bit operating system
-# prefetch = yes/no   --- -DUSE_PREFETCH   --- Use prefetch asm-instruction
-# popcnt = yes/no     --- -DUSE_POPCNT     --- Use popcnt asm-instruction
-# pext = yes/no       --- -DUSE_PEXT       --- Use pext x86_64 asm-instruction
-# sse = yes/no        --- -msse            --- Use Intel Streaming SIMD Extensions
-# mmx = yes/no        --- -mmmx            --- Use Intel MMX instructions
-# sse2 = yes/no       --- -msse2           --- Use Intel Streaming SIMD Extensions 2
-# ssse3 = yes/no      --- -mssse3          --- Use Intel Supplemental Streaming SIMD Extensions 3
-# sse41 = yes/no      --- -msse4.1         --- Use Intel Streaming SIMD Extensions 4.1
-# avx2 = yes/no       --- -mavx2           --- Use Intel Advanced Vector Extensions 2
-# avxvnni = yes/no    --- -mavxvnni        --- Use Intel Vector Neural Network Instructions AVX
-# avx512 = yes/no     --- -mavx512bw       --- Use Intel Advanced Vector Extensions 512
-# vnni256 = yes/no    --- -mavx512vnni     --- Use Intel Vector Neural Network Instructions 256
-# vnni512 = yes/no    --- -mavx512vnni     --- Use Intel Vector Neural Network Instructions 512
-# neon = yes/no       --- -DUSE_NEON       --- Use ARM SIMD architecture
-# mpi = yes/no        --- -DUSE_MPI        --- Use Message Passing Interface
-=======
 #                     --- ( undefined )      --- enable undefined behavior checks
 #                     --- ( thread    )      --- enable threading error checks
 #                     --- ( address   )      --- enable memory access checks
@@ -119,8 +95,8 @@
 # vnni256 = yes/no    --- -mavx256vnni       --- Use Intel Vector Neural Network Instructions 512 with 256bit operands
 # vnni512 = yes/no    --- -mavx512vnni       --- Use Intel Vector Neural Network Instructions 512
 # neon = yes/no       --- -DUSE_NEON         --- Use ARM SIMD architecture
+# mpi = yes/no        --- -DUSE_MPI        --- Use Message Passing Interface
 # dotprod = yes/no    --- -DUSE_NEON_DOTPROD --- Use ARM advanced SIMD Int8 dot product instructions
->>>>>>> 68e1e9b3
 #
 # Note that Makefile is space sensitive, so when adding new architectures
 # or modifying existing flags, you have to make sure there are no extra spaces
@@ -166,11 +142,8 @@
 vnni256 = no
 vnni512 = no
 neon = no
-<<<<<<< HEAD
 mpi = no
-=======
 dotprod = no
->>>>>>> 68e1e9b3
 arm_version = 0
 STRIP = strip
 
@@ -991,11 +964,8 @@
 	@echo "vnni256: '$(vnni256)'"
 	@echo "vnni512: '$(vnni512)'"
 	@echo "neon: '$(neon)'"
-<<<<<<< HEAD
 	@echo "mpi: '$(mpi)'"
-=======
 	@echo "dotprod: '$(dotprod)'"
->>>>>>> 68e1e9b3
 	@echo "arm_version: '$(arm_version)'"
 	@echo "target_windows: '$(target_windows)'"
 	@echo ""
