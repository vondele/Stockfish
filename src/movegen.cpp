--- conflicted
+++ resolved
@@ -160,11 +160,7 @@
 
 
   template<Color Us, PieceType Pt, bool Checks>
-<<<<<<< HEAD
-  ExtMove* generate_moves(const Position& pos, ExtMove* moveList, Bitboard piecesToMove, Bitboard target) {
-=======
   ExtMove* generate_moves(const Position& pos, ExtMove* moveList, Bitboard target) {
->>>>>>> 6ad4f485
 
     static_assert(Pt != KING && Pt != PAWN, "Unsupported piece type in generate_moves()");
 
@@ -211,17 +207,10 @@
                                   : ~pos.pieces(   ); // QUIETS || QUIET_CHECKS
 
     moveList = generate_pawn_moves<Us, Type>(pos, moveList, target);
-<<<<<<< HEAD
-    moveList = generate_moves<Us, KNIGHT, Checks>(pos, moveList, piecesToMove, target);
-    moveList = generate_moves<Us, BISHOP, Checks>(pos, moveList, piecesToMove, target);
-    moveList = generate_moves<Us,   ROOK, Checks>(pos, moveList, piecesToMove, target);
-    moveList = generate_moves<Us,  QUEEN, Checks>(pos, moveList, piecesToMove, target);
-=======
     moveList = generate_moves<Us, KNIGHT, Checks>(pos, moveList, target);
     moveList = generate_moves<Us, BISHOP, Checks>(pos, moveList, target);
     moveList = generate_moves<Us,   ROOK, Checks>(pos, moveList, target);
     moveList = generate_moves<Us,  QUEEN, Checks>(pos, moveList, target);
->>>>>>> 6ad4f485
 
 kingMoves:
     if (!Checks || pos.blockers_for_king(~Us) & ksq)
@@ -277,66 +266,6 @@
 template ExtMove* generate<NON_EVASIONS>(const Position&, ExtMove*);
 
 
-<<<<<<< HEAD
-/// generate<QUIET_CHECKS> generates all pseudo-legal non-captures giving check,
-/// except castling. Returns a pointer to the end of the move list.
-template<>
-ExtMove* generate<QUIET_CHECKS>(const Position& pos, ExtMove* moveList) {
-
-  assert(!pos.checkers());
-
-  Color us = pos.side_to_move();
-  Bitboard dc = pos.blockers_for_king(~us) & pos.pieces(us) & ~pos.pieces(PAWN);
-
-  while (dc)
-  {
-     Square from = pop_lsb(dc);
-     PieceType pt = type_of(pos.piece_on(from));
-
-     Bitboard b = attacks_bb(pt, from, pos.pieces()) & ~pos.pieces();
-
-     if (pt == KING)
-         b &= ~attacks_bb<QUEEN>(pos.square<KING>(~us));
-
-     while (b)
-         *moveList++ = make_move(from, pop_lsb(b));
-  }
-
-  return us == WHITE ? generate_all<WHITE, QUIET_CHECKS>(pos, moveList)
-                     : generate_all<BLACK, QUIET_CHECKS>(pos, moveList);
-}
-
-
-/// generate<EVASIONS> generates all pseudo-legal check evasions when the side
-/// to move is in check. Returns a pointer to the end of the move list.
-template<>
-ExtMove* generate<EVASIONS>(const Position& pos, ExtMove* moveList) {
-
-  assert(pos.checkers());
-
-  Color us = pos.side_to_move();
-  Square ksq = pos.square<KING>(us);
-
-  // Generate evasions for king
-  Bitboard b = attacks_bb<KING>(ksq) & ~pos.pieces(us);
-  while (b)
-  {
-     Square to = pop_lsb(b);
-     if ((pos.attackers_to(to) & pos.pieces(~us)) == 0)
-         *moveList++ = make_move(ksq, to);
-  }
-
-  if (more_than_one(pos.checkers()))
-      return moveList; // Double check, only a king move can save the day
-
-  // Generate blocking interpositions or captures of the checking piece
-  return us == WHITE ? generate_all<WHITE, EVASIONS>(pos, moveList)
-                     : generate_all<BLACK, EVASIONS>(pos, moveList);
-}
-
-
-=======
->>>>>>> 6ad4f485
 /// generate<LEGAL> generates all the legal moves in the given position
 
 template<>
