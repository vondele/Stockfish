--- conflicted
+++ resolved
@@ -118,12 +118,7 @@
   for (int i = 0; i < ClusterSize; ++i)
       if (!tte[i].key || tte[i].key == key)
       {
-<<<<<<< HEAD
-          if ((tte[i].genBound8 & 0xFC) != generation8 && tte[i].key)
-              tte[i].genBound8 = uint8_t(generation8 | tte[i].bound()); // Refresh
-=======
           tte[i].genBound8 = uint8_t(generation8 | tte[i].bound()); // Refresh
->>>>>>> 542a2b39
 
           return found = (bool)tte[i].key, &tte[i];
       }
