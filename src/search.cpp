--- conflicted
+++ resolved
@@ -54,7 +54,6 @@
 
 namespace TB = Tablebases;
 
-<<<<<<< HEAD
 int a1=109, a2=40, a3=59, a4=186, a5=285, a6=20, a7=1524, a8=707, a9=260, a10=2073, aCorrHist=4990,
 
 b1=9, b2=10182, b3=127, b4=86, b5=1193, b6=56, b7=1926,
@@ -91,13 +90,12 @@
 TUNE(SetRange(1, 2*g3), g3);
 TUNE(SetRange(1, 2*h11), h11);
 
-=======
+
 void syzygy_extend_pv(const OptionsMap&            options,
                       const Search::LimitsType&    limits,
                       Stockfish::Position&         pos,
                       Stockfish::Search::RootMove& rootMove,
                       Value&                       v);
->>>>>>> 8d1e4145
 
 using Eval::evaluate;
 using namespace Search;
@@ -106,13 +104,8 @@
 
 // Futility margin
 Value futility_margin(Depth d, bool noTtCutNode, bool improving, bool oppWorsening) {
-<<<<<<< HEAD
     Value futilityMult       = a1 - a2 * noTtCutNode;
     Value improvingDeduction = a3 * improving * futilityMult / 32;
-=======
-    Value futilityMult       = 122 - 37 * noTtCutNode;
-    Value improvingDeduction = improving * futilityMult * 2;
->>>>>>> 8d1e4145
     Value worseningDeduction = oppWorsening * futilityMult / 3;
 
     return futilityMult * d - improvingDeduction - worseningDeduction;
@@ -126,26 +119,15 @@
 // does not hit the tablebase range.
 Value to_corrected_static_eval(Value v, const Worker& w, const Position& pos) {
     auto cv = w.correctionHistory[pos.side_to_move()][pawn_structure_index<Correction>(pos)];
-<<<<<<< HEAD
     v += cv * std::abs(cv) / aCorrHist;
-=======
-    v += cv * std::abs(cv) / 5073;
->>>>>>> 8d1e4145
     return std::clamp(v, VALUE_TB_LOSS_IN_MAX_PLY + 1, VALUE_TB_WIN_IN_MAX_PLY - 1);
 }
 
 // History and stats update bonus, based on depth
-<<<<<<< HEAD
 int stat_bonus(Depth d) { return std::clamp(a4 * d - a5, a6, a7); }
 
 // History and stats update malus, based on depth
 int stat_malus(Depth d) { return (d < 4 ? a8 * d - a9 : a10); }
-=======
-int stat_bonus(Depth d) { return std::min(190 * d - 108, 1596); }
-
-// History and stats update malus, based on depth
-int stat_malus(Depth d) { return (d < 4 ? 736 * d - 268 : 2044); }
->>>>>>> 8d1e4145
 
 // Add a small random component to draw evaluations to avoid 3-fold blindness
 Value value_draw(size_t nodes) { return VALUE_DRAW - 1 + Value(nodes & 0x2); }
@@ -375,20 +357,12 @@
 
             // Reset aspiration window starting size
             Value avg = rootMoves[pvIdx].averageScore;
-<<<<<<< HEAD
             delta     = b1 + avg * avg / b2;
-=======
-            delta     = 9 + avg * avg / 10424;
->>>>>>> 8d1e4145
             alpha     = std::max(avg - delta, -VALUE_INFINITE);
             beta      = std::min(avg + delta, VALUE_INFINITE);
 
             // Adjust optimism based on root move's averageScore (~4 Elo)
-<<<<<<< HEAD
             optimism[us]  = b3 * avg / (std::abs(avg) + b4);
-=======
-            optimism[us]  = 125 * avg / (std::abs(avg) + 89);
->>>>>>> 8d1e4145
             optimism[~us] = -optimism[us];
 
             // Start with a small aspiration window and, in the case of a fail
@@ -572,30 +546,18 @@
 // Reset histories, usually before a new game
 void Search::Worker::clear() {
     mainHistory.fill(0);
-<<<<<<< HEAD
-    captureHistory.fill(0);
+    captureHistory.fill(-b8);
     pawnHistory.fill(-b5);
-=======
-    captureHistory.fill(-700);
-    pawnHistory.fill(-1188);
->>>>>>> 8d1e4145
     correctionHistory.fill(0);
 
     for (bool inCheck : {false, true})
         for (StatsType c : {NoCaptures, Captures})
             for (auto& to : continuationHistory[inCheck][c])
                 for (auto& h : to)
-<<<<<<< HEAD
                     h->fill(-b6);
 
     for (size_t i = 1; i < reductions.size(); ++i)
         reductions[i] = int((b7 / 100.0 + std::log(size_t(options["Threads"])) / 2) * std::log(i));
-=======
-                    h->fill(-58);
-
-    for (size_t i = 1; i < reductions.size(); ++i)
-        reductions[i] = int((18.62 + std::log(size_t(options["Threads"])) / 2) * std::log(i));
->>>>>>> 8d1e4145
 
     refreshTable.clear(networks[numaAccessToken]);
 }
@@ -830,11 +792,7 @@
     // Use static evaluation difference to improve quiet move ordering (~9 Elo)
     if (((ss - 1)->currentMove).is_ok() && !(ss - 1)->inCheck && !priorCapture)
     {
-<<<<<<< HEAD
         int bonus = std::clamp(-c1 * int((ss - 1)->staticEval + ss->staticEval), -c2, c3) + c4;
-=======
-        int bonus = std::clamp(-10 * int((ss - 1)->staticEval + ss->staticEval), -1664, 1471) + 752;
->>>>>>> 8d1e4145
         thisThread->mainHistory[~us][((ss - 1)->currentMove).from_to()] << bonus;
         if (type_of(pos.piece_on(prevSq)) != PAWN && ((ss - 1)->currentMove).type_of() != PROMOTION)
             thisThread->pawnHistory[pawn_structure_index(pos)][pos.piece_on(prevSq)][prevSq]
@@ -853,15 +811,9 @@
     opponentWorsening = ss->staticEval + (ss - 1)->staticEval > 2;
 
     // Step 7. Razoring (~1 Elo)
-<<<<<<< HEAD
-    // If eval is really low check with qsearch if it can exceed alpha, if it can't,
-    // return a fail low.
-    if (eval < alpha - c5 - c6 * depth * depth)
-=======
     // If eval is really low, check with qsearch if we can exceed alpha. If the
     // search suggests we cannot exceed alpha, return a speculative fail low.
-    if (eval < alpha - 494 - 290 * depth * depth)
->>>>>>> 8d1e4145
+    if (eval < alpha - c5 - c6 * depth * depth)
     {
         value = qsearch<NonPV>(pos, ss, alpha - 1, alpha);
         if (value < alpha && std::abs(value) < VALUE_TB_WIN_IN_MAX_PLY)
@@ -872,35 +824,22 @@
     // The depth condition is important for mate finding.
     if (!ss->ttPv && depth < c7
         && eval - futility_margin(depth, cutNode && !ss->ttHit, improving, opponentWorsening)
-<<<<<<< HEAD
                - (ss - 1)->statScore / c8
-=======
-               - (ss - 1)->statScore / 260
->>>>>>> 8d1e4145
              >= beta
         && eval >= beta && (!ttData.move || ttCapture) && beta > VALUE_TB_LOSS_IN_MAX_PLY
         && eval < VALUE_TB_WIN_IN_MAX_PLY)
         return beta + (eval - beta) / 3;
 
     // Step 9. Null move search with verification search (~35 Elo)
-<<<<<<< HEAD
     if (!PvNode && (ss - 1)->currentMove != Move::null() && (ss - 1)->statScore < c9
         && eval >= beta && ss->staticEval >= beta - c10 * depth + c11 && !excludedMove
-=======
-    if (!PvNode && (ss - 1)->currentMove != Move::null() && (ss - 1)->statScore < 14389
-        && eval >= beta && ss->staticEval >= beta - 21 * depth + 390 && !excludedMove
->>>>>>> 8d1e4145
         && pos.non_pawn_material(us) && ss->ply >= thisThread->nmpMinPly
         && beta > VALUE_TB_LOSS_IN_MAX_PLY)
     {
         assert(eval - beta >= 0);
 
         // Null move dynamic reduction based on depth and eval
-<<<<<<< HEAD
         Depth R = std::min(int(eval - beta) / c12, 6) + depth / 3 + 5;
-=======
-        Depth R = std::min(int(eval - beta) / 202, 6) + depth / 3 + 5;
->>>>>>> 8d1e4145
 
         ss->currentMove         = Move::null();
         ss->continuationHistory = &thisThread->continuationHistory[0][0][NO_PIECE][0];
@@ -941,7 +880,6 @@
     if (depth <= 0)
         return qsearch<PV>(pos, ss, alpha, beta);
 
-<<<<<<< HEAD
     // For cutNodes, if depth is high enough, decrease depth by 2 if there is no ttMove, or
     // by 1 if there is a ttMove with an upper bound.
     if (cutNode && depth >= d1 && (!ttData.move || ttData.bound == BOUND_UPPER))
@@ -959,24 +897,6 @@
       // because probCut search has depth set to depth - 4 but we also do a move before it
       // So effective depth is equal to depth - 3
       && !(ttData.depth >= depth - 3 && ttData.value != VALUE_NONE && ttData.value < probCutBeta))
-=======
-    // For cutNodes, if depth is high enough, decrease depth by 2 if there is no ttMove,
-    // or by 1 if there is a ttMove with an upper bound.
-    if (cutNode && depth >= 7 && (!ttData.move || ttData.bound == BOUND_UPPER))
-        depth -= 1 + !ttData.move;
-
-    // Step 11. ProbCut (~10 Elo)
-    // If we have a good enough capture (or queen promotion) and a reduced search
-    // returns a value much above beta, we can (almost) safely prune the previous move.
-    probCutBeta = beta + 184 - 53 * improving;
-    if (!PvNode && depth > 3
-        && std::abs(beta) < VALUE_TB_WIN_IN_MAX_PLY
-        // If value from transposition table is lower than probCutBeta, don't attempt
-        // probCut there and in further interactions with transposition table cutoff
-        // depth is set to depth - 3 because probCut search has depth set to depth - 4
-        // but we also do a move before it. So effective depth is equal to depth - 3.
-        && !(ttData.depth >= depth - 3 && ttData.value != VALUE_NONE && ttData.value < probCutBeta))
->>>>>>> 8d1e4145
     {
         assert(probCutBeta < VALUE_INFINITE && probCutBeta > beta);
 
@@ -1037,16 +957,9 @@
 
 moves_loop:  // When in check, search starts here
 
-<<<<<<< HEAD
     // Step 12. A small Probcut idea, when we are in check (~4 Elo)
     probCutBeta = beta + d4;
-    if (ss->inCheck && (ttData.bound & BOUND_LOWER) && ttData.depth >= depth - 4
-        && ttData.value >= probCutBeta && std::abs(ttData.value) < VALUE_TB_WIN_IN_MAX_PLY
-=======
-    // Step 12. A small Probcut idea (~4 Elo)
-    probCutBeta = beta + 390;
     if ((ttData.bound & BOUND_LOWER) && ttData.depth >= depth - 4 && ttData.value >= probCutBeta
->>>>>>> 8d1e4145
         && std::abs(beta) < VALUE_TB_WIN_IN_MAX_PLY)
         return probCutBeta;
 
@@ -1112,13 +1025,7 @@
         if (!rootNode && pos.non_pawn_material(us) && bestValue > VALUE_TB_LOSS_IN_MAX_PLY)
         {
             // Skip quiet moves if movecount exceeds our FutilityMoveCount threshold (~8 Elo)
-<<<<<<< HEAD
-            moveCountPruning =
-              moveCount >= futility_move_count(improving, depth)
-                             - (singularBound == BOUND_UPPER && singularValue < alpha - e1);
-=======
             moveCountPruning = moveCount >= futility_move_count(improving, depth);
->>>>>>> 8d1e4145
 
             // Reduced depth of the next LMR search
             int lmrDepth = newDepth - r;
@@ -1132,24 +1039,15 @@
                 // Futility pruning for captures (~2 Elo)
                 if (!givesCheck && lmrDepth < e2 && !ss->inCheck)
                 {
-<<<<<<< HEAD
                     Value futilityValue = ss->staticEval + e3 + e4 * lmrDepth
-=======
-                    Value futilityValue = ss->staticEval + 285 + 251 * lmrDepth
->>>>>>> 8d1e4145
                                         + PieceValue[capturedPiece] + captHist / 7;
                     if (futilityValue <= alpha)
                         continue;
                 }
 
                 // SEE based pruning for captures and checks (~11 Elo)
-<<<<<<< HEAD
                 int seeHist = std::clamp(captHist / 32, -e5 * depth, e6 * depth);
                 if (!pos.see_ge(move, -e7 * depth - seeHist))
-=======
-                int seeHist = std::clamp(captHist / 32, -182 * depth, 166 * depth);
-                if (!pos.see_ge(move, -168 * depth - seeHist))
->>>>>>> 8d1e4145
                     continue;
             }
             else
@@ -1160,26 +1058,15 @@
                   + thisThread->pawnHistory[pawn_structure_index(pos)][movedPiece][move.to_sq()];
 
                 // Continuation history based pruning (~2 Elo)
-<<<<<<< HEAD
                 if (lmrDepth < 6 && history < -e8 * depth)
-=======
-                if (lmrDepth < 6 && history < -4165 * depth)
->>>>>>> 8d1e4145
                     continue;
 
                 history += 2 * thisThread->mainHistory[us][move.from_to()];
 
-<<<<<<< HEAD
                 lmrDepth += history / e9;
 
                 Value futilityValue =
                   ss->staticEval + (bestValue < ss->staticEval - e10 ? e11 : e12) + e13 * lmrDepth;
-=======
-                lmrDepth += history / 3853;
-
-                Value futilityValue =
-                  ss->staticEval + (bestValue < ss->staticEval - 51 ? 143 : 52) + 135 * lmrDepth;
->>>>>>> 8d1e4145
 
                 // Futility pruning: parent node (~13 Elo)
                 if (!ss->inCheck && lmrDepth < e14 && futilityValue <= alpha)
@@ -1216,19 +1103,11 @@
             // and lower extension margins scale well.
 
             if (!rootNode && move == ttData.move && !excludedMove
-<<<<<<< HEAD
                 && depth >= 4 - (thisThread->completedDepth > f1) + ss->ttPv
                 && std::abs(ttData.value) < VALUE_TB_WIN_IN_MAX_PLY && (ttData.bound & BOUND_LOWER)
                 && ttData.depth >= depth - 3)
             {
                 Value singularBeta  = ttData.value - (f2 + f3 * (ss->ttPv && !PvNode)) * depth / 64;
-=======
-                && depth >= 4 - (thisThread->completedDepth > 36) + ss->ttPv
-                && std::abs(ttData.value) < VALUE_TB_WIN_IN_MAX_PLY && (ttData.bound & BOUND_LOWER)
-                && ttData.depth >= depth - 3)
-            {
-                Value singularBeta  = ttData.value - (54 + 76 * (ss->ttPv && !PvNode)) * depth / 64;
->>>>>>> 8d1e4145
                 Depth singularDepth = newDepth / 2;
 
                 ss->excludedMove = move;
@@ -1238,22 +1117,13 @@
 
                 if (value < singularBeta)
                 {
-<<<<<<< HEAD
                     int doubleMargin = f4 * PvNode - f5 * !ttCapture;
                     int tripleMargin = f6 + f7 * PvNode - f8 * !ttCapture + f9 * ss->ttPv;
-=======
-                    int doubleMargin = 293 * PvNode - 195 * !ttCapture;
-                    int tripleMargin = 107 + 259 * PvNode - 260 * !ttCapture + 98 * ss->ttPv;
->>>>>>> 8d1e4145
 
                     extension = 1 + (value < singularBeta - doubleMargin)
                               + (value < singularBeta - tripleMargin);
 
-<<<<<<< HEAD
                     depth += ((!PvNode) && (depth < f10));
-=======
-                    depth += ((!PvNode) && (depth < 16));
->>>>>>> 8d1e4145
                 }
 
                 // Multi-cut pruning
@@ -1286,11 +1156,7 @@
             else if (PvNode && move.to_sq() == prevSq
                      && thisThread->captureHistory[movedPiece][move.to_sq()]
                                                   [type_of(pos.piece_on(move.to_sq()))]
-<<<<<<< HEAD
                           > g1)
-=======
-                          > 3994)
->>>>>>> 8d1e4145
                 extension = 1;
         }
 
@@ -1346,20 +1212,13 @@
 
         ss->statScore = 2 * thisThread->mainHistory[us][move.from_to()]
                       + (*contHist[0])[movedPiece][move.to_sq()]
-<<<<<<< HEAD
                       + (*contHist[1])[movedPiece][move.to_sq()] - g2;
 
         // Decrease/increase reduction for moves with a good/bad history (~8 Elo)
         r -= ss->statScore / g3;
-=======
-                      + (*contHist[1])[movedPiece][move.to_sq()] - 4664;
-
-        // Decrease/increase reduction for moves with a good/bad history (~8 Elo)
-        r -= ss->statScore / 10898;
->>>>>>> 8d1e4145
 
         // Step 17. Late moves reduction / extension (LMR, ~117 Elo)
-        if (depth >= 2 && moveCount > 1 + (rootNode && depth < 10))
+        if (depth >= 2 && moveCount > 1 + (rootNode && depth < g3_b))
         {
             // In general we want to cap the LMR depth search at newDepth, but when
             // reduction is negative, we allow this move a limited search extension
@@ -1373,15 +1232,9 @@
             // Do a full-depth search when reduced LMR search fails high
             if (value > alpha && d < newDepth)
             {
-<<<<<<< HEAD
                 // Adjust full-depth search based on LMR results - if the result
                 // was good enough search deeper, if it was bad enough search shallower.
                 const bool doDeeperSearch    = value > (bestValue + g4 + 2 * newDepth);  // (~1 Elo)
-=======
-                // Adjust full-depth search based on LMR results - if the result was
-                // good enough search deeper, if it was bad enough search shallower.
-                const bool doDeeperSearch    = value > (bestValue + 35 + 2 * newDepth);  // (~1 Elo)
->>>>>>> 8d1e4145
                 const bool doShallowerSearch = value < bestValue + newDepth;             // (~2 Elo)
 
                 newDepth += doDeeperSearch - doShallowerSearch;
@@ -1505,11 +1358,7 @@
                 else
                 {
                     // Reduce other moves if we have found at least one score improvement (~2 Elo)
-<<<<<<< HEAD
                     if (depth > 2 && depth < h1 && std::abs(value) < VALUE_TB_WIN_IN_MAX_PLY)
-=======
-                    if (depth > 2 && depth < 14 && std::abs(value) < VALUE_TB_WIN_IN_MAX_PLY)
->>>>>>> 8d1e4145
                         depth -= 2;
 
                     assert(depth > 0);
@@ -1553,23 +1402,12 @@
     // Bonus for prior countermove that caused the fail low
     else if (!priorCapture && prevSq != SQ_NONE)
     {
-<<<<<<< HEAD
         int bonus = (h2 * (depth > 5) + h3 * (PvNode || cutNode) + h4 * ((ss - 1)->moveCount > h5)
                      + h6 * (!ss->inCheck && bestValue <= ss->staticEval - h7)
                      + h8 * (!(ss - 1)->inCheck && bestValue <= -(ss - 1)->staticEval - h9));
 
-
-        // proportional to "how much damage we have to undo"
-        if ((ss - 1)->statScore < -h10)
-            bonus += std::clamp(-(ss - 1)->statScore / h11, 0, h12);
-=======
-        int bonus = (114 * (depth > 5) + 116 * (PvNode || cutNode) + 123 * ((ss - 1)->moveCount > 8)
-                     + 64 * (!ss->inCheck && bestValue <= ss->staticEval - 108)
-                     + 153 * (!(ss - 1)->inCheck && bestValue <= -(ss - 1)->staticEval - 76));
->>>>>>> 8d1e4145
-
         // Proportional to "how much damage we have to undo"
-        bonus += std::clamp(-(ss - 1)->statScore / 100, -50, 274);
+        bonus += std::clamp(-(ss - 1)->statScore / h10, -h11, h12);
 
         update_continuation_histories(ss - 1, pos.piece_on(prevSq), prevSq,
                                       stat_bonus(depth) * bonus / 100);
@@ -1742,11 +1580,7 @@
         if (bestValue > alpha)
             alpha = bestValue;
 
-<<<<<<< HEAD
         futilityBase = ss->staticEval + i1;
-=======
-        futilityBase = ss->staticEval + 299;
->>>>>>> 8d1e4145
     }
 
     const PieceToHistory* contHist[] = {(ss - 1)->continuationHistory,
@@ -1817,19 +1651,11 @@
                        + (*contHist[1])[pos.moved_piece(move)][move.to_sq()]
                        + thisThread->pawnHistory[pawn_structure_index(pos)][pos.moved_piece(move)]
                                                 [move.to_sq()]
-<<<<<<< HEAD
                      <= i2)
                 continue;
 
             // Do not search moves with bad enough SEE values (~5 Elo)
             if (!pos.see_ge(move, -i3))
-=======
-                     <= 4643)
-                continue;
-
-            // Do not search moves with bad enough SEE values (~5 Elo)
-            if (!pos.see_ge(move, -83))
->>>>>>> 8d1e4145
                 continue;
         }
 
@@ -1895,11 +1721,7 @@
 
 Depth Search::Worker::reduction(bool i, Depth d, int mn, int delta) const {
     int reductionScale = reductions[d] * reductions[mn];
-<<<<<<< HEAD
     return (reductionScale + i4 - delta * i5 / rootDelta) / 1024 + (!i && reductionScale > i6);
-=======
-    return (reductionScale + 1274 - delta * 746 / rootDelta) / 1024 + (!i && reductionScale > 1293);
->>>>>>> 8d1e4145
 }
 
 // elapsed() returns the time elapsed since the search started. If the
@@ -2000,14 +1822,7 @@
 
     if (!pos.capture_stage(bestMove))
     {
-<<<<<<< HEAD
-        int bestMoveBonus = bestValue > beta + i7 ? quietMoveBonus      // larger bonus
-                                                   : stat_bonus(depth);  // smaller bonus
-
-        update_quiet_stats(pos, ss, workerThread, bestMove, bestMoveBonus);
-=======
         update_quiet_stats(pos, ss, workerThread, bestMove, quietMoveBonus);
->>>>>>> 8d1e4145
 
         // Decrease stats for all non-best quiet moves
         for (int i = 0; i < quietCount; ++i)
@@ -2042,11 +1857,7 @@
 // at ply -1, -2, -3, -4, and -6 with current move.
 void update_continuation_histories(Stack* ss, Piece pc, Square to, int bonus) {
 
-<<<<<<< HEAD
     bonus = bonus * i8 / 64;
-=======
-    bonus = bonus * 52 / 64;
->>>>>>> 8d1e4145
 
     for (int i : {1, 2, 3, 4, 6})
     {
