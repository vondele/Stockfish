--- conflicted
+++ resolved
@@ -1100,7 +1100,9 @@
           {
               extension = 1;
               singularQuietLMR = !ttCapture;
-              if (!PvNode && value < singularBeta - 140)
+              if (  !PvNode
+                  && depth < rootDepth - ss->ply
+                  && value < singularBeta - 140)
                   extension = 2;
           }
 
@@ -1158,6 +1160,7 @@
           && !gameCycle
           &&  moveCount > 1 + 2 * rootNode
           &&  thisThread->selDepth > depth
+          && (!PvNode || ss->ply > 1 || thisThread->id() % 4 != 3)
           && (  !captureOrPromotion
               || moveCountPruning
               || ss->staticEval + PieceValue[EG][pos.captured_piece()] <= alpha
@@ -1165,13 +1168,8 @@
               || thisThread->ttHitAverage < 432 * ttHitAverageResolution * ttHitAverageWindow / 1024))
 /*            Needs further testing
               || (!PvNode && !formerPv && captureHistory[movedPiece][to_sq(move)][type_of(pos.captured_piece())] < 3678)
-<<<<<<< HEAD
               || thisThread->ttHitAverage < 432 * TtHitAverageResolution * TtHitAverageWindow / 1024))
 */
-=======
-              || thisThread->ttHitAverage < 432 * TtHitAverageResolution * TtHitAverageWindow / 1024)
-          && (!PvNode || ss->ply > 1 || thisThread->id() % 4 != 3))
->>>>>>> 6ad4f485
       {
           Depth r = reduction(improving, depth, moveCount);
 
