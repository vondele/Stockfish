--- conflicted
+++ resolved
@@ -64,12 +64,7 @@
   constexpr uint64_t ttHitAverageWindow     = 4096;
   constexpr uint64_t ttHitAverageResolution = 1024;
 
-<<<<<<< HEAD
   // Futility margin
-=======
-  // Razor and futility margins
-  constexpr int RazorMargin = 527;
->>>>>>> 995ee4b3
   Value futility_margin(Depth d, bool improving) {
     return Value(227 * (d - improving));
   }
@@ -377,12 +372,8 @@
               beta  = std::min(prev + delta, VALUE_INFINITE);
 
               // Adjust contempt based on root move's previousScore (dynamic contempt)
-<<<<<<< HEAD
               int dt = int8_t(Options["Dynamic Contempt"]);
-              int dct = ct + dt * ((104 - ct / 2) * prev / (abs(prev) + 143));
-=======
-              int dct = ct + (110 - ct / 2) * prev / (abs(prev) + 140);
->>>>>>> 995ee4b3
+              int dct = ct + dt * ((110 - ct / 2) * prev / (abs(prev) + 140));
 
               contempt = (us == WHITE ?  make_score(dct, dct / 2)
                                       : -make_score(dct, dct / 2));
@@ -503,11 +494,7 @@
           }
           else if (   Threads.increaseDepth
                    && !mainThread->ponder
-<<<<<<< HEAD
-                   && elapsedT > optimumT * fallingEval * reduction * bestMoveInstability * 0.57)
-=======
-                   && Time.elapsed() > totalTime * 0.56)
->>>>>>> 995ee4b3
+                   && elapsedT > optimumT * fallingEval * reduction * bestMoveInstability * 0.56)
                    Threads.increaseDepth = false;
           else
                    Threads.increaseDepth = true;
@@ -770,20 +757,11 @@
 
     // Begin early pruning.
     if (   !PvNode
-<<<<<<< HEAD
-=======
-        && (ss-1)->currentMove != MOVE_NULL
-        && (ss-1)->statScore < 23824
-        &&  eval >= beta
-        &&  eval >= ss->staticEval
-        &&  ss->staticEval >= beta - 33 * depth - 33 * improving + 112 * ttPv + 311
->>>>>>> 995ee4b3
         && !excludedMove
         && !gameCycle
         && !thisThread->nmpGuard
         &&  abs(eval) < 2 * VALUE_KNOWN_WIN)
     {
-<<<<<<< HEAD
        if (rootDepth > 10)
            kingDanger = pos.king_danger();
 
@@ -796,42 +774,18 @@
 
        // Step 9. Null move search with verification search (~40 Elo)
        if (   (ss-1)->currentMove != MOVE_NULL
-           && (ss-1)->statScore < 24714
+           && (ss-1)->statScore < 23824
            &&  eval >= beta
            &&  eval >= ss->staticEval
-           &&  ss->staticEval >= beta - 29 * depth - 31 * improving + 119 * ttPv + 299
+           &&  ss->staticEval >= beta - 33 * depth - 33 * improving + 112 * ttPv + 311
            &&  pos.non_pawn_material(us)
            && !kingDanger
            && !(rootDepth > 10 && MoveList<LEGAL>(pos).size() < 6))
        {
            assert(eval - beta >= 0);
-=======
-        assert(eval - beta >= 0);
-
-        // Null move dynamic reduction based on depth and value
-        Depth R = (737 + 77 * depth) / 246 + std::min(int(eval - beta) / 192, 3);
-
-        ss->currentMove = MOVE_NULL;
-        ss->continuationHistory = &thisThread->continuationHistory[0][0][NO_PIECE][0];
-
-        pos.do_null_move(st);
-
-        Value nullValue = -search<NonPV>(pos, ss+1, -beta, -beta+1, depth-R, !cutNode);
-
-        pos.undo_null_move();
-
-        if (nullValue >= beta)
-        {
-            // Do not return unproven mate or TB scores
-            if (nullValue >= VALUE_TB_WIN_IN_MAX_PLY)
-                nullValue = beta;
-
-            if (thisThread->nmpMinPly || (abs(beta) < VALUE_KNOWN_WIN && depth < 13))
-                return nullValue;
->>>>>>> 995ee4b3
 
            // Null move dynamic reduction based on depth and value
-           Depth R = ((793 + 70 * depth) / 252 + std::min(int(eval - beta) / 192, 3));
+           Depth R = ((737 + 77 * depth) / 246 + std::min(int(eval - beta) / 192, 3));
 
            if (   depth < 11
                || ttValue >= beta
@@ -847,35 +801,11 @@
 
            pos.undo_null_move();
 
-<<<<<<< HEAD
            if (nullValue >= beta)
            {
                // Do not return unproven mate or TB scores
                if (nullValue >= VALUE_TB_WIN_IN_MAX_PLY)
                    nullValue = beta;
-=======
-    // Step 10. ProbCut (~10 Elo)
-    // If we have a good enough capture and a reduced search returns a value
-    // much above beta, we can (almost) safely prune the previous move.
-    if (   !PvNode
-        &&  depth > 4
-        &&  abs(beta) < VALUE_TB_WIN_IN_MAX_PLY)
-    {
-        Value raisedBeta = beta + 176 - 49 * improving;
-        assert(raisedBeta < VALUE_INFINITE);
-        MovePicker mp(pos, ttMove, raisedBeta - ss->staticEval, &captureHistory);
-        int probCutCount = 0;
-
-        while (   (move = mp.next_move()) != MOVE_NONE
-               && probCutCount < 2 + 2 * cutNode
-               && !(   move == ttMove
-                    && tte->depth() >= depth - 4
-                    && ttValue < raisedBeta))
-            if (move != excludedMove && pos.legal(move))
-            {
-                assert(pos.capture_or_promotion(move));
-                assert(depth >= 5);
->>>>>>> 995ee4b3
 
                if (abs(beta) < VALUE_KNOWN_WIN && depth < 11 && beta <= qsearch<NonPV>(pos, ss, beta-1, beta))
                    return nullValue;
@@ -887,27 +817,19 @@
 
                thisThread->nmpGuard = false;
 
-<<<<<<< HEAD
                if (v >= beta)
                    return nullValue;
            }
            }
        }
-=======
-                // If the qsearch held, perform the regular search
-                if (value >= raisedBeta)
-                    value = -search<NonPV>(pos, ss+1, -raisedBeta, -raisedBeta+1, depth - 4, !cutNode);
-
-                pos.undo_move(move);
->>>>>>> 995ee4b3
 
        // Step 10. ProbCut (~10 Elo)
        // If we have a good enough capture and a reduced search returns a value
        // much above beta, we can (almost) safely prune the previous move.
-       if (    depth > 5
+       if (    depth > 4
            &&  abs(beta) < VALUE_TB_WIN_IN_MAX_PLY)
        {
-           Value raisedBeta = std::min(beta + 182 - 48 * improving, VALUE_INFINITE);
+           Value raisedBeta = std::min(beta + 176 - 49 * improving, VALUE_INFINITE);
            MovePicker mp(pos, ttMove, raisedBeta - ss->staticEval, &captureHistory);
            int probCutCount = 0;
 
@@ -937,7 +859,7 @@
 
                    // If the qsearch held perform the regular search
                    if (value >= raisedBeta)
-                       value = -search<NonPV>(pos, ss+1, -raisedBeta, -raisedBeta+1, depth - 5, !cutNode);
+                       value = -search<NonPV>(pos, ss+1, -raisedBeta, -raisedBeta+1, depth - 4, !cutNode);
 
                    pos.undo_move(move);
 
@@ -1207,20 +1129,13 @@
               || moveCountPruning
               || ss->staticEval + PieceValue[EG][pos.captured_piece()] <= alpha
               || cutNode
-<<<<<<< HEAD
-              || thisThread->ttHitAverage < 399 * ttHitAverageResolution * ttHitAverageWindow / 1024))
-=======
-              || thisThread->ttHitAverage < 415 * TtHitAverageResolution * TtHitAverageWindow / 1024))
->>>>>>> 995ee4b3
+              || thisThread->ttHitAverage < 415 * ttHitAverageResolution * ttHitAverageWindow / 1024))
+
       {
           Depth r = reduction(improving, depth, moveCount);
 
           // Decrease reduction if the ttHit running average is large
-<<<<<<< HEAD
-          if (thisThread->ttHitAverage > 492 * ttHitAverageResolution * ttHitAverageWindow / 1024)
-=======
-          if (thisThread->ttHitAverage > 473 * TtHitAverageResolution * TtHitAverageWindow / 1024)
->>>>>>> 995ee4b3
+          if (thisThread->ttHitAverage > 473 * ttHitAverageResolution * ttHitAverageWindow / 1024)
               r--;
 
           // Reduction if other threads are searching this position.
