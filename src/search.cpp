/*
  Stockfish, a UCI chess playing engine derived from Glaurung 2.1
  Copyright (C) 2004-2021 The Stockfish developers (see AUTHORS file)

  Stockfish is free software: you can redistribute it and/or modify
  it under the terms of the GNU General Public License as published by
  the Free Software Foundation, either version 3 of the License, or
  (at your option) any later version.

  Stockfish is distributed in the hope that it will be useful,
  but WITHOUT ANY WARRANTY; without even the implied warranty of
  MERCHANTABILITY or FITNESS FOR A PARTICULAR PURPOSE.  See the
  GNU General Public License for more details.

  You should have received a copy of the GNU General Public License
  along with this program.  If not, see <http://www.gnu.org/licenses/>.
*/

#include <algorithm>
#include <cassert>
#include <cmath>
#include <cstring>   // For std::memset
#include <iostream>
#include <sstream>

#include "evaluate.h"
#include "misc.h"
#include "movegen.h"
#include "movepick.h"
#include "position.h"
#include "search.h"
#include "thread.h"
#include "timeman.h"
#include "tt.h"
#include "uci.h"
#include "syzygy/tbprobe.h"

namespace Stockfish {

namespace Search {

  LimitsType Limits;
}

namespace Tablebases {

  int Cardinality;
  bool RootInTB;
  bool UseRule50;
  Depth ProbeDepth;
}

namespace TB = Tablebases;

using std::string;
using Eval::evaluate;
using namespace Search;

namespace {

  // Different node types, used as a template parameter
  enum NodeType { NonPV, PV, Root };

  // Futility margin
  Value futility_margin(Depth d, bool improving) {
    return Value(214 * (d - improving));
  }

  // Reductions lookup table, initialized at startup
  int Reductions[MAX_MOVES]; // [depth or moveNumber]

  Depth reduction(bool i, Depth d, int mn, bool rangeReduction) {
    int r = Reductions[d] * Reductions[mn];
    return (r + 534) / 1024 + (!i && r > 904) + rangeReduction;
  }

  constexpr int futility_move_count(bool improving, Depth depth) {
    return (3 + depth * depth) / (2 - improving);
  }

  // History and stats update bonus, based on depth
  int stat_bonus(Depth d) {
    return std::min((6 * d + 229) * d - 215 , 2000);
  }

  template <NodeType nodeType>
  Value search(Position& pos, Stack* ss, Value alpha, Value beta, Depth depth, bool cutNode);

  template <NodeType nodeType>
  Value qsearch(Position& pos, Stack* ss, Value alpha, Value beta, Depth depth = 0);

  Value value_to_tt(Value v, int ply);
  Value value_from_tt(Value v, int ply, int r50c);
  void update_pv(Move* pv, Move move, Move* childPv);
  void update_continuation_histories(Stack* ss, Piece pc, Square to, int bonus);
  void update_quiet_stats(const Position& pos, Stack* ss, Move move, int bonus, int depth);
  void update_all_stats(const Position& pos, Stack* ss, Move bestMove, Value bestValue, Value beta, Square prevSq,
                        Move* quietsSearched, int quietCount, Move* capturesSearched, int captureCount, Depth depth);

  // perft() is our utility to verify move generation. All the leaf nodes up
  // to the given depth are generated and counted, and the sum is returned.
  template<bool Root>
  uint64_t perft(Position& pos, Depth depth) {

    StateInfo st;
    ASSERT_ALIGNED(&st, Eval::NNUE::CacheLineSize);

    uint64_t cnt, nodes = 0;
    const bool leaf = (depth == 2);

    for (const auto& m : MoveList<LEGAL>(pos))
    {
        if (Root && depth <= 1)
            cnt = 1, nodes++;
        else
        {
            pos.do_move(m, st);
            cnt = leaf ? MoveList<LEGAL>(pos).size() : perft<false>(pos, depth - 1);
            nodes += cnt;
            pos.undo_move(m);
        }
        if (Root)
            sync_cout << UCI::move(m, pos.is_chess960()) << ": " << cnt << sync_endl;
    }
    return nodes;
  }

} // namespace


/// Search::init() is called at startup to initialize various lookup tables

void Search::init() {

  for (int i = 1; i < MAX_MOVES; ++i)
      Reductions[i] = int((21.9 + std::log(Threads.size()) / 2) * std::log(i));
}


/// Search::clear() resets search state to its initial value

void Search::clear() {

  Threads.main()->wait_for_search_finished();

  Time.availableNodes = 0;
  TT.clear();
  Threads.clear();
  Tablebases::init(Options["SyzygyPath"]); // Free mapped files
}


/// MainThread::search() is started when the program receives the UCI 'go'
/// command. It searches from the root position and outputs the "bestmove".

void MainThread::search() {

  if (Limits.perft)
  {
      nodes = perft<true>(rootPos, Limits.perft);
      sync_cout << "\nNodes searched: " << nodes << "\n" << sync_endl;
      return;
  }

  Color us = rootPos.side_to_move();
  Time.init(Limits, us, rootPos.game_ply());
  TT.new_search();

  Eval::NNUE::verify();

  if (rootMoves.empty())
  {
      rootMoves.emplace_back(MOVE_NONE);
      sync_cout << "info depth 0 score "
                << UCI::value(rootPos.checkers() ? -VALUE_MATE, -VALUE_MATE : VALUE_DRAW, VALUE_DRAW)
                << sync_endl;
  }
  else
  {
      Threads.start_searching(); // start non-main threads
      Thread::search();          // main thread start searching
  }

  // When we reach the maximum depth, we can arrive here without a raise of
  // Threads.stop. However, if we are pondering or in an infinite search,
  // the UCI protocol states that we shouldn't print the best move before the
  // GUI sends a "stop" or "ponderhit" command. We therefore simply wait here
  // until the GUI sends one of those commands.

  while (!Threads.stop && (ponder || Limits.infinite))
  {} // Busy wait for a stop or a ponder reset

  // Stop the threads if not already stopped (also raise the stop if
  // "ponderhit" just reset Threads.ponder).
  Threads.stop = true;

  // Wait until all threads have finished
  Threads.wait_for_search_finished();

  // When playing in 'nodes as time' mode, subtract the searched nodes from
  // the available ones before exiting.
  if (Limits.npmsec)
      Time.availableNodes += Limits.inc[us] - Threads.nodes_searched();

  Thread* bestThread = this;

  if (    int(Options["MultiPV"]) == 1
      && !Limits.depth
      &&  rootMoves[0].pv[0] != MOVE_NONE)
      bestThread = Threads.get_best_thread();

  bestPreviousScore = bestThread->rootMoves[0].score;
  bestPreviousAverageScore = bestThread->rootMoves[0].averageScore;

  // Send again PV info if we have a new best thread
  if (bestThread != this)
      sync_cout << UCI::pv(bestThread->rootPos, bestThread->completedDepth, -VALUE_INFINITE, VALUE_INFINITE) << sync_endl;

  sync_cout << "bestmove " << UCI::move(bestThread->rootMoves[0].pv[0], rootPos.is_chess960());

  if (bestThread->rootMoves[0].pv.size() > 1 || bestThread->rootMoves[0].extract_ponder_from_tt(rootPos))
      std::cout << " ponder " << UCI::move(bestThread->rootMoves[0].pv[1], rootPos.is_chess960());

  std::cout << sync_endl;
}


/// Thread::search() is the main iterative deepening loop. It calls search()
/// repeatedly with increasing depth until the allocated thinking time has been
/// consumed, the user stops the search, or the maximum search depth is reached.

void Thread::search() {

  // To allow access to (ss-7) up to (ss+2), the stack must be oversized.
  // The former is needed to allow update_continuation_histories(ss-1, ...),
  // which accesses its argument at ss-6, also near the root.
  // The latter is needed for statScore and killer initialization.
  Stack stack[MAX_PLY+10], *ss = stack+7;
  Move  pv[MAX_PLY+1];
  Value alpha, beta, delta;
  Move  lastBestMove = MOVE_NONE;
  Depth lastBestMoveDepth = 0;
  MainThread* mainThread = (this == Threads.main() ? Threads.main() : nullptr);
  double timeReduction = 1, totBestMoveChanges = 0;
  int iterIdx = 0;

  std::memset(ss-7, 0, 10 * sizeof(Stack));
  for (int i = 7; i > 0; i--)
      (ss-i)->continuationHistory = &this->continuationHistory[0][0][NO_PIECE][0]; // Use as a sentinel

  for (int i = 0; i <= MAX_PLY + 2; ++i)
      (ss+i)->ply = i;

  ss->pv = pv;

  bestValue = delta = alpha = -VALUE_INFINITE;
  beta = VALUE_INFINITE;

  if (mainThread)
  {
      if (mainThread->bestPreviousScore == VALUE_INFINITE)
          for (int i = 0; i < 4; ++i)
              mainThread->iterValue[i] = VALUE_ZERO;
      else
          for (int i = 0; i < 4; ++i)
              mainThread->iterValue[i] = mainThread->bestPreviousScore;
  }

  std::copy(&lowPlyHistory[2][0], &lowPlyHistory.back().back() + 1, &lowPlyHistory[0][0]);
  std::fill(&lowPlyHistory[MAX_LPH - 2][0], &lowPlyHistory.back().back() + 1, 0);

  size_t multiPV = size_t(Options["MultiPV"]);

  multiPV = std::min(multiPV, rootMoves.size());

  int searchAgainCounter = 0;

  // Iterative deepening loop until requested to stop or the target depth is reached
  while (   ++rootDepth < MAX_PLY
         && !Threads.stop
         && !(Limits.depth && mainThread && rootDepth > Limits.depth))
  {
      // Age out PV variability metric
      if (mainThread)
          totBestMoveChanges /= 2;

      // Save the last iteration's scores before first PV line is searched and
      // all the move scores except the (new) PV are set to -VALUE_INFINITE.
      for (RootMove& rm : rootMoves)
          rm.previousScore = rm.score;

      size_t pvFirst = 0;
      pvLast = 0;

      if (!Threads.increaseDepth)
         searchAgainCounter++;

      // MultiPV loop. We perform a full root search for each PV line
      for (pvIdx = 0; pvIdx < multiPV && !Threads.stop; ++pvIdx)
      {
          if (pvIdx == pvLast)
          {
              pvFirst = pvLast;
              for (pvLast++; pvLast < rootMoves.size(); pvLast++)
                  if (rootMoves[pvLast].tbRank != rootMoves[pvFirst].tbRank)
                      break;
          }

          // Reset UCI info selDepth for each depth and each PV line
          selDepth = 0;

          // Reset aspiration window starting size
          if (rootDepth >= 4)
          {
              Value prev = rootMoves[pvIdx].averageScore;
              delta = Value(17) + int(prev) * prev / 16384;
              alpha = std::max(prev - delta,-VALUE_INFINITE);
              beta  = std::min(prev + delta, VALUE_INFINITE);
          }

          // Start with a small aspiration window and, in the case of a fail
          // high/low, re-search with a bigger window until we don't fail
          // high/low anymore.
          while (true)
          {
              Depth adjustedDepth = std::max(1, rootDepth - searchAgainCounter);
              bestValue = Stockfish::search<Root>(rootPos, ss, alpha, beta, adjustedDepth, false);

              // Bring the best move to the front. It is critical that sorting
              // is done with a stable algorithm because all the values but the
              // first and eventually the new best one are set to -VALUE_INFINITE
              // and we want to keep the same order for all the moves except the
              // new PV that goes to the front. Note that in case of MultiPV
              // search the already searched PV lines are preserved.
              std::stable_sort(rootMoves.begin() + pvIdx, rootMoves.begin() + pvLast);

              // If search has been stopped, we break immediately. Sorting is
              // safe because RootMoves is still valid, although it refers to
              // the previous iteration.
              if (Threads.stop)
                  break;

              // When failing high/low give some update (without cluttering
              // the UI) before a re-search.
              if (   mainThread
                  && multiPV == 1
                  && (bestValue <= alpha || bestValue >= beta)
                  && Time.elapsed() > 3000)
                  sync_cout << UCI::pv(rootPos, rootDepth, alpha, beta) << sync_endl;

              // In case of failing low/high increase aspiration window and
              // re-search, otherwise exit the loop.
              if (bestValue <= alpha)
              {
                  beta = (alpha + beta) / 2;
                  alpha = std::max(bestValue - delta, -VALUE_INFINITE);

                  if (mainThread)
                      mainThread->stopOnPonderhit = false;
              }
              else if (bestValue >= beta)
                  beta = std::min(bestValue + delta, VALUE_INFINITE);

              else
                  break;

              delta += delta / 4 + 5;

              assert(alpha >= -VALUE_INFINITE && beta <= VALUE_INFINITE);
          }

          // Sort the PV lines searched so far and update the GUI
          std::stable_sort(rootMoves.begin() + pvFirst, rootMoves.begin() + pvIdx + 1);

          if (    mainThread
              && (Threads.stop || pvIdx + 1 == multiPV || Time.elapsed() > 3000))
              sync_cout << UCI::pv(rootPos, rootDepth, alpha, beta) << sync_endl;
      }

      if (!Threads.stop)
          completedDepth = rootDepth;

      if (rootMoves[0].pv[0] != lastBestMove) {
         lastBestMove = rootMoves[0].pv[0];
         lastBestMoveDepth = rootDepth;
      }

      // Have we found a "mate in x"?
      if (   Limits.mate
          && bestValue >= VALUE_MATE_IN_MAX_PLY
          && VALUE_MATE - bestValue <= 2 * Limits.mate)
          Threads.stop = true;

      if (!mainThread)
          continue;

      // Use part of the gained time from a previous stable move for the current move
      for (Thread* th : Threads)
      {
          totBestMoveChanges += th->bestMoveChanges;
          th->bestMoveChanges = 0;
      }

      // Do we have time for the next iteration? Can we stop searching now?
      if (    Limits.use_time_management()
          && !Threads.stop
          && !mainThread->stopOnPonderhit)
      {
          double fallingEval = (142 + 6 * (mainThread->bestPreviousScore - bestValue)
                                    + 6 * (mainThread->bestPreviousAverageScore - bestValue)
                                    + 6 * (mainThread->iterValue[iterIdx] - bestValue)) / 825.0;
          fallingEval = std::clamp(fallingEval, 0.5, 1.5);

          // If the bestMove is stable over several iterations, reduce time accordingly
          timeReduction = lastBestMoveDepth + 9 < completedDepth ? 1.92 : 0.95;
          double reduction = (1.47 + mainThread->previousTimeReduction) / (2.32 * timeReduction);
          double bestMoveInstability = 1.073 + std::max(1.0, 2.25 - 9.9 / rootDepth)
                                              * totBestMoveChanges / Threads.size();

          TimePoint elapsedT = Time.elapsed();
          TimePoint optimumT = Time.optimum();

          // Stop the search if we have only one legal move, or if available time elapsed
          if (   (rootMoves.size() == 1 && (elapsedT > optimumT / 16))
              || elapsedT > optimumT * fallingEval * reduction * bestMoveInstability)
          {
              // If we are allowed to ponder do not stop the search now but
              // keep pondering until the GUI sends "ponderhit" or "stop".
              if (mainThread->ponder)
                  mainThread->stopOnPonderhit = true;
              else
                  Threads.stop = true;
          }
          else if (   Threads.increaseDepth
                   && !mainThread->ponder
                   && elapsedT > optimumT * fallingEval * reduction * bestMoveInstability * 0.58)
                   Threads.increaseDepth = false;
          else
                   Threads.increaseDepth = true;
      }

      mainThread->iterValue[iterIdx] = bestValue;
      iterIdx = (iterIdx + 1) & 3;
  }

  if (!mainThread)
      return;

  mainThread->previousTimeReduction = timeReduction;
}


namespace {

  // search<>() is the main search function for both PV and non-PV nodes

  template <NodeType nodeType>
  Value search(Position& pos, Stack* ss, Value alpha, Value beta, Depth depth, bool cutNode) {

    constexpr bool PvNode = nodeType != NonPV;
    constexpr bool rootNode = nodeType == Root;
    const Depth maxNextDepth = rootNode ? depth : depth + 1;

    // Dive into quiescence search when the depth reaches zero
    if (depth <= 0)
        return qsearch<PvNode ? PV : NonPV>(pos, ss, alpha, beta);

    assert(-VALUE_INFINITE <= alpha && alpha < beta && beta <= VALUE_INFINITE);
    assert(PvNode || (alpha == beta - 1));
    assert(0 < depth && depth < MAX_PLY);
    assert(!(PvNode && cutNode));

    Move pv[MAX_PLY+1], capturesSearched[32], quietsSearched[64];
    StateInfo st;
    ASSERT_ALIGNED(&st, Eval::NNUE::CacheLineSize);

    TTEntry* tte;
    Key posKey;
    Move ttMove, move, excludedMove, bestMove;
    Depth extension, newDepth, ttDepth;
    Bound ttBound;
    Value bestValue, value, ttValue, eval, probCutBeta;
    bool givesCheck, improving, didLMR, priorCapture, isMate, gameCycle;
    bool captureOrPromotion, doFullDepthSearch, moveCountPruning,
         ttCapture, singularQuietLMR, kingDanger;

    Piece movedPiece;
    int moveCount, captureCount, quietCount, bestMoveCount, improvement, rootDepth;

    // Step 1. Initialize node
    Thread* thisThread  = pos.this_thread();
    ss->inCheck         = pos.checkers();
    priorCapture        = pos.captured_piece();
    Color us            = pos.side_to_move();
    moveCount           = bestMoveCount = captureCount = quietCount = ss->moveCount = 0;
    bestValue           = -VALUE_INFINITE;
    gameCycle           = kingDanger = false;
    rootDepth           = thisThread->rootDepth;

    // Check for the available remaining time
    if (thisThread == Threads.main())
        static_cast<MainThread*>(thisThread)->check_time();

    thisThread->nodes++;

    // Used to send selDepth info to GUI (selDepth counts from 1, ply from 0)
    if (PvNode && thisThread->selDepth < ss->ply + 1)
        thisThread->selDepth = ss->ply + 1;

    // Transposition table lookup. We don't want the score of a partial
    // search to overwrite a previous full search TT value, so we use a different
    // position key in case of an excluded move.
    excludedMove = ss->excludedMove;
    posKey = excludedMove == MOVE_NONE ? pos.key() : pos.key() ^ make_key(excludedMove);
    tte = TT.probe(posKey, ss->ttHit);
    ttValue = ss->ttHit ? value_from_tt(tte->value(), ss->ply, pos.rule50_count()) : VALUE_NONE;
    ttDepth = tte->depth();
    ttBound = tte->bound();
    ttMove =  rootNode ? thisThread->rootMoves[thisThread->pvIdx].pv[0]
            : ss->ttHit    ? tte->move() : MOVE_NONE;
    ttCapture = ttMove && pos.capture_or_promotion(ttMove);
    if (!excludedMove)
        ss->ttPv = PvNode || (ss->ttHit && tte->is_pv());

    // Update low ply history for previous move if we are near root and position is or has been in PV
    if (   ss->ttPv
        && depth > 12
        && ss->ply - 1 < MAX_LPH
        && !priorCapture
        && is_ok((ss-1)->currentMove))
        thisThread->lowPlyHistory[ss->ply - 1][from_to((ss-1)->currentMove)] << stat_bonus(depth - 5);

    if (!rootNode)
    {
        // Check if we have an upcoming move which draws by repetition, or
        // if the opponent had an alternative move earlier to this position.
        if (pos.has_game_cycle(ss->ply))
        {
            if (VALUE_DRAW >= beta)
            {
                tte->save(posKey, VALUE_DRAW, ss->ttPv, BOUND_UPPER,
                          depth, MOVE_NONE, VALUE_NONE);

                return VALUE_DRAW;
            }
            gameCycle = true;
            alpha = std::max(alpha, VALUE_DRAW);
        }

        // Step 2. Check for aborted search and immediate draw
        if (pos.is_draw(ss->ply))
            return VALUE_DRAW;

        if (Threads.stop.load(std::memory_order_relaxed) || ss->ply >= MAX_PLY)
            return ss->ply >= MAX_PLY && !ss->inCheck ? evaluate(pos)
                                                      : VALUE_DRAW;

        // Step 3. Mate distance pruning. Even if we mate at the next move our score
        // would be at best mate_in(ss->ply+1), but if alpha is already bigger because
        // a shorter mate was found upward in the tree then there is no need to search
        // because we will never beat the current alpha. Same logic but with reversed
        // signs applies also in the opposite condition of being mated instead of giving
        // mate. In this case return a fail-high score.
        if (alpha >= mate_in(ss->ply+1))
            return mate_in(ss->ply+1);

    }
    else
        thisThread->rootDelta = beta - alpha;

    assert(0 <= ss->ply && ss->ply < MAX_PLY);

    (ss+1)->ttPv         = false;
    (ss+1)->excludedMove = bestMove = MOVE_NONE;
    (ss+2)->killers[0]   = (ss+2)->killers[1] = MOVE_NONE;
    ss->doubleExtensions = (ss-1)->doubleExtensions;
    Square prevSq        = to_sq((ss-1)->currentMove);

    // Initialize statScore to zero for the grandchildren of the current position.
    // So statScore is shared between all grandchildren and only the first grandchild
    // starts with statScore = 0. Later grandchildren start with the last calculated
    // statScore of the previous grandchild. This influences the reduction rules in
    // LMR which are based on the statScore of parent position.
    if (!rootNode)
        (ss+2)->statScore = 0;

    // At non-PV nodes we check for an early TT cutoff
    if (  !PvNode
        && ss->ttHit
        && !gameCycle
        && pos.rule50_count() < 88
        && ttDepth > depth - (thisThread->id() % 2 == 1)
        && ttValue != VALUE_NONE // Possible in case of TT access race
        && (ttValue != VALUE_DRAW || VALUE_DRAW >= beta)
        && (ttValue >= beta ? (ttBound & BOUND_LOWER)
                            : (ttBound & BOUND_UPPER)))
    {
        // If ttMove is quiet, update move sorting heuristics on TT hit
        if (ttMove)
        {
            if (ttValue >= beta)
            {
                // Bonus for a quiet ttMove that fails high
                if (!ttCapture)
                    update_quiet_stats(pos, ss, ttMove, stat_bonus(depth), depth);

                // Extra penalty for early quiet moves of the previous ply
                if ((ss-1)->moveCount <= 2 && !priorCapture)
                    update_continuation_histories(ss-1, pos.piece_on(prevSq), prevSq, -stat_bonus(depth + 1));
            }
            // Penalty for a quiet ttMove that fails low
            else if (!ttCapture)
            {
                int penalty = -stat_bonus(depth);
                thisThread->mainHistory[us][from_to(ttMove)] << penalty;
                update_continuation_histories(ss, pos.moved_piece(ttMove), to_sq(ttMove), penalty);
            }
        }

        return ttValue;
    }

    // Step 5. Tablebases probe
    if (!rootNode && TB::Cardinality)
    {
        int piecesCount = popcount(pos.pieces());

        if (    piecesCount <= TB::Cardinality
            && (piecesCount <  TB::Cardinality || depth >= TB::ProbeDepth)
            &&  pos.rule50_count() == 0
            && !pos.can_castle(ANY_CASTLING))
        {
            TB::ProbeState err;
            TB::WDLScore v = Tablebases::probe_wdl(pos, &err);

            // Force check of time on the next occasion
            if (thisThread == Threads.main())
                static_cast<MainThread*>(thisThread)->callsCnt = 0;

            if (err != TB::ProbeState::FAIL)
            {
                thisThread->tbHits.fetch_add(1, std::memory_order_relaxed);

                int drawScore = TB::UseRule50 ? 1 : 0;

                int centiPly = PawnValueEg * ss->ply / 100;

                Value tbValue =    v < -drawScore ? -VALUE_TB_WIN + centiPly + PawnValueEg * popcount(pos.pieces( pos.side_to_move()))
                                 : v >  drawScore ?  VALUE_TB_WIN - centiPly - PawnValueEg * popcount(pos.pieces(~pos.side_to_move()))
                                 : v < 0 ? Value(-56) : VALUE_DRAW;

                if (    abs(v) <= drawScore
                    || !ss->ttHit
                    || (v < -drawScore && beta  > tbValue + 19)
                    || (v >  drawScore && alpha < tbValue - 19))
                {
                    tte->save(posKey, tbValue, ss->ttPv, v > drawScore ? BOUND_LOWER : v < -drawScore ? BOUND_UPPER : BOUND_EXACT,
                              depth, MOVE_NONE, VALUE_NONE);

                    return tbValue;
                }
            }
        }
    }

    CapturePieceToHistory& captureHistory = thisThread->captureHistory;

    // Step 6. Static evaluation of the position
    if (ss->inCheck)
    {
        // Skip early pruning when in check
        ss->staticEval = eval = VALUE_NONE;
        improving = false;
        improvement = 0;
    }
    else
    {
    if (ss->ttHit)
    {
        // Never assume anything about values stored in TT
        if ((ss->staticEval = eval = tte->eval()) == VALUE_NONE)
            ss->staticEval = eval = evaluate(pos);

        // Can ttValue be used as a better position evaluation?
        if (    ttValue != VALUE_NONE
            && (ttMove != MOVE_NONE || ttValue <= eval)
            && (ttBound & (ttValue > eval ? BOUND_LOWER : BOUND_UPPER)))
            eval = ttValue;
    }
    else
        ss->staticEval = eval = evaluate(pos);

    ss->staticEval = eval = eval * std::max(0, (100 - pos.rule50_count())) / 100;

    if (gameCycle)
        ss->staticEval = eval = eval * std::max(0, (100 - pos.rule50_count())) / 100;

    if (!ss->ttHit && !excludedMove)
        tte->save(posKey, VALUE_NONE, ss->ttPv, BOUND_NONE, DEPTH_NONE, MOVE_NONE, eval);

    // Use static evaluation difference to improve quiet move ordering
    if (is_ok((ss-1)->currentMove) && !(ss-1)->inCheck && !priorCapture)
    {
        int bonus = std::clamp(-16 * int((ss-1)->staticEval + ss->staticEval), -2000, 2000);
        thisThread->mainHistory[~us][from_to((ss-1)->currentMove)] << bonus;
    }

    // Set up the improvement variable, which is the difference between the current
    // static evaluation and the previous static evaluation at our turn (if we were
    // in check at our previous move we look at the move prior to it). The improvement
    // margin and the improving flag are used in various pruning heuristics.
    improvement =   (ss-2)->staticEval != VALUE_NONE ? ss->staticEval - (ss-2)->staticEval
                  : (ss-4)->staticEval != VALUE_NONE ? ss->staticEval - (ss-4)->staticEval
                  :                                    200;

    improving = improvement > 0;

    // Begin early pruning.
    if (   !PvNode
        && !excludedMove
        && !gameCycle
        && !thisThread->nmpGuard
        &&  abs(eval) < 14000)
    {
       if (rootDepth > 10)
           kingDanger = pos.king_danger();

       // Step 7. Futility pruning: child node (~30 Elo)
       if (    depth < 8
           && !ss->ttPv
           && !kingDanger
           &&  abs(alpha) < VALUE_KNOWN_WIN
           &&  eval - futility_margin(depth, improving) >= beta)
           return eval;

       // Step 8. Null move search with verification search (~40 Elo)
       if (   (ss-1)->currentMove != MOVE_NULL
           && (ss-1)->statScore < 23767
           &&  beta < VALUE_TB_WIN_IN_MAX_PLY
           &&  eval >= beta
           &&  eval >= ss->staticEval
           &&  ss->staticEval >= beta - 20 * depth - improvement / 15 + 204
           &&  pos.non_pawn_material(us)
           && !kingDanger
           && !(rootDepth > 10 && MoveList<LEGAL>(pos).size() < 6))
       {
           assert(eval - beta >= 0);

           // Null move dynamic reduction based on depth and value
           Depth R = std::min(int(eval - beta) / 205, 3) + depth / 3 + 4;

           if (   depth < 11
               || ttValue >= beta
               || ttDepth < depth-R
               || !(ttBound & BOUND_UPPER))
           {
           ss->currentMove = MOVE_NULL;
           ss->continuationHistory = &thisThread->continuationHistory[0][0][NO_PIECE][0];

           pos.do_null_move(st);

           Value nullValue = -search<NonPV>(pos, ss+1, -beta, -beta+1, depth-R, !cutNode);

           pos.undo_null_move();

           if (nullValue >= beta)
           {
               // Do not return unproven mate or TB scores
               nullValue = std::min(nullValue, VALUE_TB_WIN_IN_MAX_PLY);

               if (abs(beta) < VALUE_KNOWN_WIN && depth < 11 && beta <= qsearch<NonPV>(pos, ss, beta-1, beta))
                   return nullValue;

               // Do verification search at high depths
               thisThread->nmpGuard = true;

               Value v = search<NonPV>(pos, ss, beta-1, beta, depth-R, false);

               thisThread->nmpGuard = false;

               if (v >= beta)
                   return nullValue;
           }
           }
       }

       probCutBeta = beta + 209 - 44 * improving;

       // Step 9. ProbCut (~10 Elo)
       // If we have a good enough capture and a reduced search returns a value
       // much above beta, we can (almost) safely prune the previous move.
       if (    depth > 4
           &&  abs(beta) < VALUE_TB_WIN_IN_MAX_PLY

           // If we don't have a ttHit or our ttDepth is not greater our
           // reduced depth search, continue with the probcut.
           && (!ss->ttHit || ttDepth < depth - 3))
       {
           assert(probCutBeta < VALUE_INFINITE);
           MovePicker mp(pos, ttMove, probCutBeta - ss->staticEval, &captureHistory);
           bool ttPv = ss->ttPv;
           ss->ttPv = false;

           while ((move = mp.next_move()) != MOVE_NONE)
               if (move != excludedMove)
               {
                   assert(pos.capture_or_promotion(move));
                   assert(depth >= 5);

                   captureOrPromotion = true;

                   ss->currentMove = move;
                   ss->continuationHistory = &thisThread->continuationHistory[ss->inCheck]
                                                                             [captureOrPromotion]
                                                                             [pos.moved_piece(move)]
                                                                             [to_sq(move)];

                   pos.do_move(move, st);

                   // Perform a preliminary qsearch to verify that the move holds
                   value = -qsearch<NonPV>(pos, ss+1, -probCutBeta, -probCutBeta+1);

                   // If the qsearch held perform the regular search
                   if (value >= probCutBeta)
                       value = -search<NonPV>(pos, ss+1, -probCutBeta, -probCutBeta+1, depth - 4, !cutNode);

                   pos.undo_move(move);

                   if (value >= probCutBeta)
                   {
                       // if transposition table doesn't have equal or more deep info write probCut data into it
                       tte->save(posKey, value_to_tt(value, ss->ply), ttPv,
                                 BOUND_LOWER, depth - 3, move, ss->staticEval);

                       return value;
                   }
               }

           ss->ttPv = ttPv;
       }
    } // End early Pruning

    // Step 10. If the position is not in TT, decrease depth by 2 or 1 depending on node type
    if (   PvNode
        && depth >= 6
        && !ttMove)
        depth -= 2;

    } // In check search starts here

    int rangeReduction = 0;

    const PieceToHistory* contHist[] = { (ss-1)->continuationHistory, (ss-2)->continuationHistory,
                                          nullptr                   , (ss-4)->continuationHistory,
                                          nullptr                   , (ss-6)->continuationHistory };

    Move countermove = thisThread->counterMoves[pos.piece_on(prevSq)][prevSq];

    MovePicker mp(pos, ttMove, depth, &thisThread->mainHistory,
                                      &thisThread->lowPlyHistory,
                                      &captureHistory,
                                      contHist,
                                      countermove,
                                      ss->killers,
                                      ss->ply);

    value = bestValue;
    singularQuietLMR = moveCountPruning = false;

    // Indicate PvNodes that will probably fail low if the node was searched
    // at a depth equal or greater than the current depth, and the result of this search was a fail low.
    bool likelyFailLow =    PvNode
                         && ttMove
                         && (ttBound & BOUND_UPPER)
                         && ttDepth >= depth;

    // Step 12. Loop through all pseudo-legal moves until no moves remain
    // or a beta cutoff occurs.
    while ((move = mp.next_move(moveCountPruning)) != MOVE_NONE)
    {
      assert(is_ok(move));

      if (move == excludedMove)
          continue;

      // At root obey the "searchmoves" option and skip moves not listed in Root
      // Move List. As a consequence any illegal move is also skipped. In MultiPV
      // mode we also skip PV moves which have been already searched and those
      // of lower "TB rank" if we are in a TB root position.
      if (rootNode && !std::count(thisThread->rootMoves.begin() + thisThread->pvIdx,
                                  thisThread->rootMoves.begin() + thisThread->pvLast, move))
          continue;

      ss->moveCount = ++moveCount;

      if (rootNode && thisThread == Threads.main() && Time.elapsed() > 3000)
          sync_cout << "info depth " << depth
                    << " currmove " << UCI::move(move, pos.is_chess960())
                    << " currmovenumber " << moveCount + thisThread->pvIdx << sync_endl;
      if (PvNode)
          (ss+1)->pv = nullptr;

      extension = 0;
      captureOrPromotion = pos.capture_or_promotion(move);
      movedPiece = pos.moved_piece(move);
      givesCheck = pos.gives_check(move);
      isMate = false;

      if (givesCheck)
      {
          pos.do_move(move, st, givesCheck);
          isMate = MoveList<LEGAL>(pos).size() == 0;
          pos.undo_move(move);
      }

      if (isMate)
      {
          ss->currentMove = move;
          ss->continuationHistory = &thisThread->continuationHistory[ss->inCheck]
                                                                    [captureOrPromotion]
                                                                    [movedPiece]
                                                                    [to_sq(move)];
          value = mate_in(ss->ply+1);

          if (PvNode && (moveCount == 1 || (value > alpha && (rootNode || value < beta))))
          {
              (ss+1)->pv = pv;
              (ss+1)->pv[0] = MOVE_NONE;
          }
      }
      else
      {

      // Calculate new depth for this move
      newDepth = depth - 1;

      // Step 13. Pruning at shallow depth (~200 Elo). Depth conditions are important for mate finding.
      if (  !PvNode
          && pos.non_pawn_material(us)
          && bestValue > VALUE_TB_LOSS_IN_MAX_PLY)
      {
          // Skip quiet moves if movecount exceeds our FutilityMoveCount threshold
          moveCountPruning = moveCount >= futility_move_count(improving, depth);

          // Reduced depth of the next LMR search
          int lmrDepth = std::max(newDepth - reduction(improving, depth, moveCount, rangeReduction > 2), 0);

          if (   captureOrPromotion
              || givesCheck)
          {
              // Capture history based pruning when the move doesn't give check
              if (   !givesCheck
                  && lmrDepth < 1
                  && captureHistory[movedPiece][to_sq(move)][type_of(pos.piece_on(to_sq(move)))] < 0)
                  continue;

              // SEE based pruning
              if (!pos.see_ge(move, Value(-218) * depth)) // (~25 Elo)
                  continue;
          }
          else
          {
              int history =   (*contHist[0])[movedPiece][to_sq(move)]
                            + (*contHist[1])[movedPiece][to_sq(move)]
                            + (*contHist[3])[movedPiece][to_sq(move)];

              // Continuation history based pruning (~20 Elo)
              if (   lmrDepth < 5
                  && history < -3000 * depth + 3000)
                  continue;

              history += thisThread->mainHistory[us][from_to(move)];

              lmrDepth = std::max(0, lmrDepth - (beta - alpha < thisThread->rootDelta / 4));

              // Futility pruning: parent node (~5 Elo)
              if (   !ss->inCheck
                  && lmrDepth < 3
                  && ss->staticEval + 142 + 139 * lmrDepth + history / 64 <= alpha
                  &&  (*contHist[0])[movedPiece][to_sq(move)]
                    + (*contHist[1])[movedPiece][to_sq(move)]
                    + (*contHist[3])[movedPiece][to_sq(move)]
                    + (*contHist[5])[movedPiece][to_sq(move)] / 3 < 28255)
                  continue;

              // Prune moves with negative SEE (~20 Elo)
              if (!pos.see_ge(move, Value(-21 * lmrDepth * (lmrDepth + 1))))
                  continue;
          }
      }

      // Step 14. Extensions (~75 Elo)
      if (   gameCycle
          && (PvNode || (depth < 5 && ss->doubleExtensions < 5)))
          extension = 2;

      // Singular extension search (~70 Elo). If all moves but one fail low on a
      // search of (alpha-s, beta-s), and just one fails high on (alpha, beta),
      // then that move is singular and should be extended. To verify this we do
      // a reduced search on all the other moves but the ttMove and if the
      // result is lower than ttValue minus a margin, then we will extend the ttMove.
      else if (  !rootNode
          &&  depth >= 7
          &&  move == ttMove
          && !excludedMove // Avoid recursive singular search
          &&  ttValue != VALUE_NONE
          &&  abs(beta) < VALUE_TB_WIN_IN_MAX_PLY
          && (ttBound & BOUND_LOWER)
          &&  ttDepth >= depth - 3)
      {
          Value singularBeta = std::max(ttValue - 3 * depth, VALUE_TB_LOSS_IN_MAX_PLY);
          Depth singularDepth = (depth - 1) / 2;

          ss->excludedMove = move;
          value = search<NonPV>(pos, ss, singularBeta - 1, singularBeta, singularDepth, cutNode);
          ss->excludedMove = MOVE_NONE;

          if (value < singularBeta)
          {
              extension = 1;
              singularQuietLMR = !ttCapture;

              // Avoid search explosion by limiting the number of double extensions
              if (  !PvNode
                  && value < singularBeta - 75
                  && ss->doubleExtensions < 3)
                  extension = 2;
          }

          // Multi-cut pruning
          // Our ttMove is assumed to fail high, and now we failed high also on a reduced
          // search without the ttMove. So we assume this expected Cut-node is not singular,
          // that multiple moves fail high, and we can prune the whole subtree by returning
          // a soft bound.
          else if (!PvNode && !((ss->ply & 1) && (ss-1)->moveCount > 1))
          {
            if (singularBeta >= beta)
                return singularBeta;

            // If the eval of ttMove is greater than beta, we reduce it (negative extension)
            else if (ttValue >= beta)
                     extension = -2;
          }
      }

      // Secondary extensions
      if (extension < 1)
      {
        // Capture extensions for PvNodes and cutNodes
        if (   (PvNode || cutNode)
            && captureOrPromotion
            && moveCount != 1)
            extension = 1;

        // Check extension
        else if (   givesCheck
                 && depth > 6
                 && abs(ss->staticEval) > Value(100))
                 extension = 1;

        // Quiet ttMove extensions
        else if (   PvNode
                 && move == ttMove
                 && move == ss->killers[0]
                 && (*contHist[0])[movedPiece][to_sq(move)] >= 10000)
                 extension = 1;
       }

      // Add extension to new depth
      newDepth += extension;
      ss->doubleExtensions = (ss-1)->doubleExtensions + (extension == 2);

      // Speculative prefetch as early as possible
      prefetch(TT.first_entry(pos.key_after(move)));

      // Update the current move (this must be done after singular extension search)
      ss->currentMove = move;
      ss->continuationHistory = &thisThread->continuationHistory[ss->inCheck]
                                                                [captureOrPromotion]
                                                                [movedPiece]
                                                                [to_sq(move)];

      // Step 15. Make the move
      pos.do_move(move, st, givesCheck);

      bool doDeeperSearch = false;

      // Step 16. Late moves reduction / extension (LMR, ~200 Elo)
      // We use various heuristics for the sons of a node after the first son has
      // been searched. In general we would like to reduce them, but there are many
      // cases where we extend a son if it has good chances to be "interesting".
      if (    depth >= 3
          && !gameCycle
          &&  moveCount > 1
          &&  thisThread->selDepth > depth
          && (!PvNode || ss->ply > 1)
          && (!captureOrPromotion || (cutNode && (ss-1)->moveCount >1)))
      {
          Depth r = reduction(improving, depth, moveCount, rangeReduction > 2);

          // Decrease reduction at some PvNodes (~2 Elo)
          if (   PvNode
              && bestMoveCount <= 3
              && beta - alpha >= thisThread->rootDelta / 4)
              r--;

          // Decrease reduction if position is or has been on the PV
          // and node is not likely to fail low. (~3 Elo)
          if (   ss->ttPv
              && !likelyFailLow)
              r -= 2;

<<<<<<< HEAD
          if (rootDepth > 10 && pos.king_danger())
              r--;
=======
          // Increase reduction at non-PV nodes
          if (!PvNode)
              r++;
>>>>>>> 94514199

          // Decrease reduction if opponent's move count is high (~1 Elo)
          if ((ss-1)->moveCount > 13)
              r--;

          // Decrease reduction if ttMove has been singularly extended (~1 Elo)
          if (singularQuietLMR)
              r--;

          // Increase reduction for cut nodes (~3 Elo)
          if (cutNode && move != ss->killers[0])
              r += 2;

          // Increase reduction if ttMove is a capture (~3 Elo)
          if (ttCapture)
              r++;

          ss->statScore =  thisThread->mainHistory[us][from_to(move)]
                         + (*contHist[0])[movedPiece][to_sq(move)]
                         + (*contHist[1])[movedPiece][to_sq(move)]
                         + (*contHist[3])[movedPiece][to_sq(move)]
                         - 4923;

          // Decrease/increase reduction for moves with a good/bad history (~30 Elo)
          r -= ss->statScore / 14721;

          if (!PvNode && (ss-1)->moveCount > 1)
          {
            Depth rr = newDepth / (2 + ss->ply / 2.8);

            r -= rr;
          }

          // In general we want to cap the LMR depth search at newDepth. But if reductions
          // are really negative and movecount is low, we allow this move to be searched
          // deeper than the first move (this may lead to hidden double extensions).
          int deeper =   r >= -1                   ? 0
                       : moveCount <= 5            ? 1
                       : PvNode && depth > 6       ? 1
                       : cutNode && moveCount <= 7 ? 1
                       :                             0;

          Depth d = std::clamp(newDepth - r, 1, newDepth + deeper);

          value = -search<NonPV>(pos, ss+1, -(alpha+1), -alpha, d, true);

          // Range reductions (~3 Elo)
          if (ss->staticEval - value < 30 && depth > 7)
              rangeReduction++;

          // If the son is reduced and fails high it will be re-searched at full depth
          doFullDepthSearch = value > alpha && d < newDepth;
          doDeeperSearch = value > alpha + 88;
          didLMR = true;
      }
      else
      {
          doFullDepthSearch = !PvNode || moveCount > 1;
          didLMR = false;
      }

      // Step 17. Full depth search when LMR is skipped or fails high
      if (doFullDepthSearch)
      {
          value = -search<NonPV>(pos, ss+1, -(alpha+1), -alpha, newDepth + doDeeperSearch, !cutNode);

          // If the move passed LMR update its stats
          if (didLMR && !captureOrPromotion)
          {
              int bonus = value > alpha ?  stat_bonus(newDepth)
                                        : -stat_bonus(newDepth);

              update_continuation_histories(ss, movedPiece, to_sq(move), bonus);
          }
      }

      // For PV nodes only, do a full PV search on the first move or after a fail
      // high (in the latter case search only if value < beta), otherwise let the
      // parent node fail low with value <= alpha and try another move.
      if (PvNode && (moveCount == 1 || (value > alpha && (rootNode || value < beta))))
      {
          (ss+1)->pv = pv;
          (ss+1)->pv[0] = MOVE_NONE;

          value = -search<PV>(pos, ss+1, -beta, -alpha,
                              std::min(maxNextDepth, newDepth), false);
      }

      // Step 18. Undo move
      pos.undo_move(move);
      }

      assert(value > -VALUE_INFINITE && value < VALUE_INFINITE);

      // Step 19. Check for a new best move
      // Finished searching the move. If a stop occurred, the return value of
      // the search cannot be trusted, and we return immediately without
      // updating best move, PV and TT.
      if (Threads.stop.load(std::memory_order_relaxed))
          return VALUE_ZERO;

      if (rootNode)
      {
          RootMove& rm = *std::find(thisThread->rootMoves.begin(),
                                    thisThread->rootMoves.end(), move);

          if (abs(value) < VALUE_TB_WIN - 6 * PawnValueEg)
              rm.averageScore = rm.averageScore != -VALUE_INFINITE ? (2 * value + rm.averageScore) / 3 : value;
          else
              rm.averageScore = value;

          // PV move or new best move?
          if (moveCount == 1 || value > alpha)
          {
              rm.score = value;
              rm.selDepth = thisThread->selDepth;
              rm.pv.resize(1);

              assert((ss+1)->pv);

              for (Move* m = (ss+1)->pv; *m != MOVE_NONE; ++m)
                  rm.pv.push_back(*m);

              // We record how often the best move has been changed in each iteration.
              // This information is used for time management and LMR. In MultiPV mode,
              // we must take care to only do this for the first PV line.
              if (   moveCount > 1
                  && !thisThread->pvIdx)
                  ++thisThread->bestMoveChanges;
          }
          else
              // All other moves but the PV are set to the lowest value: this
              // is not a problem when sorting because the sort is stable and the
              // move position in the list is preserved - just the PV is pushed up.
              rm.score = -VALUE_INFINITE;
      }

      if (value > bestValue)
      {
          bestValue = value;

          if (value > alpha)
          {
              bestMove = move;

              if (PvNode && !rootNode) // Update pv even in fail-high case
                  update_pv(ss->pv, move, (ss+1)->pv);

              if (PvNode && value < beta) // Update alpha! Always alpha < beta
              {
                  alpha = value;
                  bestMoveCount++;
              }
              else
              {
                  assert(value >= beta); // Fail high
                  break;
              }
          }
      }

      // If the move is worse than some previously searched move, remember it to update its stats later
      if (move != bestMove)
      {
          if (captureOrPromotion && captureCount < 32)
              capturesSearched[captureCount++] = move;

          else if (!captureOrPromotion && quietCount < 64)
              quietsSearched[quietCount++] = move;
      }
    }

    // The following condition would detect a stop only after move loop has been
    // completed. But in this case bestValue is valid because we have fully
    // searched our subtree, and we can anyhow save the result in TT.
    /*
       if (Threads.stop)
        return VALUE_DRAW;
    */

    // Step 20. Check for mate and stalemate
    // All legal moves have been searched and if there are no legal moves, it
    // must be a mate or a stalemate. If we are in a singular extension search then
    // return a fail low score.

    assert(moveCount || !ss->inCheck || excludedMove || !MoveList<LEGAL>(pos).size());

    if (!moveCount)
        bestValue = excludedMove ? alpha :
                    ss->inCheck  ? mated_in(ss->ply)
                                 : VALUE_DRAW;

    // If there is a move which produces search value greater than alpha we update stats of searched moves
    else if (bestMove)
        update_all_stats(pos, ss, bestMove, bestValue, beta, prevSq,
                         quietsSearched, quietCount, capturesSearched, captureCount, depth);

    // Bonus for prior countermove that caused the fail low
    else if (   (depth >= 3 || PvNode)
             && !priorCapture)
    {
        //Assign extra bonus if current node is PvNode or cutNode
        //or fail low was really bad
        bool extraBonus =    PvNode
                          || cutNode
                          || bestValue < alpha - 94 * depth;

        update_continuation_histories(ss-1, pos.piece_on(prevSq), prevSq, stat_bonus(depth) * (1 + extraBonus));
    }

    // If no good move is found and the previous position was ttPv, then the previous
    // opponent move is probably good and the new position is added to the search tree.
    if (bestValue <= alpha)
        ss->ttPv = ss->ttPv || ((ss-1)->ttPv && depth > 3);

    // Otherwise, a counter move has been found and if the position is the last leaf
    // in the search tree, remove the position from the search tree.
    else if (depth > 3)
        ss->ttPv = ss->ttPv && (ss+1)->ttPv;

    // Write gathered information in transposition table
    if (!excludedMove && !(rootNode && thisThread->pvIdx))
        tte->save(posKey, value_to_tt(bestValue, ss->ply), ss->ttPv,
                  bestValue >= beta ? BOUND_LOWER :
                  PvNode && bestMove ? BOUND_EXACT : BOUND_UPPER,
                  depth, bestMove, ss->staticEval);

    assert(bestValue > -VALUE_INFINITE && bestValue < VALUE_INFINITE);

    return bestValue;
  }


  // qsearch() is the quiescence search function, which is called by the main search
  // function with zero depth, or recursively with further decreasing depth per call.
  template <NodeType nodeType>
  Value qsearch(Position& pos, Stack* ss, Value alpha, Value beta, Depth depth) {

    static_assert(nodeType != Root);
    constexpr bool PvNode = nodeType == PV;

    assert(alpha >= -VALUE_INFINITE && alpha < beta && beta <= VALUE_INFINITE);
    assert(PvNode || (alpha == beta - 1));
    assert(depth <= 0);

    Move pv[MAX_PLY+1];
    StateInfo st;
    ASSERT_ALIGNED(&st, Eval::NNUE::CacheLineSize);

    TTEntry* tte;
    Key posKey;
    Move ttMove, move, bestMove;
    Depth ttDepth;
    Bound ttBound;
    Value bestValue, value, ttValue, futilityValue, futilityBase;
    bool pvHit, givesCheck, captureOrPromotion, gameCycle;
    int moveCount;

    if (PvNode)
    {
        (ss+1)->pv = pv;
        ss->pv[0] = MOVE_NONE;
    }

    Thread* thisThread = pos.this_thread();
    bestMove = MOVE_NONE;
    ss->inCheck = pos.checkers();
    moveCount = 0;
    gameCycle = false;

    thisThread->nodes++;

    if (pos.has_game_cycle(ss->ply))
    {
       if (VALUE_DRAW >= beta)
           return VALUE_DRAW;

       alpha = std::max(alpha, VALUE_DRAW);
       gameCycle = true;
    }

    if (pos.is_draw(ss->ply))
        return VALUE_DRAW;

    // Check for an immediate draw or maximum ply reached
    if (ss->ply >= MAX_PLY)
        return !ss->inCheck ? evaluate(pos) : VALUE_DRAW;

    if (alpha >= mate_in(ss->ply+1))
        return mate_in(ss->ply+1);

    assert(0 <= ss->ply && ss->ply < MAX_PLY);

    // Decide whether or not to include checks: this fixes also the type of
    // TT entry depth that we are going to use. Note that in qsearch we use
    // only two types of depth in TT: DEPTH_QS_CHECKS or DEPTH_QS_NO_CHECKS.
    ttDepth = ss->inCheck || depth >= DEPTH_QS_CHECKS ? DEPTH_QS_CHECKS
                                                  : DEPTH_QS_NO_CHECKS;
    // Transposition table lookup
    posKey = pos.key();
    tte = TT.probe(posKey, ss->ttHit);
    ttValue = ss->ttHit ? value_from_tt(tte->value(), ss->ply, pos.rule50_count()) : VALUE_NONE;
    ttBound = tte->bound();
    ttMove = ss->ttHit ? tte->move() : MOVE_NONE;
    pvHit = ss->ttHit && tte->is_pv();

    if (  !PvNode
        && ss->ttHit
        && !gameCycle
        && pos.rule50_count() < 88
        && tte->depth() >= ttDepth
        && ttValue != VALUE_NONE // Only in case of TT access race
        && (ttValue != VALUE_DRAW || VALUE_DRAW >= beta)
        && (ttValue >= beta ? (ttBound & BOUND_LOWER)
                            : (ttBound & BOUND_UPPER)))
        return ttValue;

    // Evaluate the position statically
    if (ss->inCheck)
    {
        ss->staticEval = VALUE_NONE;
        bestValue = futilityBase = -VALUE_INFINITE;
    }
    else
    {
        if (ss->ttHit)
        {
            // Never assume anything about values stored in TT
            if ((ss->staticEval = bestValue = tte->eval()) == VALUE_NONE)
                ss->staticEval = bestValue = evaluate(pos);

            // Can ttValue be used as a better position evaluation?
            if (    ttValue != VALUE_NONE
                && (ttMove != MOVE_NONE || ttValue <= bestValue)
                && (ttBound & (ttValue > bestValue ? BOUND_LOWER : BOUND_UPPER)))
                bestValue = ttValue;
        }
        else
            // In case of null move search use previous static eval with a different sign
            ss->staticEval = bestValue =
            (ss-1)->currentMove != MOVE_NULL ? evaluate(pos)
                                             : -(ss-1)->staticEval;

        ss->staticEval = bestValue = bestValue * std::max(0, (100 - pos.rule50_count())) / 100;

        if (gameCycle)
            ss->staticEval = bestValue = bestValue * std::max(0, (100 - pos.rule50_count())) / 100;

        // Stand pat. Return immediately if static value is at least beta
        if (bestValue >= beta)
        {
            // Save gathered info in transposition table
            if (!ss->ttHit)
                tte->save(posKey, value_to_tt(bestValue, ss->ply), false, BOUND_LOWER,
                          DEPTH_NONE, MOVE_NONE, ss->staticEval);

            return bestValue;
        }

        if (PvNode && bestValue > alpha)
            alpha = bestValue;

        futilityBase = bestValue + 155;
    }

    const PieceToHistory* contHist[] = { (ss-1)->continuationHistory, (ss-2)->continuationHistory,
                                          nullptr                   , (ss-4)->continuationHistory,
                                          nullptr                   , (ss-6)->continuationHistory };

    // Initialize a MovePicker object for the current position, and prepare
    // to search the moves. Because the depth is <= 0 here, only captures,
    // queen promotions, and other checks (only if depth >= DEPTH_QS_CHECKS)
    // will be generated.
    MovePicker mp(pos, ttMove, depth, &thisThread->mainHistory,
                                      &thisThread->captureHistory,
                                      contHist,
                                      to_sq((ss-1)->currentMove));

    // Loop through the moves until no moves remain or a beta cutoff occurs
    while ((move = mp.next_move()) != MOVE_NONE)
    {
      assert(is_ok(move));

      givesCheck = pos.gives_check(move);
      captureOrPromotion = pos.capture_or_promotion(move);

      moveCount++;

      if (!PvNode && bestValue > VALUE_TB_LOSS_IN_MAX_PLY)
      {
         // Futility pruning and moveCount pruning
         if (   !givesCheck
             &&  futilityBase > -VALUE_KNOWN_WIN
             &&  type_of(move) != PROMOTION)
         {
             if (moveCount > 2)
                 continue;

             futilityValue = futilityBase + PieceValue[EG][pos.piece_on(to_sq(move))];

             if (futilityValue <= alpha)
             {
                 bestValue = std::max(bestValue, futilityValue);
                 continue;
             }

             if (futilityBase <= alpha && !pos.see_ge(move, VALUE_ZERO + 1))
             {
                 bestValue = std::max(bestValue, futilityBase);
                 continue;
             }
         }

         // Do not search moves with negative SEE values
         if (!pos.see_ge(move))
             continue;
      }

      // Speculative prefetch as early as possible
      prefetch(TT.first_entry(pos.key_after(move)));

      ss->currentMove = move;
      ss->continuationHistory = &thisThread->continuationHistory[ss->inCheck]
                                                                [captureOrPromotion]
                                                                [pos.moved_piece(move)]
                                                                [to_sq(move)];

      // Continuation history based pruning
      if (  !captureOrPromotion
          && !PvNode
          && bestValue > VALUE_TB_LOSS_IN_MAX_PLY
          && (*contHist[0])[pos.moved_piece(move)][to_sq(move)] < CounterMovePruneThreshold
          && (*contHist[1])[pos.moved_piece(move)][to_sq(move)] < CounterMovePruneThreshold)
          continue;

      // Make and search the move
      pos.do_move(move, st, givesCheck);
      value = -qsearch<nodeType>(pos, ss+1, -beta, -alpha, depth - 1);
      pos.undo_move(move);

      assert(value > -VALUE_INFINITE && value < VALUE_INFINITE);

      // Check for a new best move
      if (value > bestValue)
      {
          bestValue = value;

          if (value > alpha)
          {
              bestMove = move;

              if (PvNode) // Update pv even in fail-high case
                  update_pv(ss->pv, move, (ss+1)->pv);

              if (PvNode && value < beta) // Update alpha here!
                  alpha = value;
              else
                  break; // Fail high
          }
       }
    }

    // All legal moves have been searched. A special case: if we're in check
    // and no legal moves were found, it is checkmate.
    if (ss->inCheck && bestValue == -VALUE_INFINITE)
    {
        assert(!MoveList<LEGAL>(pos).size());

        return mated_in(ss->ply); // Plies to mate from the root
    }

    // Save gathered info in transposition table
    tte->save(posKey, value_to_tt(bestValue, ss->ply), pvHit,
              bestValue >= beta ? BOUND_LOWER : BOUND_UPPER,
              ttDepth, bestMove, ss->staticEval);

    assert(bestValue > -VALUE_INFINITE && bestValue < VALUE_INFINITE);

    return bestValue;
  }


  // value_to_tt() adjusts a mate or TB score from "plies to mate from the root" to
  // "plies to mate from the current position". Standard scores are unchanged.
  // The function is called before storing a value in the transposition table.

  Value value_to_tt(Value v, int ply) {

    assert(v != VALUE_NONE);

    return  v >= VALUE_TB_WIN_IN_MAX_PLY  ? v + ply
          : v <= VALUE_TB_LOSS_IN_MAX_PLY ? v - ply : v;
  }


  // value_from_tt() is the inverse of value_to_tt(): it adjusts a mate or TB score
  // from the transposition table (which refers to the plies to mate/be mated from
  // current position) to "plies to mate/be mated (TB win/loss) from the root". However,
  // for mate scores, to avoid potentially false mate scores related to the 50 moves rule
  // and the graph history interaction, we return an optimal TB score instead.

  Value value_from_tt(Value v, int ply, int r50c) {

    /*return  v == VALUE_NONE             ? VALUE_NONE
          : v >= VALUE_MATE_IN_MAX_PLY  ? v - ply
          : v <= VALUE_MATED_IN_MAX_PLY ? v + ply : v; */

    if (v == VALUE_NONE)
        return VALUE_NONE;

    if (v >= VALUE_TB_WIN_IN_MAX_PLY)  // TB win or better
    {
        if (v >= VALUE_MATE_IN_MAX_PLY && VALUE_MATE - v > 99 - r50c)
            return VALUE_MATE_IN_MAX_PLY - 1; // do not return a potentially false mate score

        return v - ply;
    }

    if (v <= VALUE_TB_LOSS_IN_MAX_PLY) // TB loss or worse
    {
        if (v <= VALUE_MATED_IN_MAX_PLY && VALUE_MATE + v > 99 - r50c)
            return VALUE_MATED_IN_MAX_PLY + 1; // do not return a potentially false mate score

        return v + ply;
    }

    return v;

  }


  // update_pv() adds current move and appends child pv[]

  void update_pv(Move* pv, Move move, Move* childPv) {

    for (*pv++ = move; childPv && *childPv != MOVE_NONE; )
        *pv++ = *childPv++;
    *pv = MOVE_NONE;
  }


  // update_all_stats() updates stats at the end of search() when a bestMove is found

  void update_all_stats(const Position& pos, Stack* ss, Move bestMove, Value bestValue, Value beta, Square prevSq,
                        Move* quietsSearched, int quietCount, Move* capturesSearched, int captureCount, Depth depth) {

    int bonus1, bonus2;
    Color us = pos.side_to_move();
    Thread* thisThread = pos.this_thread();
    CapturePieceToHistory& captureHistory = thisThread->captureHistory;
    Piece moved_piece = pos.moved_piece(bestMove);
    PieceType captured = type_of(pos.piece_on(to_sq(bestMove)));

    bonus1 = stat_bonus(depth + 1);
    bonus2 = bestValue > beta + PawnValueMg ? bonus1               // larger bonus
                                            : stat_bonus(depth);   // smaller bonus

    if (!pos.capture_or_promotion(bestMove))
    {
        // Increase stats for the best move in case it was a quiet move
        update_quiet_stats(pos, ss, bestMove, bonus2, depth);

        // Decrease stats for all non-best quiet moves
        for (int i = 0; i < quietCount; ++i)
        {
            thisThread->mainHistory[us][from_to(quietsSearched[i])] << -bonus2;
            update_continuation_histories(ss, pos.moved_piece(quietsSearched[i]), to_sq(quietsSearched[i]), -bonus2);
        }
    }
    else
        // Increase stats for the best move in case it was a capture move
        captureHistory[moved_piece][to_sq(bestMove)][captured] << bonus1;

    // Extra penalty for a quiet early move that was not a TT move or
    // main killer move in previous ply when it gets refuted.
    if (   ((ss-1)->moveCount == 1 + (ss-1)->ttHit || ((ss-1)->currentMove == (ss-1)->killers[0]))
        && !pos.captured_piece())
            update_continuation_histories(ss-1, pos.piece_on(prevSq), prevSq, -bonus1);

    // Decrease stats for all non-best capture moves
    for (int i = 0; i < captureCount; ++i)
    {
        moved_piece = pos.moved_piece(capturesSearched[i]);
        captured = type_of(pos.piece_on(to_sq(capturesSearched[i])));
        captureHistory[moved_piece][to_sq(capturesSearched[i])][captured] << -bonus1;
    }
  }


  // update_continuation_histories() updates histories of the move pairs formed
  // by moves at ply -1, -2, -4, and -6 with current move.

  void update_continuation_histories(Stack* ss, Piece pc, Square to, int bonus) {

    for (int i : {1, 2, 4, 6})
    {
        // Only update first 2 continuation histories if we are in check
        if (ss->inCheck && i > 2)
            break;
        if (is_ok((ss-i)->currentMove))
            (*(ss-i)->continuationHistory)[pc][to] << bonus;
    }
  }


  // update_quiet_stats() updates move sorting heuristics

  void update_quiet_stats(const Position& pos, Stack* ss, Move move, int bonus, int depth) {

    // Update killers
    if (ss->killers[0] != move)
    {
        ss->killers[1] = ss->killers[0];
        ss->killers[0] = move;
    }

    Color us = pos.side_to_move();
    Thread* thisThread = pos.this_thread();
    thisThread->mainHistory[us][from_to(move)] << bonus;
    update_continuation_histories(ss, pos.moved_piece(move), to_sq(move), bonus);

    // Update countermove history
    if (is_ok((ss-1)->currentMove))
    {
        Square prevSq = to_sq((ss-1)->currentMove);
        thisThread->counterMoves[pos.piece_on(prevSq)][prevSq] = move;
    }

    // Update low ply history
    if (depth > 11 && ss->ply < MAX_LPH)
        thisThread->lowPlyHistory[ss->ply][from_to(move)] << stat_bonus(depth - 7);
  }

} // namespace


/// MainThread::check_time() is used to print debug info and, more importantly,
/// to detect when we are out of available time and thus stop the search.

void MainThread::check_time() {

  if (--callsCnt > 0)
      return;

  // When using nodes, ensure checking rate is not lower than 0.1% of nodes
  callsCnt = Limits.nodes ? std::min(1024, int(Limits.nodes / 1024)) : 1024;

  static TimePoint lastInfoTime = now();

  TimePoint elapsed = Time.elapsed();
  TimePoint tick = Limits.startTime + elapsed;

  if (tick - lastInfoTime >= 1000)
  {
      lastInfoTime = tick;
      dbg_print();
  }

  // We should not stop pondering until told so by the GUI
  if (ponder)
      return;

  if (   (Limits.use_time_management() && (elapsed > Time.maximum() - 10 || stopOnPonderhit))
      || (Limits.movetime && elapsed >= Limits.movetime)
      || (Limits.nodes && Threads.nodes_searched() >= (uint64_t)Limits.nodes))
      Threads.stop = true;
}


/// UCI::pv() formats PV information according to the UCI protocol. UCI requires
/// that all (if any) unsearched PV lines are sent using a previous search score.

string UCI::pv(const Position& pos, Depth depth, Value alpha, Value beta) {

  std::stringstream ss;
  TimePoint elapsed = Time.elapsed() + 1;
  const RootMoves& rootMoves = pos.this_thread()->rootMoves;
  size_t pvIdx = pos.this_thread()->pvIdx;
  size_t multiPV = std::min((size_t)Options["MultiPV"], rootMoves.size());
  uint64_t nodesSearched = Threads.nodes_searched();
  uint64_t tbHits = Threads.tb_hits() + (TB::RootInTB ? rootMoves.size() : 0);

  for (size_t i = 0; i < multiPV; ++i)
  {
      bool updated = rootMoves[i].score != -VALUE_INFINITE;

      if (depth == 1 && !updated && i > 0)
          continue;

      Depth d = updated ? depth : std::max(1, depth - 1);
      Value v = updated ? rootMoves[i].score : rootMoves[i].previousScore;
      Value v2 = rootMoves[i].previousScore;

      if (v == -VALUE_INFINITE)
          v = VALUE_ZERO;

      bool tb = TB::RootInTB && abs(v) < VALUE_TB_WIN - 6 * PawnValueEg;

      v = tb ? rootMoves[i].tbScore : v;

      if (ss.rdbuf()->in_avail()) // Not at first line
          ss << "\n";

      ss << "info"
         << " depth "    << d
         << " seldepth " << rootMoves[i].selDepth
         << " multipv "  << i + 1
         << " score "    << UCI::value(v, v2);

      if (Options["UCI_ShowWDL"])
          ss << UCI::wdl(v, pos.game_ply());

      if (!tb && i == pvIdx)
          ss << (v >= beta ? " lowerbound" : v <= alpha ? " upperbound" : "");

      ss << " nodes "    << nodesSearched
         << " nps "      << nodesSearched * 1000 / elapsed;

      if (elapsed > 1000) // Earlier makes little sense
          ss << " hashfull " << TT.hashfull();

      ss << " tbhits "   << tbHits
         << " time "     << elapsed
         << " pv";

      for (Move m : rootMoves[i].pv)
          ss << " " << UCI::move(m, pos.is_chess960());
  }

  return ss.str();
}


/// RootMove::extract_ponder_from_tt() is called in case we have no ponder move
/// before exiting the search, for instance, in case we stop the search during a
/// fail high at root. We try hard to have a ponder move to return to the GUI,
/// otherwise in case of 'ponder on' we have nothing to think on.

bool RootMove::extract_ponder_from_tt(Position& pos) {

    StateInfo st;
    ASSERT_ALIGNED(&st, Eval::NNUE::CacheLineSize);

    bool ttHit;

    assert(pv.size() == 1);

    if (pv[0] == MOVE_NONE)
        return false;

    pos.do_move(pv[0], st);
    TTEntry* tte = TT.probe(pos.key(), ttHit);

    if (ttHit)
    {
        Move m = tte->move(); // Local copy to be SMP safe
        if (MoveList<LEGAL>(pos).contains(m))
            pv.push_back(m);
    }

    pos.undo_move(pv[0]);
    return pv.size() > 1;
}

void Tablebases::rank_root_moves(Position& pos, Search::RootMoves& rootMoves) {

    RootInTB = false;
    UseRule50 = bool(Options["Syzygy50MoveRule"]);
    ProbeDepth = int(Options["SyzygyProbeDepth"]);
    Cardinality = int(Options["SyzygyProbeLimit"]);

    // Tables with fewer pieces than SyzygyProbeLimit are searched with
    // ProbeDepth == DEPTH_ZERO
    if (Cardinality > MaxCardinality)
    {
        Cardinality = MaxCardinality;
        ProbeDepth = 0;
    }

    if (Cardinality >= popcount(pos.pieces()) && !pos.can_castle(ANY_CASTLING))
    {
        // Rank moves using DTZ tables
        RootInTB = root_probe(pos, rootMoves);

        if (!RootInTB)
        {
            // DTZ tables are missing; try to rank moves using WDL tables
            RootInTB = root_probe_wdl(pos, rootMoves);
        }
    }

    if (RootInTB)
    {
        // Sort moves according to TB rank
        std::stable_sort(rootMoves.begin(), rootMoves.end(),
                  [](const RootMove &a, const RootMove &b) { return a.tbRank > b.tbRank; } );
    }
    else
    {
        // Clean up if root_probe() and root_probe_wdl() have failed
        for (auto& m : rootMoves)
            m.tbRank = 0;
    }
}

} // namespace Stockfish<|MERGE_RESOLUTION|>--- conflicted
+++ resolved
@@ -1110,14 +1110,12 @@
               && !likelyFailLow)
               r -= 2;
 
-<<<<<<< HEAD
           if (rootDepth > 10 && pos.king_danger())
               r--;
-=======
+
           // Increase reduction at non-PV nodes
           if (!PvNode)
               r++;
->>>>>>> 94514199
 
           // Decrease reduction if opponent's move count is high (~1 Elo)
           if ((ss-1)->moveCount > 13)
