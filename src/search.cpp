/*
  Stockfish, a UCI chess playing engine derived from Glaurung 2.1
  Copyright (C) 2004-2008 Tord Romstad (Glaurung author)
  Copyright (C) 2008-2015 Marco Costalba, Joona Kiiski, Tord Romstad
  Copyright (C) 2015-2017 Marco Costalba, Joona Kiiski, Gary Linscott, Tord Romstad

  Stockfish is free software: you can redistribute it and/or modify
  it under the terms of the GNU General Public License as published by
  the Free Software Foundation, either version 3 of the License, or
  (at your option) any later version.

  Stockfish is distributed in the hope that it will be useful,
  but WITHOUT ANY WARRANTY; without even the implied warranty of
  MERCHANTABILITY or FITNESS FOR A PARTICULAR PURPOSE.  See the
  GNU General Public License for more details.

  You should have received a copy of the GNU General Public License
  along with this program.  If not, see <http://www.gnu.org/licenses/>.
*/

#include <algorithm>
#include <cassert>
#include <cmath>
#include <cstring>   // For std::memset
#include <iostream>
#include <sstream>

#include "evaluate.h"
#include "misc.h"
#include "movegen.h"
#include "movepick.h"
#include "position.h"
#include "search.h"
#include "timeman.h"
#include "thread.h"
#include "tt.h"
#include "uci.h"
#include "syzygy/tbprobe.h"

namespace Search {

  LimitsType Limits;
}

namespace Tablebases {

  int Cardinality;
  bool RootInTB;
  bool UseRule50;
  Depth ProbeDepth;
  Value Score;
}

namespace TB = Tablebases;

using std::string;
using Eval::evaluate;
using namespace Search;

namespace {

  // Different node types, used as a template parameter
  enum NodeType { NonPV, PV };

  // Sizes and phases of the skip-blocks, used for distributing search depths across the threads
  const int skipSize[]  = { 1, 1, 2, 2, 2, 2, 3, 3, 3, 3, 3, 3, 4, 4, 4, 4, 4, 4, 4, 4 };
  const int skipPhase[] = { 0, 1, 0, 1, 2, 3, 0, 1, 2, 3, 4, 5, 0, 1, 2, 3, 4, 5, 6, 7 };

  // Razoring and futility margin based on depth
  // razor_margin[0] is unused as long as depth >= ONE_PLY in search
  const int razor_margin[] = { 0, 570, 603, 554 };
  Value futility_margin(Depth d) { return Value(150 * d / ONE_PLY); }

  // Futility and reductions lookup tables, initialized at startup
  int FutilityMoveCounts[2][16]; // [improving][depth]
  int Reductions[2][2][64][64];  // [pv][improving][depth][moveNumber]

  template <bool PvNode> Depth reduction(bool i, Depth d, int mn) {
    return Reductions[PvNode][i][std::min(d / ONE_PLY, 63)][std::min(mn, 63)] * ONE_PLY;
  }

  // History and stats update bonus, based on depth
  int stat_bonus(Depth depth) {
    int d = depth / ONE_PLY;
    return d > 17 ? 0 : d * d + 2 * d - 2;
  }

  // Skill structure is used to implement strength limit
  struct Skill {
    explicit Skill(int l) : level(l) {}
    bool enabled() const { return level < 20; }
    bool time_to_pick(Depth depth) const { return depth / ONE_PLY == 1 + level; }
    Move pick_best(size_t multiPV);

    int level;
    Move best = MOVE_NONE;
  };

  Value DrawValue[COLOR_NB];

  template <NodeType NT>
  Value search(Position& pos, Stack* ss, Value alpha, Value beta, Depth depth, bool cutNode, bool skipEarlyPruning);

  template <NodeType NT, bool InCheck>
  Value qsearch(Position& pos, Stack* ss, Value alpha, Value beta, Depth depth = DEPTH_ZERO);

  Value value_to_tt(Value v, int ply);
  Value value_from_tt(Value v, int ply);
  void update_pv(Move* pv, Move move, Move* childPv);
  void update_continuation_histories(Stack* ss, Piece pc, Square to, int bonus);
  void update_stats(const Position& pos, Stack* ss, Move move, Move* quiets, int quietsCnt, int bonus);
  bool PV_is_draw(Position& pos);

  // perft() is our utility to verify move generation. All the leaf nodes up
  // to the given depth are generated and counted, and the sum is returned.
  template<bool Root>
  uint64_t perft(Position& pos, Depth depth) {

    StateInfo st;
    uint64_t cnt, nodes = 0;
    const bool leaf = (depth == 2 * ONE_PLY);

    for (const auto& m : MoveList<LEGAL>(pos))
    {
        if (Root && depth <= ONE_PLY)
            cnt = 1, nodes++;
        else
        {
            pos.do_move(m, st);
            cnt = leaf ? MoveList<LEGAL>(pos).size() : perft<false>(pos, depth - ONE_PLY);
            nodes += cnt;
            pos.undo_move(m);
        }
        if (Root)
            sync_cout << UCI::move(m, pos.is_chess960()) << ": " << cnt << sync_endl;
    }
    return nodes;
  }

} // namespace


/// Search::init() is called during startup to initialize various lookup tables

void Search::init() {

  for (int imp = 0; imp <= 1; ++imp)
      for (int d = 1; d < 64; ++d)
          for (int mc = 1; mc < 64; ++mc)
          {
              double r = log(d) * log(mc) / 1.95;

              Reductions[NonPV][imp][d][mc] = int(std::round(r));
              Reductions[PV][imp][d][mc] = std::max(Reductions[NonPV][imp][d][mc] - 1, 0);

              // Increase reduction for non-PV nodes when eval is not improving
              if (!imp && Reductions[NonPV][imp][d][mc] >= 2)
                Reductions[NonPV][imp][d][mc]++;
          }

  for (int d = 0; d < 16; ++d)
  {
      FutilityMoveCounts[0][d] = int(2.4 + 0.74 * pow(d, 1.78));
      FutilityMoveCounts[1][d] = int(5.0 + 1.00 * pow(d, 2.00));
  }
}


/// Search::clear() resets search state to its initial value

void Search::clear() {

  Threads.main()->wait_for_search_finished();

  Time.availableNodes = 0;
  TT.clear();

  for (Thread* th : Threads)
      th->clear();

  Threads.main()->callsCnt = 0;
  Threads.main()->previousScore = VALUE_INFINITE;
<<<<<<< HEAD
  Threads.main()->previousTimeReduction = 1;
=======
  Threads.main()->previousDepth = DEPTH_ZERO;
>>>>>>> 4cefc35a
}


/// MainThread::search() is called by the main thread when the program receives
/// the UCI 'go' command. It searches from the root position and outputs the "bestmove".

void MainThread::search() {

  if (Limits.perft)
  {
      nodes = perft<true>(rootPos, Limits.perft * ONE_PLY);
      sync_cout << "\nNodes searched: " << nodes << "\n" << sync_endl;
      return;
  }

  Color us = rootPos.side_to_move();
  Time.init(Limits, us, rootPos.game_ply());
  TT.new_search();

  int contempt = Options["Contempt"] * PawnValueEg / 100; // From centipawns
  DrawValue[ us] = VALUE_DRAW - Value(contempt);
  DrawValue[~us] = VALUE_DRAW + Value(contempt);

  if (rootMoves.empty())
  {
      rootMoves.emplace_back(MOVE_NONE);
      sync_cout << "info depth 0 score "
                << UCI::value(rootPos.checkers() ? -VALUE_MATE : VALUE_DRAW)
                << sync_endl;
  }
  else
  {
      for (Thread* th : Threads)
      {
          th->previousDepth = previousDepth;
          if (th != this)
              th->start_searching();
      }

      Thread::search(); // Let's start searching!
  }

  // When we reach the maximum depth, we can arrive here without a raise of
  // Threads.stop. However, if we are pondering or in an infinite search,
  // the UCI protocol states that we shouldn't print the best move before the
  // GUI sends a "stop" or "ponderhit" command. We therefore simply wait here
  // until the GUI sends one of those commands (which also raises Threads.stop).
  Threads.stopOnPonderhit = true;

  while (!Threads.stop && (Threads.ponder || Limits.infinite))
  {} // Busy wait for a stop or a ponder reset

  // Stop the threads if not already stopped (also raise the stop if
  // "ponderhit" just reset Threads.ponder).
  Threads.stop = true;

  // Wait until all threads have finished
  for (Thread* th : Threads)
      if (th != this)
          th->wait_for_search_finished();

  // When playing in 'nodes as time' mode, subtract the searched nodes from
  // the available ones before exiting.
  if (Limits.npmsec)
      Time.availableNodes += Limits.inc[us] - Threads.nodes_searched();

  // Check if there are threads with a better score than main thread
  Thread* bestThread = this;
  if (    Options["MultiPV"] == 1
      && !Limits.depth
      && !Skill(Options["Skill Level"]).enabled()
      &&  rootMoves[0].pv[0] != MOVE_NONE)
  {
      for (Thread* th : Threads)
      {
          Depth depthDiff = th->completedDepth - bestThread->completedDepth;
          Value scoreDiff = th->rootMoves[0].score - bestThread->rootMoves[0].score;

          // Select the thread with the best score, always if it is a mate
          if (    scoreDiff > 0
              && (depthDiff >= 0 || th->rootMoves[0].score >= VALUE_MATE_IN_MAX_PLY))
              bestThread = th;
      }
  }

  previousScore = bestThread->rootMoves[0].score;
  previousDepth = bestThread->completedDepth;

  // Send new PV when needed
  if (bestThread != this)
      sync_cout << UCI::pv(bestThread->rootPos, bestThread->completedDepth, -VALUE_INFINITE, VALUE_INFINITE) << sync_endl;

  sync_cout << "bestmove " << UCI::move(bestThread->rootMoves[0].pv[0], rootPos.is_chess960());

  if (bestThread->rootMoves[0].pv.size() > 1 || bestThread->rootMoves[0].extract_ponder_from_tt(rootPos))
      std::cout << " ponder " << UCI::move(bestThread->rootMoves[0].pv[1], rootPos.is_chess960());

  std::cout << sync_endl;
}


/// Thread::search() is the main iterative deepening loop. It calls search()
/// repeatedly with increasing depth until the allocated thinking time has been
/// consumed, the user stops the search, or the maximum search depth is reached.

void Thread::search() {

  Stack stack[MAX_PLY+7], *ss = stack+4; // To reference from (ss-4) to (ss+2)
  Value bestValue, alpha, beta, delta;
  Move  lastBestMove = MOVE_NONE;
  Depth lastBestMoveDepth = DEPTH_ZERO;
  MainThread* mainThread = (this == Threads.main() ? Threads.main() : nullptr);
  double timeReduction = 1.0;

  std::memset(ss-4, 0, 7 * sizeof(Stack));
  for (int i = 4; i > 0; i--)
     (ss-i)->contHistory = &this->contHistory[NO_PIECE][0]; // Use as sentinel

  bestValue = delta = alpha = -VALUE_INFINITE;
  beta = VALUE_INFINITE;

  if (mainThread)
  {
      mainThread->failedLow = false;
      mainThread->bestMoveChanges = 0;
  }

  size_t multiPV = Options["MultiPV"];
  Skill skill(Options["Skill Level"]);

  // When playing with strength handicap enable MultiPV search that we will
  // use behind the scenes to retrieve a set of possible moves.
  if (skill.enabled())
      multiPV = std::max(multiPV, (size_t)4);

  multiPV = std::min(multiPV, rootMoves.size());

  // Iterative deepening loop until requested to stop or the target depth is reached
  while (   (rootDepth += ONE_PLY) < DEPTH_MAX
         && !Threads.stop
         && !(Limits.depth && mainThread && rootDepth / ONE_PLY > Limits.depth))
  {
      // Distribute search depths across the threads
      if (idx)
      {
          int i = (idx - 1) % 20;
          if (((rootDepth / ONE_PLY + rootPos.game_ply() + skipPhase[i]) / skipSize[i]) % 2)
              continue;
      }

      // Age out PV variability metric
      if (mainThread)
          mainThread->bestMoveChanges *= 0.505, mainThread->failedLow = false;

      // Save the last iteration's scores before first PV line is searched and
      // all the move scores except the (new) PV are set to -VALUE_INFINITE.
      for (RootMove& rm : rootMoves)
          rm.previousScore = rm.score;

      // MultiPV loop. We perform a full root search for each PV line
      for (PVIdx = 0; PVIdx < multiPV && !Threads.stop; ++PVIdx)
      {
          // Reset UCI info selDepth for each depth and each PV line
          selDepth = 0;

          // Reset aspiration window starting size
          if (rootDepth >= 5 * ONE_PLY)
          {
              delta = rootDepth - previousDepth < -3 ? Value(10) : Value(18);
              alpha = std::max(rootMoves[PVIdx].previousScore - delta,-VALUE_INFINITE);
              beta  = std::min(rootMoves[PVIdx].previousScore + delta, VALUE_INFINITE);
          }

          // Start with a small aspiration window and, in the case of a fail
          // high/low, re-search with a bigger window until we're not failing
          // high/low anymore.
          while (true)
          {
              bestValue = ::search<PV>(rootPos, ss, alpha, beta, rootDepth, false, false);

              // Bring the best move to the front. It is critical that sorting
              // is done with a stable algorithm because all the values but the
              // first and eventually the new best one are set to -VALUE_INFINITE
              // and we want to keep the same order for all the moves except the
              // new PV that goes to the front. Note that in case of MultiPV
              // search the already searched PV lines are preserved.
              std::stable_sort(rootMoves.begin() + PVIdx, rootMoves.end());

              // If search has been stopped, we break immediately. Sorting and
              // writing PV back to TT is safe because RootMoves is still
              // valid, although it refers to the previous iteration.
              if (Threads.stop)
                  break;

              // When failing high/low give some update (without cluttering
              // the UI) before a re-search.
              if (   mainThread
                  && multiPV == 1
                  && (bestValue <= alpha || bestValue >= beta)
                  && Time.elapsed() > 3000)
                  sync_cout << UCI::pv(rootPos, rootDepth, alpha, beta) << sync_endl;

              // In case of failing low/high increase aspiration window and
              // re-search, otherwise exit the loop.
              if (bestValue <= alpha)
              {
                  beta = (alpha + beta) / 2;
                  alpha = std::max(bestValue - delta, -VALUE_INFINITE);

                  if (mainThread)
                  {
                      mainThread->failedLow = true;
                      Threads.stopOnPonderhit = false;
                  }
              }
              else if (bestValue >= beta)
                  beta = std::min(bestValue + delta, VALUE_INFINITE);
              else
                  break;

              delta += delta / 4 + 5;

              assert(alpha >= -VALUE_INFINITE && beta <= VALUE_INFINITE);
          }

          // Sort the PV lines searched so far and update the GUI
          std::stable_sort(rootMoves.begin(), rootMoves.begin() + PVIdx + 1);

          if (    mainThread
              && (Threads.stop || PVIdx + 1 == multiPV || Time.elapsed() > 3000))
              sync_cout << UCI::pv(rootPos, rootDepth, alpha, beta) << sync_endl;
      }

      if (!Threads.stop)
          completedDepth = rootDepth;

      if (rootMoves[0].pv[0] != lastBestMove) {
         lastBestMove = rootMoves[0].pv[0];
         lastBestMoveDepth = rootDepth;
      }

      // Have we found a "mate in x"?
      if (   Limits.mate
          && bestValue >= VALUE_MATE_IN_MAX_PLY
          && VALUE_MATE - bestValue <= 2 * Limits.mate)
          Threads.stop = true;

      if (!mainThread)
          continue;

      // If skill level is enabled and time is up, pick a sub-optimal best move
      if (skill.enabled() && skill.time_to_pick(rootDepth))
          skill.pick_best(multiPV);

      // Do we have time for the next iteration? Can we stop searching now?
      if (Limits.use_time_management())
      {
          if (!Threads.stop && !Threads.stopOnPonderhit)
          {
              // Stop the search if only one legal move is available, or if all
              // of the available time has been used
              const int F[] = { mainThread->failedLow,
                                bestValue - mainThread->previousScore };
              int improvingFactor = std::max(229, std::min(715, 357 + 119 * F[0] - 6 * F[1]));

              Color us = rootPos.side_to_move();
              bool thinkHard =    DrawValue[us] == bestValue
                               && Limits.time[us] - Time.elapsed() > Limits.time[~us]
                               && ::PV_is_draw(rootPos);

              double unstablePvFactor = (thinkHard ? 2 : 1) + mainThread->bestMoveChanges;

              // if the bestMove is stable over several iterations, reduce time for this move,
              // the longer the move has been stable, the more.
              // Use part of the gained time from a previous stable move for the current move.
              timeReduction = 1;
              for (int i : {3, 4, 5})
                  if (lastBestMoveDepth * i < completedDepth && !thinkHard)
                     timeReduction *= 1.3;
              unstablePvFactor /=  timeReduction / std::pow(mainThread->previousTimeReduction, 0.51);

              if (   rootMoves.size() == 1
                  || Time.elapsed() > Time.optimum() * unstablePvFactor * improvingFactor / 628)
              {
                  // If we are allowed to ponder do not stop the search now but
                  // keep pondering until the GUI sends "ponderhit" or "stop".
                  if (Threads.ponder)
                      Threads.stopOnPonderhit = true;
                  else
                      Threads.stop = true;
              }
          }
      }
  }

  if (!mainThread)
      return;

  mainThread->previousTimeReduction = timeReduction;

  // If skill level is enabled, swap best PV line with the sub-optimal one
  if (skill.enabled())
      std::swap(rootMoves[0], *std::find(rootMoves.begin(), rootMoves.end(),
                skill.best ? skill.best : skill.pick_best(multiPV)));
}


namespace {

  // Is the PV leading to a draw position ?
  // Assumes all pv moves are legal.
  bool PV_is_draw(Position& pos) {
    auto& pv = pos.this_thread()->rootMoves[0].pv;
    StateInfo st[MAX_PLY];

    for (size_t i = 0; i < pv.size(); i++)
        pos.do_move(pv[i], st[i]);

    bool isDraw = pos.is_draw(pv.size());

    for (size_t i = pv.size(); i > 0; i--)
        pos.undo_move(pv[i-1]);

    return isDraw;
  }

  // search<>() is the main search function for both PV and non-PV nodes

  template <NodeType NT>
  Value search(Position& pos, Stack* ss, Value alpha, Value beta, Depth depth, bool cutNode, bool skipEarlyPruning) {

    const bool PvNode = NT == PV;
    const bool rootNode = PvNode && ss->ply == 0;

    assert(-VALUE_INFINITE <= alpha && alpha < beta && beta <= VALUE_INFINITE);
    assert(PvNode || (alpha == beta - 1));
    assert(DEPTH_ZERO < depth && depth < DEPTH_MAX);
    assert(!(PvNode && cutNode));
    assert(depth / ONE_PLY * ONE_PLY == depth);

    Move pv[MAX_PLY+1], quietsSearched[64];
    StateInfo st;
    TTEntry* tte;
    Key posKey;
    Move ttMove, move, excludedMove, bestMove;
    Depth extension, newDepth;
    Value bestValue, value, ttValue, eval;
    bool ttHit, inCheck, givesCheck, singularExtensionNode, improving;
    bool captureOrPromotion, doFullDepthSearch, moveCountPruning, skipQuiets, ttCapture, pvExact;
    Piece movedPiece;
    int moveCount, quietCount;

    // Step 1. Initialize node
    Thread* thisThread = pos.this_thread();
    inCheck = pos.checkers();
    moveCount = quietCount = ss->moveCount = 0;
    ss->statScore = 0;
    bestValue = -VALUE_INFINITE;

    // Check for the available remaining time
    if (thisThread == Threads.main())
        static_cast<MainThread*>(thisThread)->check_time();

    // Used to send selDepth info to GUI (selDepth counts from 1, ply from 0)
    if (PvNode && thisThread->selDepth < ss->ply + 1)
        thisThread->selDepth = ss->ply + 1;

    if (!rootNode)
    {
        // Step 2. Check for aborted search and immediate draw
        if (Threads.stop.load(std::memory_order_relaxed) || pos.is_draw(ss->ply) || ss->ply >= MAX_PLY)
            return ss->ply >= MAX_PLY && !inCheck ? evaluate(pos)
                                                  : DrawValue[pos.side_to_move()];

        // Step 3. Mate distance pruning. Even if we mate at the next move our score
        // would be at best mate_in(ss->ply+1), but if alpha is already bigger because
        // a shorter mate was found upward in the tree then there is no need to search
        // because we will never beat the current alpha. Same logic but with reversed
        // signs applies also in the opposite condition of being mated instead of giving
        // mate. In this case return a fail-high score.
        alpha = std::max(mated_in(ss->ply), alpha);
        beta = std::min(mate_in(ss->ply+1), beta);
        if (alpha >= beta)
            return alpha;
    }

    assert(0 <= ss->ply && ss->ply < MAX_PLY);

    (ss+1)->ply = ss->ply + 1;
    ss->currentMove = (ss+1)->excludedMove = bestMove = MOVE_NONE;
    ss->contHistory = &thisThread->contHistory[NO_PIECE][0];
    (ss+2)->killers[0] = (ss+2)->killers[1] = MOVE_NONE;
    Square prevSq = to_sq((ss-1)->currentMove);

    // Step 4. Transposition table lookup. We don't want the score of a partial
    // search to overwrite a previous full search TT value, so we use a different
    // position key in case of an excluded move.
    excludedMove = ss->excludedMove;
    posKey = pos.key() ^ Key(excludedMove);
    tte = TT.probe(posKey, ttHit);
    ttValue = ttHit ? value_from_tt(tte->value(), ss->ply) : VALUE_NONE;
    ttMove =  rootNode ? thisThread->rootMoves[thisThread->PVIdx].pv[0]
            : ttHit    ? tte->move() : MOVE_NONE;

    // At non-PV nodes we check for an early TT cutoff
    if (  !PvNode
        && ttHit
        && tte->depth() >= depth
        && ttValue != VALUE_NONE // Possible in case of TT access race
        && (ttValue >= beta ? (tte->bound() & BOUND_LOWER)
                            : (tte->bound() & BOUND_UPPER)))
    {
        // If ttMove is quiet, update move sorting heuristics on TT hit
        if (ttMove)
        {
            if (ttValue >= beta)
            {
                if (!pos.capture_or_promotion(ttMove))
                    update_stats(pos, ss, ttMove, nullptr, 0, stat_bonus(depth));

                // Extra penalty for a quiet TT move in previous ply when it gets refuted
                if ((ss-1)->moveCount == 1 && !pos.captured_piece())
                    update_continuation_histories(ss-1, pos.piece_on(prevSq), prevSq, -stat_bonus(depth + ONE_PLY));
            }
            // Penalty for a quiet ttMove that fails low
            else if (!pos.capture_or_promotion(ttMove))
            {
                int penalty = -stat_bonus(depth);
                thisThread->mainHistory.update(pos.side_to_move(), ttMove, penalty);
                update_continuation_histories(ss, pos.moved_piece(ttMove), to_sq(ttMove), penalty);
            }
        }
        return ttValue;
    }

    // Step 4a. Tablebase probe
    if (!rootNode && TB::Cardinality)
    {
        int piecesCount = pos.count<ALL_PIECES>();

        if (    piecesCount <= TB::Cardinality
            && (piecesCount <  TB::Cardinality || depth >= TB::ProbeDepth)
            &&  pos.rule50_count() == 0
            && !pos.can_castle(ANY_CASTLING))
        {
            TB::ProbeState err;
            TB::WDLScore v = Tablebases::probe_wdl(pos, &err);

            if (err != TB::ProbeState::FAIL)
            {
                thisThread->tbHits.fetch_add(1, std::memory_order_relaxed);

                int drawScore = TB::UseRule50 ? 1 : 0;

                value =  v < -drawScore ? -VALUE_MATE + MAX_PLY + ss->ply + 1
                       : v >  drawScore ?  VALUE_MATE - MAX_PLY - ss->ply - 1
                                        :  VALUE_DRAW + 2 * v * drawScore;

                tte->save(posKey, value_to_tt(value, ss->ply), BOUND_EXACT,
                          std::min(DEPTH_MAX - ONE_PLY, depth + 6 * ONE_PLY),
                          MOVE_NONE, VALUE_NONE, TT.generation());

                return value;
            }
        }
    }

    // Step 5. Evaluate the position statically
    if (inCheck)
    {
        ss->staticEval = eval = VALUE_NONE;
        goto moves_loop;
    }

    else if (ttHit)
    {
        // Never assume anything on values stored in TT
        if ((ss->staticEval = eval = tte->eval()) == VALUE_NONE)
            eval = ss->staticEval = evaluate(pos);

        // Can ttValue be used as a better position evaluation?
        if (   ttValue != VALUE_NONE
            && (tte->bound() & (ttValue > eval ? BOUND_LOWER : BOUND_UPPER)))
            eval = ttValue;
    }
    else
    {
        eval = ss->staticEval =
        (ss-1)->currentMove != MOVE_NULL ? evaluate(pos)
                                         : -(ss-1)->staticEval + 2 * Eval::Tempo;

        tte->save(posKey, VALUE_NONE, BOUND_NONE, DEPTH_NONE, MOVE_NONE,
                  ss->staticEval, TT.generation());
    }

    if (skipEarlyPruning)
        goto moves_loop;

    // Step 6. Razoring (skipped when in check)
    if (   !PvNode
        &&  depth < 4 * ONE_PLY
        &&  eval + razor_margin[depth / ONE_PLY] <= alpha)
    {
        if (depth <= ONE_PLY)
            return qsearch<NonPV, false>(pos, ss, alpha, alpha+1);

        Value ralpha = alpha - razor_margin[depth / ONE_PLY];
        Value v = qsearch<NonPV, false>(pos, ss, ralpha, ralpha+1);
        if (v <= ralpha)
            return v;
    }

    // Step 7. Futility pruning: child node (skipped when in check)
    if (   !rootNode
        &&  depth < 7 * ONE_PLY
        &&  eval - futility_margin(depth) >= beta
        &&  eval < VALUE_KNOWN_WIN  // Do not return unproven wins
        &&  pos.non_pawn_material(pos.side_to_move()))
        return eval;

    // Step 8. Null move search with verification search (is omitted in PV nodes)
    if (   !PvNode
        &&  eval >= beta
        && (ss->staticEval >= beta - 35 * (depth / ONE_PLY - 6) || depth >= 13 * ONE_PLY)
        &&  pos.non_pawn_material(pos.side_to_move()))
    {

        assert(eval - beta >= 0);

        // Null move dynamic reduction based on depth and value
        Depth R = ((823 + 67 * depth / ONE_PLY) / 256 + std::min((eval - beta) / PawnValueMg, 3)) * ONE_PLY;

        ss->currentMove = MOVE_NULL;
        ss->contHistory = &thisThread->contHistory[NO_PIECE][0];

        pos.do_null_move(st);
        Value nullValue = depth-R < ONE_PLY ? -qsearch<NonPV, false>(pos, ss+1, -beta, -beta+1)
                                            : - search<NonPV>(pos, ss+1, -beta, -beta+1, depth-R, !cutNode, true);
        pos.undo_null_move();

        if (nullValue >= beta)
        {
            // Do not return unproven mate scores
            if (nullValue >= VALUE_MATE_IN_MAX_PLY)
                nullValue = beta;

            if (depth < 12 * ONE_PLY && abs(beta) < VALUE_KNOWN_WIN)
                return nullValue;

            // Do verification search at high depths
            Value v = depth-R < ONE_PLY ? qsearch<NonPV, false>(pos, ss, beta-1, beta)
                                        :  search<NonPV>(pos, ss, beta-1, beta, depth-R, false, true);

            if (v >= beta)
                return nullValue;
        }
    }

    // Step 9. ProbCut (skipped when in check)
    // If we have a good enough capture and a reduced search returns a value
    // much above beta, we can (almost) safely prune the previous move.
    if (   !PvNode
        &&  depth >= 5 * ONE_PLY
        &&  abs(beta) < VALUE_MATE_IN_MAX_PLY)
    {
        Value rbeta = std::min(beta + 200, VALUE_INFINITE);

        assert(is_ok((ss-1)->currentMove));

        MovePicker mp(pos, ttMove, rbeta - ss->staticEval);

        while ((move = mp.next_move()) != MOVE_NONE)
            if (pos.legal(move))
            {
                ss->currentMove = move;
                ss->contHistory = &thisThread->contHistory[pos.moved_piece(move)][to_sq(move)];

                assert(depth >= 5 * ONE_PLY);
                pos.do_move(move, st);
                value = -search<NonPV>(pos, ss+1, -rbeta, -rbeta+1, depth - 4 * ONE_PLY, !cutNode, false);
                pos.undo_move(move);
                if (value >= rbeta)
                    return value;
            }
    }

    // Step 10. Internal iterative deepening (skipped when in check)
    if (    depth >= 6 * ONE_PLY
        && !ttMove
        && (PvNode || ss->staticEval + 256 >= beta))
    {
        Depth d = (3 * depth / (4 * ONE_PLY) - 2) * ONE_PLY;
        search<NT>(pos, ss, alpha, beta, d, cutNode, true);

        tte = TT.probe(posKey, ttHit);
        ttMove = ttHit ? tte->move() : MOVE_NONE;
    }

moves_loop: // When in check search starts from here

    const PieceToHistory* contHist[] = { (ss-1)->contHistory, (ss-2)->contHistory, nullptr, (ss-4)->contHistory };
    Move countermove = thisThread->counterMoves[pos.piece_on(prevSq)][prevSq];

    MovePicker mp(pos, ttMove, depth, &thisThread->mainHistory, contHist, countermove, ss->killers);
    value = bestValue; // Workaround a bogus 'uninitialized' warning under gcc
    improving =   ss->staticEval >= (ss-2)->staticEval
            /* || ss->staticEval == VALUE_NONE Already implicit in the previous condition */
               ||(ss-2)->staticEval == VALUE_NONE;

    singularExtensionNode =   !rootNode
                           &&  depth >= 8 * ONE_PLY
                           &&  ttMove != MOVE_NONE
                           &&  ttValue != VALUE_NONE
                           && !excludedMove // Recursive singular search is not allowed
                           && (tte->bound() & BOUND_LOWER)
                           &&  tte->depth() >= depth - 3 * ONE_PLY;
    skipQuiets = false;
    ttCapture = false;
    pvExact = PvNode && ttHit && tte->bound() == BOUND_EXACT;

    // Step 11. Loop through moves
    // Loop through all pseudo-legal moves until no moves remain or a beta cutoff occurs
    while ((move = mp.next_move(skipQuiets)) != MOVE_NONE)
    {
      assert(is_ok(move));

      if (move == excludedMove)
          continue;

      // At root obey the "searchmoves" option and skip moves not listed in Root
      // Move List. As a consequence any illegal move is also skipped. In MultiPV
      // mode we also skip PV moves which have been already searched.
      if (rootNode && !std::count(thisThread->rootMoves.begin() + thisThread->PVIdx,
                                  thisThread->rootMoves.end(), move))
          continue;

      ss->moveCount = ++moveCount;

      if (rootNode && thisThread == Threads.main() && Time.elapsed() > 3000)
          sync_cout << "info depth " << depth / ONE_PLY
                    << " currmove " << UCI::move(move, pos.is_chess960())
                    << " currmovenumber " << moveCount + thisThread->PVIdx << sync_endl;

      if (PvNode)
          (ss+1)->pv = nullptr;

      extension = DEPTH_ZERO;
      captureOrPromotion = pos.capture_or_promotion(move);
      movedPiece = pos.moved_piece(move);

      givesCheck =  type_of(move) == NORMAL && !pos.discovered_check_candidates()
                  ? pos.check_squares(type_of(pos.piece_on(from_sq(move)))) & to_sq(move)
                  : pos.gives_check(move);

      moveCountPruning =   depth < 16 * ONE_PLY
                        && moveCount >= FutilityMoveCounts[improving][depth / ONE_PLY];

      // Step 12. Singular and Gives Check Extensions

      // Singular extension search. If all moves but one fail low on a search of
      // (alpha-s, beta-s), and just one fails high on (alpha, beta), then that move
      // is singular and should be extended. To verify this we do a reduced search
      // on all the other moves but the ttMove and if the result is lower than
      // ttValue minus a margin then we will extend the ttMove.
      if (    singularExtensionNode
          &&  move == ttMove
          &&  pos.legal(move))
      {
          Value rBeta = std::max(ttValue - 2 * depth / ONE_PLY, -VALUE_MATE);
          Depth d = (depth / (2 * ONE_PLY)) * ONE_PLY;
          ss->excludedMove = move;
          value = search<NonPV>(pos, ss, rBeta - 1, rBeta, d, cutNode, true);
          ss->excludedMove = MOVE_NONE;

          if (value < rBeta)
              extension = ONE_PLY;
      }
      else if (    givesCheck
               && !moveCountPruning
               &&  pos.see_ge(move))
          extension = ONE_PLY;

      // Calculate new depth for this move
      newDepth = depth - ONE_PLY + extension;

      // Step 13. Pruning at shallow depth
      if (  !rootNode
          && pos.non_pawn_material(pos.side_to_move())
          && bestValue > VALUE_MATED_IN_MAX_PLY)
      {
          if (   !captureOrPromotion
              && !givesCheck
              && (!pos.advanced_pawn_push(move) || pos.non_pawn_material() >= Value(5000)))
          {
              // Move count based pruning
              if (moveCountPruning)
              {
                  skipQuiets = true;
                  continue;
              }

              // Reduced depth of the next LMR search
              int lmrDepth = std::max(newDepth - reduction<PvNode>(improving, depth, moveCount), DEPTH_ZERO) / ONE_PLY;

              // Countermoves based pruning
              if (   lmrDepth < 3
                  && (*contHist[0])[movedPiece][to_sq(move)] < CounterMovePruneThreshold
                  && (*contHist[1])[movedPiece][to_sq(move)] < CounterMovePruneThreshold)
                  continue;

              // Futility pruning: parent node
              if (   lmrDepth < 7
                  && !inCheck
                  && ss->staticEval + 256 + 200 * lmrDepth <= alpha)
                  continue;

              // Prune moves with negative SEE
              if (   lmrDepth < 8
                  && !pos.see_ge(move, Value(-35 * lmrDepth * lmrDepth)))
                  continue;
          }
          else if (    depth < 7 * ONE_PLY
                   && !extension
                   && !pos.see_ge(move, -PawnValueEg * (depth / ONE_PLY)))
                  continue;
      }

      // Speculative prefetch as early as possible
      prefetch(TT.first_entry(pos.key_after(move)));

      // Check for legality just before making the move
      if (!rootNode && !pos.legal(move))
      {
          ss->moveCount = --moveCount;
          continue;
      }

      if (move == ttMove && captureOrPromotion)
          ttCapture = true;

      // Update the current move (this must be done after singular extension search)
      ss->currentMove = move;
      ss->contHistory = &thisThread->contHistory[movedPiece][to_sq(move)];

      // Step 14. Make the move
      pos.do_move(move, st, givesCheck);

      // Step 15. Reduced depth search (LMR). If the move fails high it will be
      // re-searched at full depth.
      if (    depth >= 3 * ONE_PLY
          &&  moveCount > 1
          && (!captureOrPromotion || moveCountPruning))
      {
          Depth r = reduction<PvNode>(improving, depth, moveCount);

          if (captureOrPromotion)
              r -= r ? ONE_PLY : DEPTH_ZERO;
          else
          {
              // Decrease reduction if opponent's move count is high
              if ((ss-1)->moveCount > 15)
                  r -= ONE_PLY;

              // Decrease reduction for exact PV nodes
              if (pvExact)
                  r -= ONE_PLY;

              // Increase reduction if ttMove is a capture
              if (ttCapture)
                  r += ONE_PLY;

              // Increase reduction for cut nodes
              if (cutNode)
                  r += 2 * ONE_PLY;

              // Decrease reduction for moves that escape a capture. Filter out
              // castling moves, because they are coded as "king captures rook" and
              // hence break make_move().
              else if (    type_of(move) == NORMAL
                       && !pos.see_ge(make_move(to_sq(move), from_sq(move))))
                  r -= 2 * ONE_PLY;

              ss->statScore =  thisThread->mainHistory[~pos.side_to_move()][from_to(move)]
                             + (*contHist[0])[movedPiece][to_sq(move)]
                             + (*contHist[1])[movedPiece][to_sq(move)]
                             + (*contHist[3])[movedPiece][to_sq(move)]
                             - 4000;

              // Decrease/increase reduction by comparing opponent's stat score
              if (ss->statScore >= 0 && (ss-1)->statScore < 0)
                  r -= ONE_PLY;

              else if ((ss-1)->statScore >= 0 && ss->statScore < 0)
                  r += ONE_PLY;

              // Decrease/increase reduction for moves with a good/bad history
              r = std::max(DEPTH_ZERO, (r / ONE_PLY - ss->statScore / 20000) * ONE_PLY);
          }

          Depth d = std::max(newDepth - r, ONE_PLY);

          value = -search<NonPV>(pos, ss+1, -(alpha+1), -alpha, d, true, false);

          doFullDepthSearch = (value > alpha && d != newDepth);
      }
      else
          doFullDepthSearch = !PvNode || moveCount > 1;

      // Step 16. Full depth search when LMR is skipped or fails high
      if (doFullDepthSearch)
          value = newDepth <   ONE_PLY ?
                            givesCheck ? -qsearch<NonPV,  true>(pos, ss+1, -(alpha+1), -alpha)
                                       : -qsearch<NonPV, false>(pos, ss+1, -(alpha+1), -alpha)
                                       : - search<NonPV>(pos, ss+1, -(alpha+1), -alpha, newDepth, !cutNode, false);

      // For PV nodes only, do a full PV search on the first move or after a fail
      // high (in the latter case search only if value < beta), otherwise let the
      // parent node fail low with value <= alpha and try another move.
      if (PvNode && (moveCount == 1 || (value > alpha && (rootNode || value < beta))))
      {
          (ss+1)->pv = pv;
          (ss+1)->pv[0] = MOVE_NONE;

          value = newDepth <   ONE_PLY ?
                            givesCheck ? -qsearch<PV,  true>(pos, ss+1, -beta, -alpha)
                                       : -qsearch<PV, false>(pos, ss+1, -beta, -alpha)
                                       : - search<PV>(pos, ss+1, -beta, -alpha, newDepth, false, false);
      }

      // Step 17. Undo move
      pos.undo_move(move);

      assert(value > -VALUE_INFINITE && value < VALUE_INFINITE);

      // Step 18. Check for a new best move
      // Finished searching the move. If a stop occurred, the return value of
      // the search cannot be trusted, and we return immediately without
      // updating best move, PV and TT.
      if (Threads.stop.load(std::memory_order_relaxed))
          return VALUE_ZERO;

      if (rootNode)
      {
          RootMove& rm = *std::find(thisThread->rootMoves.begin(),
                                    thisThread->rootMoves.end(), move);

          // PV move or new best move ?
          if (moveCount == 1 || value > alpha)
          {
              rm.score = value;
              rm.selDepth = thisThread->selDepth;
              rm.pv.resize(1);

              assert((ss+1)->pv);

              for (Move* m = (ss+1)->pv; *m != MOVE_NONE; ++m)
                  rm.pv.push_back(*m);

              // We record how often the best move has been changed in each
              // iteration. This information is used for time management: When
              // the best move changes frequently, we allocate some more time.
              if (moveCount > 1 && thisThread == Threads.main())
                  ++static_cast<MainThread*>(thisThread)->bestMoveChanges;
          }
          else
              // All other moves but the PV are set to the lowest value: this
              // is not a problem when sorting because the sort is stable and the
              // move position in the list is preserved - just the PV is pushed up.
              rm.score = -VALUE_INFINITE;
      }

      if (value > bestValue)
      {
          bestValue = value;

          if (value > alpha)
          {
              bestMove = move;

              if (PvNode && !rootNode) // Update pv even in fail-high case
                  update_pv(ss->pv, move, (ss+1)->pv);

              if (PvNode && value < beta) // Update alpha! Always alpha < beta
                  alpha = value;
              else
              {
                  assert(value >= beta); // Fail high
                  break;
              }
          }
      }

      if (!captureOrPromotion && move != bestMove && quietCount < 64)
          quietsSearched[quietCount++] = move;
    }

    // The following condition would detect a stop only after move loop has been
    // completed. But in this case bestValue is valid because we have fully
    // searched our subtree, and we can anyhow save the result in TT.
    /*
       if (Threads.stop)
        return VALUE_DRAW;
    */

    // Step 20. Check for mate and stalemate
    // All legal moves have been searched and if there are no legal moves, it
    // must be a mate or a stalemate. If we are in a singular extension search then
    // return a fail low score.

    assert(moveCount || !inCheck || excludedMove || !MoveList<LEGAL>(pos).size());

    if (!moveCount)
        bestValue = excludedMove ? alpha
                   :     inCheck ? mated_in(ss->ply) : DrawValue[pos.side_to_move()];
    else if (bestMove)
    {
        // Quiet best move: update move sorting heuristics
        if (!pos.capture_or_promotion(bestMove))
            update_stats(pos, ss, bestMove, quietsSearched, quietCount, stat_bonus(depth));

        // Extra penalty for a quiet TT move in previous ply when it gets refuted
        if ((ss-1)->moveCount == 1 && !pos.captured_piece())
            update_continuation_histories(ss-1, pos.piece_on(prevSq), prevSq, -stat_bonus(depth + ONE_PLY));
    }
    // Bonus for prior countermove that caused the fail low
    else if (    depth >= 3 * ONE_PLY
             && !pos.captured_piece()
             && is_ok((ss-1)->currentMove))
        update_continuation_histories(ss-1, pos.piece_on(prevSq), prevSq, stat_bonus(depth));

    if (!excludedMove)
        tte->save(posKey, value_to_tt(bestValue, ss->ply),
                  bestValue >= beta ? BOUND_LOWER :
                  PvNode && bestMove ? BOUND_EXACT : BOUND_UPPER,
                  depth, bestMove, ss->staticEval, TT.generation());

    assert(bestValue > -VALUE_INFINITE && bestValue < VALUE_INFINITE);

    return bestValue;
  }


  // qsearch() is the quiescence search function, which is called by the main
  // search function with depth zero, or recursively with depth less than ONE_PLY.

  template <NodeType NT, bool InCheck>
  Value qsearch(Position& pos, Stack* ss, Value alpha, Value beta, Depth depth) {

    const bool PvNode = NT == PV;

    assert(InCheck == !!pos.checkers());
    assert(alpha >= -VALUE_INFINITE && alpha < beta && beta <= VALUE_INFINITE);
    assert(PvNode || (alpha == beta - 1));
    assert(depth <= DEPTH_ZERO);
    assert(depth / ONE_PLY * ONE_PLY == depth);

    Move pv[MAX_PLY+1];
    StateInfo st;
    TTEntry* tte;
    Key posKey;
    Move ttMove, move, bestMove;
    Value bestValue, value, ttValue, futilityValue, futilityBase, oldAlpha;
    bool ttHit, givesCheck, evasionPrunable;
    Depth ttDepth;
    int moveCount;

    if (PvNode)
    {
        oldAlpha = alpha; // To flag BOUND_EXACT when eval above alpha and no available moves
        (ss+1)->pv = pv;
        ss->pv[0] = MOVE_NONE;
    }

    ss->currentMove = bestMove = MOVE_NONE;
    (ss+1)->ply = ss->ply + 1;
    moveCount = 0;

    // Check for an instant draw or if the maximum ply has been reached
    if (pos.is_draw(ss->ply) || ss->ply >= MAX_PLY)
        return ss->ply >= MAX_PLY && !InCheck ? evaluate(pos)
                                              : DrawValue[pos.side_to_move()];

    assert(0 <= ss->ply && ss->ply < MAX_PLY);

    // Decide whether or not to include checks: this fixes also the type of
    // TT entry depth that we are going to use. Note that in qsearch we use
    // only two types of depth in TT: DEPTH_QS_CHECKS or DEPTH_QS_NO_CHECKS.
    ttDepth = InCheck || depth >= DEPTH_QS_CHECKS ? DEPTH_QS_CHECKS
                                                  : DEPTH_QS_NO_CHECKS;
    // Transposition table lookup
    posKey = pos.key();
    tte = TT.probe(posKey, ttHit);
    ttMove = ttHit ? tte->move() : MOVE_NONE;
    ttValue = ttHit ? value_from_tt(tte->value(), ss->ply) : VALUE_NONE;

    if (  !PvNode
        && ttHit
        && tte->depth() >= ttDepth
        && ttValue != VALUE_NONE // Only in case of TT access race
        && (ttValue >= beta ? (tte->bound() &  BOUND_LOWER)
                            : (tte->bound() &  BOUND_UPPER)))
        return ttValue;

    // Evaluate the position statically
    if (InCheck)
    {
        ss->staticEval = VALUE_NONE;
        bestValue = futilityBase = -VALUE_INFINITE;
    }
    else
    {
        if (ttHit)
        {
            // Never assume anything on values stored in TT
            if ((ss->staticEval = bestValue = tte->eval()) == VALUE_NONE)
                ss->staticEval = bestValue = evaluate(pos);

            // Can ttValue be used as a better position evaluation?
            if (   ttValue != VALUE_NONE
                && (tte->bound() & (ttValue > bestValue ? BOUND_LOWER : BOUND_UPPER)))
                bestValue = ttValue;
        }
        else
            ss->staticEval = bestValue =
            (ss-1)->currentMove != MOVE_NULL ? evaluate(pos)
                                             : -(ss-1)->staticEval + 2 * Eval::Tempo;

        // Stand pat. Return immediately if static value is at least beta
        if (bestValue >= beta)
        {
            if (!ttHit)
                tte->save(pos.key(), value_to_tt(bestValue, ss->ply), BOUND_LOWER,
                          DEPTH_NONE, MOVE_NONE, ss->staticEval, TT.generation());

            return bestValue;
        }

        if (PvNode && bestValue > alpha)
            alpha = bestValue;

        futilityBase = bestValue + 128;
    }

    // Initialize a MovePicker object for the current position, and prepare
    // to search the moves. Because the depth is <= 0 here, only captures,
    // queen promotions and checks (only if depth >= DEPTH_QS_CHECKS) will
    // be generated.
    MovePicker mp(pos, ttMove, depth, &pos.this_thread()->mainHistory, to_sq((ss-1)->currentMove));

    // Loop through the moves until no moves remain or a beta cutoff occurs
    while ((move = mp.next_move()) != MOVE_NONE)
    {
      assert(is_ok(move));

      givesCheck =  type_of(move) == NORMAL && !pos.discovered_check_candidates()
                  ? pos.check_squares(type_of(pos.piece_on(from_sq(move)))) & to_sq(move)
                  : pos.gives_check(move);

      moveCount++;

      // Futility pruning
      if (   !InCheck
          && !givesCheck
          &&  futilityBase > -VALUE_KNOWN_WIN
          && !pos.advanced_pawn_push(move))
      {
          assert(type_of(move) != ENPASSANT); // Due to !pos.advanced_pawn_push

          futilityValue = futilityBase + PieceValue[EG][pos.piece_on(to_sq(move))];

          if (futilityValue <= alpha)
          {
              bestValue = std::max(bestValue, futilityValue);
              continue;
          }

          if (futilityBase <= alpha && !pos.see_ge(move, VALUE_ZERO + 1))
          {
              bestValue = std::max(bestValue, futilityBase);
              continue;
          }
      }

      // Detect non-capture evasions that are candidates to be pruned
      evasionPrunable =    InCheck
                       &&  (depth != DEPTH_ZERO || moveCount > 2)
                       &&  bestValue > VALUE_MATED_IN_MAX_PLY
                       && !pos.capture(move);

      // Don't search moves with negative SEE values
      if (  (!InCheck || evasionPrunable)
          &&  type_of(move) != PROMOTION
          &&  !pos.see_ge(move))
          continue;

      // Speculative prefetch as early as possible
      prefetch(TT.first_entry(pos.key_after(move)));

      // Check for legality just before making the move
      if (!pos.legal(move))
      {
          moveCount--;
          continue;
      }

      ss->currentMove = move;

      // Make and search the move
      pos.do_move(move, st, givesCheck);
      value = givesCheck ? -qsearch<NT,  true>(pos, ss+1, -beta, -alpha, depth - ONE_PLY)
                         : -qsearch<NT, false>(pos, ss+1, -beta, -alpha, depth - ONE_PLY);
      pos.undo_move(move);

      assert(value > -VALUE_INFINITE && value < VALUE_INFINITE);

      // Check for a new best move
      if (value > bestValue)
      {
          bestValue = value;

          if (value > alpha)
          {
              if (PvNode) // Update pv even in fail-high case
                  update_pv(ss->pv, move, (ss+1)->pv);

              if (PvNode && value < beta) // Update alpha here!
              {
                  alpha = value;
                  bestMove = move;
              }
              else // Fail high
              {
                  tte->save(posKey, value_to_tt(value, ss->ply), BOUND_LOWER,
                            ttDepth, move, ss->staticEval, TT.generation());

                  return value;
              }
          }
       }
    }

    // All legal moves have been searched. A special case: If we're in check
    // and no legal moves were found, it is checkmate.
    if (InCheck && bestValue == -VALUE_INFINITE)
        return mated_in(ss->ply); // Plies to mate from the root

    tte->save(posKey, value_to_tt(bestValue, ss->ply),
              PvNode && bestValue > oldAlpha ? BOUND_EXACT : BOUND_UPPER,
              ttDepth, bestMove, ss->staticEval, TT.generation());

    assert(bestValue > -VALUE_INFINITE && bestValue < VALUE_INFINITE);

    return bestValue;
  }


  // value_to_tt() adjusts a mate score from "plies to mate from the root" to
  // "plies to mate from the current position". Non-mate scores are unchanged.
  // The function is called before storing a value in the transposition table.

  Value value_to_tt(Value v, int ply) {

    assert(v != VALUE_NONE);

    return  v >= VALUE_MATE_IN_MAX_PLY  ? v + ply
          : v <= VALUE_MATED_IN_MAX_PLY ? v - ply : v;
  }


  // value_from_tt() is the inverse of value_to_tt(): It adjusts a mate score
  // from the transposition table (which refers to the plies to mate/be mated
  // from current position) to "plies to mate/be mated from the root".

  Value value_from_tt(Value v, int ply) {

    return  v == VALUE_NONE             ? VALUE_NONE
          : v >= VALUE_MATE_IN_MAX_PLY  ? v - ply
          : v <= VALUE_MATED_IN_MAX_PLY ? v + ply : v;
  }


  // update_pv() adds current move and appends child pv[]

  void update_pv(Move* pv, Move move, Move* childPv) {

    for (*pv++ = move; childPv && *childPv != MOVE_NONE; )
        *pv++ = *childPv++;
    *pv = MOVE_NONE;
  }


  // update_continuation_histories() updates histories of the move pairs formed
  // by moves at ply -1, -2, and -4 with current move.

  void update_continuation_histories(Stack* ss, Piece pc, Square to, int bonus) {

    for (int i : {1, 2, 4})
        if (is_ok((ss-i)->currentMove))
            (ss-i)->contHistory->update(pc, to, bonus);
  }


  // update_stats() updates move sorting heuristics when a new quiet best move is found

  void update_stats(const Position& pos, Stack* ss, Move move,
                    Move* quiets, int quietsCnt, int bonus) {

    if (ss->killers[0] != move)
    {
        ss->killers[1] = ss->killers[0];
        ss->killers[0] = move;
    }

    Color c = pos.side_to_move();
    Thread* thisThread = pos.this_thread();
    thisThread->mainHistory.update(c, move, bonus);
    update_continuation_histories(ss, pos.moved_piece(move), to_sq(move), bonus);

    if (is_ok((ss-1)->currentMove))
    {
        Square prevSq = to_sq((ss-1)->currentMove);
        thisThread->counterMoves[pos.piece_on(prevSq)][prevSq] = move;
    }

    // Decrease all the other played quiet moves
    for (int i = 0; i < quietsCnt; ++i)
    {
        thisThread->mainHistory.update(c, quiets[i], -bonus);
        update_continuation_histories(ss, pos.moved_piece(quiets[i]), to_sq(quiets[i]), -bonus);
    }
  }


  // When playing with strength handicap, choose best move among a set of RootMoves
  // using a statistical rule dependent on 'level'. Idea by Heinz van Saanen.

  Move Skill::pick_best(size_t multiPV) {

    const RootMoves& rootMoves = Threads.main()->rootMoves;
    static PRNG rng(now()); // PRNG sequence should be non-deterministic

    // RootMoves are already sorted by score in descending order
    Value topScore = rootMoves[0].score;
    int delta = std::min(topScore - rootMoves[multiPV - 1].score, PawnValueMg);
    int weakness = 120 - 2 * level;
    int maxScore = -VALUE_INFINITE;

    // Choose best move. For each move score we add two terms, both dependent on
    // weakness. One is deterministic and bigger for weaker levels, and one is
    // random. Then we choose the move with the resulting highest score.
    for (size_t i = 0; i < multiPV; ++i)
    {
        // This is our magic formula
        int push = (  weakness * int(topScore - rootMoves[i].score)
                    + delta * (rng.rand<unsigned>() % weakness)) / 128;

        if (rootMoves[i].score + push >= maxScore)
        {
            maxScore = rootMoves[i].score + push;
            best = rootMoves[i].pv[0];
        }
    }

    return best;
  }

} // namespace

  // check_time() is used to print debug info and, more importantly, to detect
  // when we are out of available time and thus stop the search.

  void MainThread::check_time() {

    if (--callsCnt > 0)
        return;

    // At low node count increase the checking rate to about 0.1% of nodes
    // otherwise use a default value.
    callsCnt = Limits.nodes ? std::min(4096, int(Limits.nodes / 1024)) : 4096;

    static TimePoint lastInfoTime = now();

    int elapsed = Time.elapsed();
    TimePoint tick = Limits.startTime + elapsed;

    if (tick - lastInfoTime >= 1000)
    {
        lastInfoTime = tick;
        dbg_print();
    }

    // An engine may not stop pondering until told so by the GUI
    if (Threads.ponder)
        return;

    if (   (Limits.use_time_management() && elapsed > Time.maximum())
        || (Limits.movetime && elapsed >= Limits.movetime)
        || (Limits.nodes && Threads.nodes_searched() >= (uint64_t)Limits.nodes))
            Threads.stop = true;
  }


/// UCI::pv() formats PV information according to the UCI protocol. UCI requires
/// that all (if any) unsearched PV lines are sent using a previous search score.

string UCI::pv(const Position& pos, Depth depth, Value alpha, Value beta) {

  std::stringstream ss;
  int elapsed = Time.elapsed() + 1;
  const RootMoves& rootMoves = pos.this_thread()->rootMoves;
  size_t PVIdx = pos.this_thread()->PVIdx;
  size_t multiPV = std::min((size_t)Options["MultiPV"], rootMoves.size());
  uint64_t nodesSearched = Threads.nodes_searched();
  uint64_t tbHits = Threads.tb_hits() + (TB::RootInTB ? rootMoves.size() : 0);

  for (size_t i = 0; i < multiPV; ++i)
  {
      bool updated = (i <= PVIdx && rootMoves[i].score != -VALUE_INFINITE);

      if (depth == ONE_PLY && !updated)
          continue;

      Depth d = updated ? depth : depth - ONE_PLY;
      Value v = updated ? rootMoves[i].score : rootMoves[i].previousScore;

      bool tb = TB::RootInTB && abs(v) < VALUE_MATE - MAX_PLY;
      v = tb ? TB::Score : v;

      if (ss.rdbuf()->in_avail()) // Not at first line
          ss << "\n";

      ss << "info"
         << " depth "    << d / ONE_PLY
         << " seldepth " << rootMoves[i].selDepth
         << " multipv "  << i + 1
         << " score "    << UCI::value(v);

      if (!tb && i == PVIdx)
          ss << (v >= beta ? " lowerbound" : v <= alpha ? " upperbound" : "");

      ss << " nodes "    << nodesSearched
         << " nps "      << nodesSearched * 1000 / elapsed;

      if (elapsed > 1000) // Earlier makes little sense
          ss << " hashfull " << TT.hashfull();

      ss << " tbhits "   << tbHits
         << " time "     << elapsed
         << " pv";

      for (Move m : rootMoves[i].pv)
          ss << " " << UCI::move(m, pos.is_chess960());
  }

  return ss.str();
}


/// RootMove::extract_ponder_from_tt() is called in case we have no ponder move
/// before exiting the search, for instance, in case we stop the search during a
/// fail high at root. We try hard to have a ponder move to return to the GUI,
/// otherwise in case of 'ponder on' we have nothing to think on.

bool RootMove::extract_ponder_from_tt(Position& pos) {

    StateInfo st;
    bool ttHit;

    assert(pv.size() == 1);

    if (!pv[0])
        return false;

    pos.do_move(pv[0], st);
    TTEntry* tte = TT.probe(pos.key(), ttHit);

    if (ttHit)
    {
        Move m = tte->move(); // Local copy to be SMP safe
        if (MoveList<LEGAL>(pos).contains(m))
            pv.push_back(m);
    }

    pos.undo_move(pv[0]);
    return pv.size() > 1;
}

void Tablebases::filter_root_moves(Position& pos, Search::RootMoves& rootMoves) {

    RootInTB = false;
    UseRule50 = Options["Syzygy50MoveRule"];
    ProbeDepth = Options["SyzygyProbeDepth"] * ONE_PLY;
    Cardinality = Options["SyzygyProbeLimit"];

    // Don't filter any moves if the user requested analysis on multiple
    if (Options["MultiPV"] != 1)
        return;

    // Skip TB probing when no TB found: !TBLargest -> !TB::Cardinality
    if (Cardinality > MaxCardinality)
    {
        Cardinality = MaxCardinality;
        ProbeDepth = DEPTH_ZERO;
    }

    if (Cardinality < popcount(pos.pieces()) || pos.can_castle(ANY_CASTLING))
        return;

    // If the current root position is in the tablebases, then RootMoves
    // contains only moves that preserve the draw or the win.
    RootInTB = root_probe(pos, rootMoves, TB::Score);

    if (RootInTB)
        Cardinality = 0; // Do not probe tablebases during the search

    else // If DTZ tables are missing, use WDL tables as a fallback
    {
        // Filter out moves that do not preserve the draw or the win.
        RootInTB = root_probe_wdl(pos, rootMoves, TB::Score);

        // Only probe during search if winning
        if (RootInTB && TB::Score <= VALUE_DRAW)
            Cardinality = 0;
    }

    if (RootInTB && !UseRule50)
        TB::Score =  TB::Score > VALUE_DRAW ?  VALUE_MATE - MAX_PLY - 1
                   : TB::Score < VALUE_DRAW ? -VALUE_MATE + MAX_PLY + 1
                                            :  VALUE_DRAW;
}<|MERGE_RESOLUTION|>--- conflicted
+++ resolved
@@ -180,11 +180,8 @@
 
   Threads.main()->callsCnt = 0;
   Threads.main()->previousScore = VALUE_INFINITE;
-<<<<<<< HEAD
   Threads.main()->previousTimeReduction = 1;
-=======
-  Threads.main()->previousDepth = DEPTH_ZERO;
->>>>>>> 4cefc35a
+  Threads.main()->previousDepth = DEPTH_MAX;
 }
 
 
@@ -218,11 +215,8 @@
   else
   {
       for (Thread* th : Threads)
-      {
-          th->previousDepth = previousDepth;
           if (th != this)
               th->start_searching();
-      }
 
       Thread::search(); // Let's start searching!
   }
@@ -353,7 +347,7 @@
           // Reset aspiration window starting size
           if (rootDepth >= 5 * ONE_PLY)
           {
-              delta = rootDepth - previousDepth < -3 ? Value(10) : Value(18);
+              delta = Value(18);
               alpha = std::max(rootMoves[PVIdx].previousScore - delta,-VALUE_INFINITE);
               beta  = std::min(rootMoves[PVIdx].previousScore + delta, VALUE_INFINITE);
           }
@@ -465,6 +459,8 @@
                   if (lastBestMoveDepth * i < completedDepth && !thinkHard)
                      timeReduction *= 1.3;
               unstablePvFactor /=  timeReduction / std::pow(mainThread->previousTimeReduction, 0.51);
+
+              unstablePvFactor *= 1.0 + std::min(std::max(double(mainThread->previousDepth - completedDepth) / 9.0, -1.0/3.0), 1.0/3.0);
 
               if (   rootMoves.size() == 1
                   || Time.elapsed() > Time.optimum() * unstablePvFactor * improvingFactor / 628)
