/*
  Stockfish, a UCI chess playing engine derived from Glaurung 2.1
  Copyright (C) 2004-2021 The Stockfish developers (see AUTHORS file)

  Stockfish is free software: you can redistribute it and/or modify
  it under the terms of the GNU General Public License as published by
  the Free Software Foundation, either version 3 of the License, or
  (at your option) any later version.

  Stockfish is distributed in the hope that it will be useful,
  but WITHOUT ANY WARRANTY; without even the implied warranty of
  MERCHANTABILITY or FITNESS FOR A PARTICULAR PURPOSE.  See the
  GNU General Public License for more details.

  You should have received a copy of the GNU General Public License
  along with this program.  If not, see <http://www.gnu.org/licenses/>.
*/

#include <algorithm>
#include <cassert>
#include <cmath>
#include <cstring>   // For std::memset
#include <iostream>
#include <sstream>

#include "nnue/evaluate_nnue.h"

#include "evaluate.h"
#include "misc.h"
#include "movegen.h"
#include "movepick.h"
#include "position.h"
#include "search.h"
#include "thread.h"
#include "timeman.h"
#include "tt.h"
#include "uci.h"
#include "syzygy/tbprobe.h"

namespace Stockfish {

namespace Search {

  LimitsType Limits;
}

using std::string;
using Eval::evaluate;
using namespace Search;

bool Search::prune_at_shallow_depth = true;

namespace {

  // Different node types, used as a template parameter
  enum NodeType { NonPV, PV };

  constexpr uint64_t TtHitAverageWindow     = 4096;
  constexpr uint64_t TtHitAverageResolution = 1024;

  // Futility margin
  Value futility_margin(Depth d, bool improving) {
    return Value(234 * (d - improving));
  }

  // Reductions lookup table, initialized at startup
  int Reductions[MAX_MOVES]; // [depth or moveNumber]

  Depth reduction(bool i, Depth d, int mn) {
    int r = Reductions[d] * Reductions[mn];
    return (r + 503) / 1024 + (!i && r > 915);
  }

  constexpr int futility_move_count(bool improving, Depth depth) {
    return (3 + depth * depth) / (2 - improving);
  }

  // History and stats update bonus, based on depth
  int stat_bonus(Depth d) {
    return d > 14 ? 66 : 6 * d * d + 231 * d - 206;
  }

  // Add a small random component to draw evaluations to avoid 3-fold blindness
  Value value_draw(Thread* thisThread) {
    return VALUE_DRAW + Value(2 * (thisThread->nodes & 1) - 1);
  }

  // Skill structure is used to implement strength limit
  struct Skill {
    explicit Skill(int l) : level(l) {}
    bool enabled() const { return level < 20; }
    bool time_to_pick(Depth depth) const { return depth == 1 + level; }
    Move pick_best(size_t multiPV);

    int level;
    Move best = MOVE_NONE;
  };

  // Breadcrumbs are used to mark nodes as being searched by a given thread
  struct Breadcrumb {
    std::atomic<Thread*> thread;
    std::atomic<Key> key;
  };
  std::array<Breadcrumb, 1024> breadcrumbs;

  // ThreadHolding structure keeps track of which thread left breadcrumbs at the given
  // node for potential reductions. A free node will be marked upon entering the moves
  // loop by the constructor, and unmarked upon leaving that loop by the destructor.
  struct ThreadHolding {
    explicit ThreadHolding(Thread* thisThread, Key posKey, int ply) {
       location = ply < 8 ? &breadcrumbs[posKey & (breadcrumbs.size() - 1)] : nullptr;
       otherThread = false;
       owning = false;
       if (location)
       {
          // See if another already marked this location, if not, mark it ourselves
          Thread* tmp = (*location).thread.load(std::memory_order_relaxed);
          if (tmp == nullptr)
          {
              (*location).thread.store(thisThread, std::memory_order_relaxed);
              (*location).key.store(posKey, std::memory_order_relaxed);
              owning = true;
          }
          else if (   tmp != thisThread
                   && (*location).key.load(std::memory_order_relaxed) == posKey)
              otherThread = true;
       }
    }

    ~ThreadHolding() {
       if (owning) // Free the marked location
           (*location).thread.store(nullptr, std::memory_order_relaxed);
    }

    bool marked() { return otherThread; }

    private:
    Breadcrumb* location;
    bool otherThread, owning;
  };

  template <NodeType NT>
  Value search(Position& pos, Stack* ss, Value alpha, Value beta, Depth depth, bool cutNode);

  template <NodeType NT>
  Value qsearch(Position& pos, Stack* ss, Value alpha, Value beta, Depth depth = 0);

  Value value_to_tt(Value v, int ply);
  Value value_from_tt(Value v, int ply, int r50c);
  void update_pv(Move* pv, Move move, Move* childPv);
  void update_continuation_histories(Stack* ss, Piece pc, Square to, int bonus);
  void update_quiet_stats(const Position& pos, Stack* ss, Move move, int bonus, int depth);
  void update_all_stats(const Position& pos, Stack* ss, Move bestMove, Value bestValue, Value beta, Square prevSq,
                        Move* quietsSearched, int quietCount, Move* capturesSearched, int captureCount, Depth depth);

  // perft() is our utility to verify move generation. All the leaf nodes up
  // to the given depth are generated and counted, and the sum is returned.
  template<bool Root>
  uint64_t perft(Position& pos, Depth depth) {

    StateInfo st;
    ASSERT_ALIGNED(&st, Eval::NNUE::kCacheLineSize);

    uint64_t cnt, nodes = 0;
    const bool leaf = (depth == 2);

    for (const auto& m : MoveList<LEGAL>(pos))
    {
        if (Root && depth <= 1)
            cnt = 1, nodes++;
        else
        {
            pos.do_move(m, st);
            cnt = leaf ? MoveList<LEGAL>(pos).size() : perft<false>(pos, depth - 1);
            nodes += cnt;
            pos.undo_move(m);
        }
        if (Root)
            sync_cout << UCI::move(m, pos.is_chess960()) << ": " << cnt << sync_endl;
    }
    return nodes;
  }

} // namespace


/// Search::init() is called at startup to initialize various lookup tables

void Search::init() {

  for (int i = 1; i < MAX_MOVES; ++i)
      Reductions[i] = int((21.3 + 2 * std::log(Threads.size())) * std::log(i + 0.25 * std::log(i)));
}


/// Search::clear() resets search state to its initial value

void Search::clear() {

  Threads.main()->wait_for_search_finished();

  Time.availableNodes = 0;
  TT.clear();
  Threads.clear();
  Tablebases::init(Options["SyzygyPath"]); // Free mapped files
}


/// MainThread::search() is started when the program receives the UCI 'go'
/// command. It searches from the root position and outputs the "bestmove".

void MainThread::search() {

  if (Limits.perft)
  {
      nodes = perft<true>(rootPos, Limits.perft);
      sync_cout << "\nNodes searched: " << nodes << "\n" << sync_endl;
      return;
  }

  Color us = rootPos.side_to_move();
  Time.init(Limits, us, rootPos.game_ply());
  TT.new_search();

  Eval::NNUE::verify_eval_file_loaded();

  if (rootMoves.empty())
  {
      rootMoves.emplace_back(MOVE_NONE);
      sync_cout << "info depth 0 score "
                << UCI::value(rootPos.checkers() ? -VALUE_MATE : VALUE_DRAW)
                << sync_endl;
  }
  else
  {
      Threads.start_searching(); // start non-main threads
      Thread::search();          // main thread start searching
  }

  // When we reach the maximum depth, we can arrive here without a raise of
  // Threads.stop. However, if we are pondering or in an infinite search,
  // the UCI protocol states that we shouldn't print the best move before the
  // GUI sends a "stop" or "ponderhit" command. We therefore simply wait here
  // until the GUI sends one of those commands.

  while (!Threads.stop && (ponder || Limits.infinite))
  {} // Busy wait for a stop or a ponder reset

  // Stop the threads if not already stopped (also raise the stop if
  // "ponderhit" just reset Threads.ponder).
  Threads.stop = true;

  // Wait until all threads have finished
  Threads.wait_for_search_finished();

  // When playing in 'nodes as time' mode, subtract the searched nodes from
  // the available ones before exiting.
  if (Limits.npmsec)
      Time.availableNodes += Limits.inc[us] - Threads.nodes_searched();

  Thread* bestThread = this;

  if (   int(Options["MultiPV"]) == 1
      && !Limits.depth
      && !(Skill(Options["Skill Level"]).enabled() || int(Options["UCI_LimitStrength"]))
      && rootMoves[0].pv[0] != MOVE_NONE)
      bestThread = Threads.get_best_thread();

  bestPreviousScore = bestThread->rootMoves[0].score;

  // Send again PV info if we have a new best thread
  if (bestThread != this)
      sync_cout << UCI::pv(bestThread->rootPos, bestThread->completedDepth, -VALUE_INFINITE, VALUE_INFINITE) << sync_endl;

  sync_cout << "bestmove " << UCI::move(bestThread->rootMoves[0].pv[0], rootPos.is_chess960());

  if (bestThread->rootMoves[0].pv.size() > 1 || bestThread->rootMoves[0].extract_ponder_from_tt(rootPos))
      std::cout << " ponder " << UCI::move(bestThread->rootMoves[0].pv[1], rootPos.is_chess960());

  std::cout << sync_endl;
}


/// Thread::search() is the main iterative deepening loop. It calls search()
/// repeatedly with increasing depth until the allocated thinking time has been
/// consumed, the user stops the search, or the maximum search depth is reached.

void Thread::search() {

  // To allow access to (ss-7) up to (ss+2), the stack must be oversized.
  // The former is needed to allow update_continuation_histories(ss-1, ...),
  // which accesses its argument at ss-6, also near the root.
  // The latter is needed for statScores and killer initialization.
  Stack stack[MAX_PLY+10], *ss = stack+7;
  Move  pv[MAX_PLY+1];
  Value bestValue, alpha, beta, delta;
  Move  lastBestMove = MOVE_NONE;
  Depth lastBestMoveDepth = 0;
  MainThread* mainThread = (this == Threads.main() ? Threads.main() : nullptr);
  double timeReduction = 1, totBestMoveChanges = 0;
  Color us = rootPos.side_to_move();
  int iterIdx = 0;

  std::memset(ss-7, 0, 10 * sizeof(Stack));
  for (int i = 7; i > 0; i--)
      (ss-i)->continuationHistory = &this->continuationHistory[0][0][NO_PIECE][0]; // Use as a sentinel

  ss->pv = pv;

  bestValue = delta = alpha = -VALUE_INFINITE;
  beta = VALUE_INFINITE;

  if (!this->rootMoves.empty())
    Tablebases::rank_root_moves(this->rootPos, this->rootMoves);

  if (mainThread)
  {
      if (mainThread->bestPreviousScore == VALUE_INFINITE)
          for (int i = 0; i < 4; ++i)
              mainThread->iterValue[i] = VALUE_ZERO;
      else
          for (int i = 0; i < 4; ++i)
              mainThread->iterValue[i] = mainThread->bestPreviousScore;
  }

  std::copy(&lowPlyHistory[2][0], &lowPlyHistory.back().back() + 1, &lowPlyHistory[0][0]);
  std::fill(&lowPlyHistory[MAX_LPH - 2][0], &lowPlyHistory.back().back() + 1, 0);

  size_t multiPV = size_t(Options["MultiPV"]);

  // Pick integer skill levels, but non-deterministically round up or down
  // such that the average integer skill corresponds to the input floating point one.
  // UCI_Elo is converted to a suitable fractional skill level, using anchoring
  // to CCRL Elo (goldfish 1.13 = 2000) and a fit through Ordo derived Elo
  // for match (TC 60+0.6) results spanning a wide range of k values.
  PRNG rng(now());
  double floatLevel = Options["UCI_LimitStrength"] ?
                      std::clamp(std::pow((Options["UCI_Elo"] - 1346.6) / 143.4, 1 / 0.806), 0.0, 20.0) :
                        double(Options["Skill Level"]);
  int intLevel = int(floatLevel) +
                 ((floatLevel - int(floatLevel)) * 1024 > rng.rand<unsigned>() % 1024  ? 1 : 0);
  Skill skill(intLevel);

  // When playing with strength handicap enable MultiPV search that we will
  // use behind the scenes to retrieve a set of possible moves.
  if (skill.enabled())
      multiPV = std::max(multiPV, (size_t)4);

  multiPV = std::min(multiPV, rootMoves.size());
  ttHitAverage = TtHitAverageWindow * TtHitAverageResolution / 2;

  int ct = int(Options["Contempt"]) * PawnValueEg / 100; // From centipawns

  // In analysis mode, adjust contempt in accordance with user preference
  if (Limits.infinite || Options["UCI_AnalyseMode"])
      ct =  Options["Analysis Contempt"] == "Off"  ? 0
          : Options["Analysis Contempt"] == "Both" ? ct
          : Options["Analysis Contempt"] == "White" && us == BLACK ? -ct
          : Options["Analysis Contempt"] == "Black" && us == WHITE ? -ct
          : ct;

  // Evaluation score is from the white point of view
  contempt = (us == WHITE ?  make_score(ct, ct / 2)
                          : -make_score(ct, ct / 2));

  int searchAgainCounter = 0;

  // Iterative deepening loop until requested to stop or the target depth is reached
  while (   ++rootDepth < MAX_PLY
         && !Threads.stop
         && !(Limits.depth && mainThread && rootDepth > Limits.depth))
  {
      // Age out PV variability metric
      if (mainThread)
          totBestMoveChanges /= 2;

      // Save the last iteration's scores before first PV line is searched and
      // all the move scores except the (new) PV are set to -VALUE_INFINITE.
      for (RootMove& rm : rootMoves)
          rm.previousScore = rm.score;

      size_t pvFirst = 0;
      pvLast = 0;

      if (!Threads.increaseDepth)
         searchAgainCounter++;

      // MultiPV loop. We perform a full root search for each PV line
      for (pvIdx = 0; pvIdx < multiPV && !Threads.stop; ++pvIdx)
      {
          if (pvIdx == pvLast)
          {
              pvFirst = pvLast;
              for (pvLast++; pvLast < rootMoves.size(); pvLast++)
                  if (rootMoves[pvLast].tbRank != rootMoves[pvFirst].tbRank)
                      break;
          }

          // Reset UCI info selDepth for each depth and each PV line
          selDepth = 0;

          // Reset aspiration window starting size
          if (rootDepth >= 4)
          {
              Value prev = rootMoves[pvIdx].previousScore;
              delta = Value(17);
              alpha = std::max(prev - delta,-VALUE_INFINITE);
              beta  = std::min(prev + delta, VALUE_INFINITE);

              // Adjust contempt based on root move's previousScore (dynamic contempt)
              int dct = ct + (113 - ct / 2) * prev / (abs(prev) + 147);

              contempt = (us == WHITE ?  make_score(dct, dct / 2)
                                      : -make_score(dct, dct / 2));
          }

          // Start with a small aspiration window and, in the case of a fail
          // high/low, re-search with a bigger window until we don't fail
          // high/low anymore.
          failedHighCnt = 0;
          while (true)
          {
              Depth adjustedDepth = std::max(1, rootDepth - failedHighCnt - searchAgainCounter);
              bestValue = Stockfish::search<PV>(rootPos, ss, alpha, beta, adjustedDepth, false);

              // Bring the best move to the front. It is critical that sorting
              // is done with a stable algorithm because all the values but the
              // first and eventually the new best one are set to -VALUE_INFINITE
              // and we want to keep the same order for all the moves except the
              // new PV that goes to the front. Note that in case of MultiPV
              // search the already searched PV lines are preserved.
              std::stable_sort(rootMoves.begin() + pvIdx, rootMoves.begin() + pvLast);

              // If search has been stopped, we break immediately. Sorting is
              // safe because RootMoves is still valid, although it refers to
              // the previous iteration.
              if (Threads.stop)
                  break;

              // When failing high/low give some update (without cluttering
              // the UI) before a re-search.
              if (   mainThread
                  && multiPV == 1
                  && (bestValue <= alpha || bestValue >= beta)
                  && Time.elapsed() > 3000)
                  sync_cout << UCI::pv(rootPos, rootDepth, alpha, beta) << sync_endl;

              // In case of failing low/high increase aspiration window and
              // re-search, otherwise exit the loop.
              if (bestValue <= alpha)
              {
                  beta = (alpha + beta) / 2;
                  alpha = std::max(bestValue - delta, -VALUE_INFINITE);

                  failedHighCnt = 0;
                  if (mainThread)
                      mainThread->stopOnPonderhit = false;
              }
              else if (bestValue >= beta)
              {
                  beta = std::min(bestValue + delta, VALUE_INFINITE);
                  ++failedHighCnt;
              }
              else
                  break;

              delta += delta / 4 + 5;

              assert(alpha >= -VALUE_INFINITE && beta <= VALUE_INFINITE);
          }

          // Sort the PV lines searched so far and update the GUI
          std::stable_sort(rootMoves.begin() + pvFirst, rootMoves.begin() + pvIdx + 1);

          if (    mainThread
              && (Threads.stop || pvIdx + 1 == multiPV || Time.elapsed() > 3000))
              sync_cout << UCI::pv(rootPos, rootDepth, alpha, beta) << sync_endl;
      }

      if (!Threads.stop)
          completedDepth = rootDepth;

      if (rootMoves[0].pv[0] != lastBestMove) {
         lastBestMove = rootMoves[0].pv[0];
         lastBestMoveDepth = rootDepth;
      }

      // Have we found a "mate in x"?
      if (   Limits.mate
          && bestValue >= VALUE_MATE_IN_MAX_PLY
          && VALUE_MATE - bestValue <= 2 * Limits.mate)
          Threads.stop = true;

      if (!mainThread)
          continue;

      // If skill level is enabled and time is up, pick a sub-optimal best move
      if (skill.enabled() && skill.time_to_pick(rootDepth))
          skill.pick_best(multiPV);

      // Do we have time for the next iteration? Can we stop searching now?
      if (    Limits.use_time_management()
          && !Threads.stop
          && !mainThread->stopOnPonderhit)
      {
          double fallingEval = (318 + 6 * (mainThread->bestPreviousScore - bestValue)
                                    + 6 * (mainThread->iterValue[iterIdx] - bestValue)) / 825.0;
          fallingEval = std::clamp(fallingEval, 0.5, 1.5);

          // If the bestMove is stable over several iterations, reduce time accordingly
          timeReduction = lastBestMoveDepth + 9 < completedDepth ? 1.92 : 0.95;
          double reduction = (1.47 + mainThread->previousTimeReduction) / (2.32 * timeReduction);

          // Use part of the gained time from a previous stable move for the current move
          for (Thread* th : Threads)
          {
              totBestMoveChanges += th->bestMoveChanges;
              th->bestMoveChanges = 0;
          }
          double bestMoveInstability = 1 + 2 * totBestMoveChanges / Threads.size();

          double totalTime = Time.optimum() * fallingEval * reduction * bestMoveInstability;

          // Cap used time in case of a single legal move for a better viewer experience in tournaments
          // yielding correct scores and sufficiently fast moves.
          if (rootMoves.size() == 1)
              totalTime = std::min(500.0, totalTime);

          // Stop the search if we have exceeded the totalTime
          if (Time.elapsed() > totalTime)
          {
              // If we are allowed to ponder do not stop the search now but
              // keep pondering until the GUI sends "ponderhit" or "stop".
              if (mainThread->ponder)
                  mainThread->stopOnPonderhit = true;
              else
                  Threads.stop = true;
          }
          else if (   Threads.increaseDepth
                   && !mainThread->ponder
                   && Time.elapsed() > totalTime * 0.58)
                   Threads.increaseDepth = false;
          else
                   Threads.increaseDepth = true;
      }

      mainThread->iterValue[iterIdx] = bestValue;
      iterIdx = (iterIdx + 1) & 3;
  }

  if (!mainThread)
      return;

  mainThread->previousTimeReduction = timeReduction;

  // If skill level is enabled, swap best PV line with the sub-optimal one
  if (skill.enabled())
      std::swap(rootMoves[0], *std::find(rootMoves.begin(), rootMoves.end(),
                skill.best ? skill.best : skill.pick_best(multiPV)));
}


namespace {

  // search<>() is the main search function for both PV and non-PV nodes

  template <NodeType NT>
  Value search(Position& pos, Stack* ss, Value alpha, Value beta, Depth depth, bool cutNode) {

    constexpr bool PvNode = NT == PV;
    const bool rootNode = PvNode && ss->ply == 0;
    const Depth maxNextDepth = rootNode ? depth : depth + 1;

    // Check if we have an upcoming move which draws by repetition, or
    // if the opponent had an alternative move earlier to this position.
    if (   pos.rule50_count() >= 3
        && alpha < VALUE_DRAW
        && !rootNode
        && pos.has_game_cycle(ss->ply))
    {
        alpha = value_draw(pos.this_thread());
        if (alpha >= beta)
            return alpha;
    }

    // Dive into quiescence search when the depth reaches zero
    if (depth <= 0)
        return qsearch<NT>(pos, ss, alpha, beta);

    assert(-VALUE_INFINITE <= alpha && alpha < beta && beta <= VALUE_INFINITE);
    assert(PvNode || (alpha == beta - 1));
    assert(0 < depth && depth < MAX_PLY);
    assert(!(PvNode && cutNode));

    Move pv[MAX_PLY+1], capturesSearched[32], quietsSearched[64];
    StateInfo st;
    ASSERT_ALIGNED(&st, Eval::NNUE::kCacheLineSize);

    TTEntry* tte;
    Key posKey;
    Move ttMove, move, excludedMove, bestMove;
    Depth extension, newDepth;
    Value bestValue, value, ttValue, eval, maxValue, probCutBeta;
    bool formerPv, givesCheck, improving, didLMR, priorCapture;
    bool captureOrPromotion, doFullDepthSearch, moveCountPruning,
         ttCapture, singularQuietLMR;
    Piece movedPiece;
    int moveCount, captureCount, quietCount;

    // Step 1. Initialize node
    Thread* thisThread = pos.this_thread();
    ss->inCheck        = pos.checkers();
    priorCapture       = pos.captured_piece();
    Color us           = pos.side_to_move();
    moveCount          = captureCount = quietCount = ss->moveCount = 0;
    bestValue          = -VALUE_INFINITE;
    maxValue           = VALUE_INFINITE;

    // Check for the available remaining time
    if (thisThread == Threads.main())
        static_cast<MainThread*>(thisThread)->check_time();

    // Used to send selDepth info to GUI (selDepth counts from 1, ply from 0)
    if (PvNode && thisThread->selDepth < ss->ply + 1)
        thisThread->selDepth = ss->ply + 1;

    if (!rootNode)
    {
        // Step 2. Check for aborted search and immediate draw
        if (   Threads.stop.load(std::memory_order_relaxed)
            || pos.is_draw(ss->ply)
            || ss->ply >= MAX_PLY)
            return (ss->ply >= MAX_PLY && !ss->inCheck) ? evaluate(pos)
                                                        : value_draw(pos.this_thread());

        // Step 3. Mate distance pruning. Even if we mate at the next move our score
        // would be at best mate_in(ss->ply+1), but if alpha is already bigger because
        // a shorter mate was found upward in the tree then there is no need to search
        // because we will never beat the current alpha. Same logic but with reversed
        // signs applies also in the opposite condition of being mated instead of giving
        // mate. In this case return a fail-high score.
        alpha = std::max(mated_in(ss->ply), alpha);
        beta = std::min(mate_in(ss->ply+1), beta);
        if (alpha >= beta)
            return alpha;
    }

    assert(0 <= ss->ply && ss->ply < MAX_PLY);

    (ss+1)->ply = ss->ply + 1;
    (ss+1)->ttPv = false;
    (ss+1)->excludedMove = bestMove = MOVE_NONE;
    (ss+2)->killers[0] = (ss+2)->killers[1] = MOVE_NONE;
    Square prevSq = to_sq((ss-1)->currentMove);

    // Initialize statScore to zero for the grandchildren of the current position.
    // So statScore is shared between all grandchildren and only the first grandchild
    // starts with statScore = 0. Later grandchildren start with the last calculated
    // statScore of the previous grandchild. This influences the reduction rules in
    // LMR which are based on the statScore of parent position.
    if (!rootNode)
        (ss+2)->statScore = 0;

    // Step 4. Transposition table lookup. We don't want the score of a partial
    // search to overwrite a previous full search TT value, so we use a different
    // position key in case of an excluded move.
    excludedMove = ss->excludedMove;
    posKey = excludedMove == MOVE_NONE ? pos.key() : pos.key() ^ make_key(excludedMove);
    tte = TT.probe(posKey, ss->ttHit);
    ttValue = ss->ttHit ? value_from_tt(tte->value(), ss->ply, pos.rule50_count()) : VALUE_NONE;
    ttMove =  rootNode ? thisThread->rootMoves[thisThread->pvIdx].pv[0]
            : ss->ttHit    ? tte->move() : MOVE_NONE;
    if (!excludedMove)
        ss->ttPv = PvNode || (ss->ttHit && tte->is_pv());
    formerPv = ss->ttPv && !PvNode;

    // Update low ply history for previous move if we are near root and position is or has been in PV
    if (   ss->ttPv
        && depth > 12
        && ss->ply - 1 < MAX_LPH
        && !priorCapture
        && is_ok((ss-1)->currentMove))
        thisThread->lowPlyHistory[ss->ply - 1][from_to((ss-1)->currentMove)] << stat_bonus(depth - 5);

    // thisThread->ttHitAverage can be used to approximate the running average of ttHit
    thisThread->ttHitAverage =   (TtHitAverageWindow - 1) * thisThread->ttHitAverage / TtHitAverageWindow
                                + TtHitAverageResolution * ss->ttHit;

    // At non-PV nodes we check for an early TT cutoff
    if (  !PvNode
        && ss->ttHit
        && tte->depth() >= depth
        && ttValue != VALUE_NONE // Possible in case of TT access race
        && (ttValue >= beta ? (tte->bound() & BOUND_LOWER)
                            : (tte->bound() & BOUND_UPPER)))
    {
        // If ttMove is quiet, update move sorting heuristics on TT hit
        if (ttMove)
        {
            if (ttValue >= beta)
            {
                // Bonus for a quiet ttMove that fails high
                if (!pos.capture_or_promotion(ttMove))
                    update_quiet_stats(pos, ss, ttMove, stat_bonus(depth), depth);

                // Extra penalty for early quiet moves of the previous ply
                if ((ss-1)->moveCount <= 2 && !priorCapture)
                    update_continuation_histories(ss-1, pos.piece_on(prevSq), prevSq, -stat_bonus(depth + 1));
            }
            // Penalty for a quiet ttMove that fails low
            else if (!pos.capture_or_promotion(ttMove))
            {
                int penalty = -stat_bonus(depth);
                thisThread->mainHistory[us][from_to(ttMove)] << penalty;
                update_continuation_histories(ss, pos.moved_piece(ttMove), to_sq(ttMove), penalty);
            }
        }

        // Partial workaround for the graph history interaction problem
        // For high rule50 counts don't produce transposition table cutoffs.
        if (pos.rule50_count() < 90)
            return ttValue;
    }

    // Step 5. Tablebases probe
    if (!rootNode && thisThread->Cardinality)
    {
        int piecesCount = pos.count<ALL_PIECES>();

        if (    piecesCount <= thisThread->Cardinality
            && (piecesCount <  thisThread->Cardinality || depth >= thisThread->ProbeDepth)
            &&  pos.rule50_count() == 0
            && !pos.can_castle(ANY_CASTLING))
        {
            Tablebases::ProbeState err;
            Tablebases::WDLScore wdl = Tablebases::probe_wdl(pos, &err);

            // Force check of time on the next occasion
            if (thisThread == Threads.main())
                static_cast<MainThread*>(thisThread)->callsCnt = 0;

            if (err != Tablebases::ProbeState::FAIL)
            {
                thisThread->tbHits.fetch_add(1, std::memory_order_relaxed);

                int drawScore = thisThread->UseRule50 ? 1 : 0;

                // use the range VALUE_MATE_IN_MAX_PLY to VALUE_TB_WIN_IN_MAX_PLY to score
                value =  wdl < -drawScore ? VALUE_MATED_IN_MAX_PLY + ss->ply + 1
                       : wdl >  drawScore ? VALUE_MATE_IN_MAX_PLY - ss->ply - 1
                                          : VALUE_DRAW + 2 * wdl * drawScore;

                Bound b =  wdl < -drawScore ? BOUND_UPPER
                         : wdl >  drawScore ? BOUND_LOWER : BOUND_EXACT;

                if (    b == BOUND_EXACT
                    || (b == BOUND_LOWER ? value >= beta : value <= alpha))
                {
                    tte->save(posKey, value_to_tt(value, ss->ply), ss->ttPv, b,
                              std::min(MAX_PLY - 1, depth + 6),
                              MOVE_NONE, VALUE_NONE);

                    return value;
                }

                if (PvNode)
                {
                    if (b == BOUND_LOWER)
                        bestValue = value, alpha = std::max(alpha, bestValue);
                    else
                        maxValue = value;
                }
            }
        }
    }

    CapturePieceToHistory& captureHistory = thisThread->captureHistory;

    // Step 6. Static evaluation of the position
    if (ss->inCheck)
    {
        // Skip early pruning when in check
        ss->staticEval = eval = VALUE_NONE;
        improving = false;
        goto moves_loop;
    }
    else if (ss->ttHit)
    {
        // Never assume anything about values stored in TT
        ss->staticEval = eval = tte->eval();
        if (eval == VALUE_NONE)
            ss->staticEval = eval = evaluate(pos);

        // Randomize draw evaluation
        if (eval == VALUE_DRAW)
            eval = value_draw(thisThread);

        // Can ttValue be used as a better position evaluation?
        if (    ttValue != VALUE_NONE
            && (tte->bound() & (ttValue > eval ? BOUND_LOWER : BOUND_UPPER)))
            eval = ttValue;
    }
    else
    {
        // In case of null move search use previous static eval with a different sign
        // and addition of two tempos
        if ((ss-1)->currentMove != MOVE_NULL)
            ss->staticEval = eval = evaluate(pos);
        else
            ss->staticEval = eval = -(ss-1)->staticEval + 2 * Tempo;

        // Save static evaluation into transposition table
        tte->save(posKey, VALUE_NONE, ss->ttPv, BOUND_NONE, DEPTH_NONE, MOVE_NONE, eval);
    }

    // Use static evaluation difference to improve quiet move ordering
    if (is_ok((ss-1)->currentMove) && !(ss-1)->inCheck && !priorCapture)
    {
        int bonus = std::clamp(-depth * 4 * int((ss-1)->staticEval + ss->staticEval - 2 * Tempo), -1000, 1000);
        thisThread->mainHistory[~us][from_to((ss-1)->currentMove)] << bonus;
    }

    // Set up improving flag that is used in various pruning heuristics
    // We define position as improving if static evaluation of position is better
    // Than the previous static evaluation at our turn
    // In case of us being in check at our previous move we look at move prior to it
    improving =  (ss-2)->staticEval == VALUE_NONE
               ? ss->staticEval > (ss-4)->staticEval || (ss-4)->staticEval == VALUE_NONE
               : ss->staticEval > (ss-2)->staticEval;

    // Step 7. Futility pruning: child node (~50 Elo)
    if (   !PvNode
        &&  depth < 9
        &&  eval - futility_margin(depth, improving) >= beta
        &&  eval < VALUE_KNOWN_WIN) // Do not return unproven wins
        return eval;

    // Step 8. Null move search with verification search (~40 Elo)
    if (   !PvNode
        && (ss-1)->currentMove != MOVE_NULL
        && (ss-1)->statScore < 24185
        &&  eval >= beta
        &&  eval >= ss->staticEval
        &&  ss->staticEval >= beta - 24 * depth - 34 * improving + 162 * ss->ttPv + 159
        && !excludedMove
        &&  pos.non_pawn_material(us)
        && (ss->ply >= thisThread->nmpMinPly || us != thisThread->nmpColor))
    {
        assert(eval - beta >= 0);

        // Null move dynamic reduction based on depth and value
        Depth R = (1062 + 68 * depth) / 256 + std::min(int(eval - beta) / 190, 3);

        ss->currentMove = MOVE_NULL;
        ss->continuationHistory = &thisThread->continuationHistory[0][0][NO_PIECE][0];

        pos.do_null_move(st);

        Value nullValue = -search<NonPV>(pos, ss+1, -beta, -beta+1, depth-R, !cutNode);

        pos.undo_null_move();

        if (nullValue >= beta)
        {
            // Do not return unproven mate or TB scores
            if (nullValue >= VALUE_TB_WIN_IN_MAX_PLY)
                nullValue = beta;

            if (thisThread->nmpMinPly || (abs(beta) < VALUE_KNOWN_WIN && depth < 14))
                return nullValue;

            assert(!thisThread->nmpMinPly); // Recursive verification is not allowed

            // Do verification search at high depths, with null move pruning disabled
            // for us, until ply exceeds nmpMinPly.
            thisThread->nmpMinPly = ss->ply + 3 * (depth-R) / 4;
            thisThread->nmpColor = us;

            Value v = search<NonPV>(pos, ss, beta-1, beta, depth-R, false);

            thisThread->nmpMinPly = 0;

            if (v >= beta)
                return nullValue;
        }
    }

    probCutBeta = beta + 209 - 44 * improving;

    // Step 9. ProbCut (~10 Elo)
    // If we have a good enough capture and a reduced search returns a value
    // much above beta, we can (almost) safely prune the previous move.
    if (   !PvNode
        &&  depth > 4
        &&  abs(beta) < VALUE_TB_WIN_IN_MAX_PLY
        // if value from transposition table is lower than probCutBeta, don't attempt probCut
        // there and in further interactions with transposition table cutoff depth is set to depth - 3
        // because probCut search has depth set to depth - 4 but we also do a move before it
        // so effective depth is equal to depth - 3
        && !(   ss->ttHit
             && tte->depth() >= depth - 3
             && ttValue != VALUE_NONE
             && ttValue < probCutBeta))
    {
        // if ttMove is a capture and value from transposition table is good enough produce probCut
        // cutoff without digging into actual probCut search
        if (   ss->ttHit
            && tte->depth() >= depth - 3
            && ttValue != VALUE_NONE
            && ttValue >= probCutBeta
            && ttMove
            && pos.capture_or_promotion(ttMove))
            return probCutBeta;

        assert(probCutBeta < VALUE_INFINITE);

        MovePicker mp(pos, ttMove, probCutBeta - ss->staticEval, &captureHistory);
        int probCutCount = 0;
        bool ttPv = ss->ttPv;
        ss->ttPv = false;

        while (   (move = mp.next_move()) != MOVE_NONE
               && probCutCount < 2 + 2 * cutNode)
            if (move != excludedMove && pos.legal(move))
            {
                assert(pos.capture_or_promotion(move));
                assert(depth >= 5);

                captureOrPromotion = true;
                probCutCount++;

                ss->currentMove = move;
                ss->continuationHistory = &thisThread->continuationHistory[ss->inCheck]
                                                                          [captureOrPromotion]
                                                                          [pos.moved_piece(move)]
                                                                          [to_sq(move)];

                pos.do_move(move, st);

                // Perform a preliminary qsearch to verify that the move holds
                value = -qsearch<NonPV>(pos, ss+1, -probCutBeta, -probCutBeta+1);

                // If the qsearch held, perform the regular search
                if (value >= probCutBeta)
                    value = -search<NonPV>(pos, ss+1, -probCutBeta, -probCutBeta+1, depth - 4, !cutNode);

                pos.undo_move(move);

                if (value >= probCutBeta)
                {
                    // if transposition table doesn't have equal or more deep info write probCut data into it
                    if ( !(ss->ttHit
                       && tte->depth() >= depth - 3
                       && ttValue != VALUE_NONE))
                        tte->save(posKey, value_to_tt(value, ss->ply), ttPv,
                            BOUND_LOWER,
                            depth - 3, move, ss->staticEval);
                    return value;
                }
            }
         ss->ttPv = ttPv;
    }

    // Step 10. If the position is not in TT, decrease depth by 2
    if (   PvNode
        && depth >= 6
        && !ttMove)
        depth -= 2;

moves_loop: // When in check, search starts from here

    ttCapture = ttMove && pos.capture_or_promotion(ttMove);

    // Step 11. A small Probcut idea, when we are in check
    probCutBeta = beta + 400;
    if (   ss->inCheck
        && !PvNode
        && depth >= 4
        && ttCapture
        && (tte->bound() & BOUND_LOWER)
        && tte->depth() >= depth - 3
        && ttValue >= probCutBeta
        && abs(ttValue) <= VALUE_KNOWN_WIN
        && abs(beta) <= VALUE_KNOWN_WIN
       )
        return probCutBeta;


    const PieceToHistory* contHist[] = { (ss-1)->continuationHistory, (ss-2)->continuationHistory,
                                          nullptr                   , (ss-4)->continuationHistory,
                                          nullptr                   , (ss-6)->continuationHistory };

    Move countermove = thisThread->counterMoves[pos.piece_on(prevSq)][prevSq];

    MovePicker mp(pos, ttMove, depth, &thisThread->mainHistory,
                                      &thisThread->lowPlyHistory,
                                      &captureHistory,
                                      contHist,
                                      countermove,
                                      ss->killers,
                                      ss->ply);

    value = bestValue;
    singularQuietLMR = moveCountPruning = false;

    // Mark this node as being searched
    ThreadHolding th(thisThread, posKey, ss->ply);

    // Step 12. Loop through all pseudo-legal moves until no moves remain
    // or a beta cutoff occurs.
    while ((move = mp.next_move(moveCountPruning)) != MOVE_NONE)
    {
      assert(is_ok(move));

      if (move == excludedMove)
          continue;

      // At root obey the "searchmoves" option and skip moves not listed in Root
      // Move List. As a consequence any illegal move is also skipped. In MultiPV
      // mode we also skip PV moves which have been already searched and those
      // of lower "TB rank" if we are in a TB root position.
      if (rootNode && !std::count(thisThread->rootMoves.begin() + thisThread->pvIdx,
                                  thisThread->rootMoves.begin() + thisThread->pvLast, move))
          continue;

      // Check for legality
      if (!rootNode && !pos.legal(move))
          continue;

      ss->moveCount = ++moveCount;

      if (rootNode && thisThread == Threads.main() && Time.elapsed() > 3000
          && !Limits.silent
          )
          sync_cout << "info depth " << depth
                    << " currmove " << UCI::move(move, pos.is_chess960())
                    << " currmovenumber " << moveCount + thisThread->pvIdx << sync_endl;
      if (PvNode)
          (ss+1)->pv = nullptr;

      extension = 0;
      captureOrPromotion = pos.capture_or_promotion(move);
      movedPiece = pos.moved_piece(move);
      givesCheck = pos.gives_check(move);

      // Indicate PvNodes that will probably fail low if node was searched with non-PV search
      // at depth equal or greater to current depth and result of this search was far below alpha
      bool likelyFailLow =    PvNode
                           && ttMove
                           && (tte->bound() & BOUND_UPPER)
                           && ttValue < alpha + 200 + 100 * depth
                           && tte->depth() >= depth;

      // Calculate new depth for this move
      newDepth = depth - 1;

      // Step 13. Pruning at shallow depth (~200 Elo)
      if (  !rootNode
          && (PvNode ? prune_at_shallow_depth : true)
          && pos.non_pawn_material(us)
          && bestValue > VALUE_TB_LOSS_IN_MAX_PLY)
      {
          // Skip quiet moves if movecount exceeds our FutilityMoveCount threshold
          moveCountPruning = moveCount >= futility_move_count(improving, depth);

          // Reduced depth of the next LMR search
          int lmrDepth = std::max(newDepth - reduction(improving, depth, moveCount), 0);

          if (   captureOrPromotion
              || givesCheck)
          {
              // Capture history based pruning when the move doesn't give check
              if (   !givesCheck
                  && lmrDepth < 1
                  && captureHistory[movedPiece][to_sq(move)][type_of(pos.piece_on(to_sq(move)))] < 0)
                  continue;

              // SEE based pruning
              if (!pos.see_ge(move, Value(-218) * depth)) // (~25 Elo)
                  continue;
          }
          else
          {
              // Countermoves based pruning (~20 Elo)
              if (   lmrDepth < 4 + ((ss-1)->statScore > 0 || (ss-1)->moveCount == 1)
                  && (*contHist[0])[movedPiece][to_sq(move)] < CounterMovePruneThreshold
                  && (*contHist[1])[movedPiece][to_sq(move)] < CounterMovePruneThreshold)
                  continue;

              // Futility pruning: parent node (~5 Elo)
              if (   lmrDepth < 7
                  && !ss->inCheck
                  && ss->staticEval + 174 + 157 * lmrDepth <= alpha
                  &&  (*contHist[0])[movedPiece][to_sq(move)]
                    + (*contHist[1])[movedPiece][to_sq(move)]
                    + (*contHist[3])[movedPiece][to_sq(move)]
                    + (*contHist[5])[movedPiece][to_sq(move)] / 3 < 28255)
                  continue;

              // Prune moves with negative SEE (~20 Elo)
              if (!pos.see_ge(move, Value(-(30 - std::min(lmrDepth, 18)) * lmrDepth * lmrDepth)))
                  continue;
          }
      }

      // Step 14. Extensions (~75 Elo)

      // Singular extension search (~70 Elo). If all moves but one fail low on a
      // search of (alpha-s, beta-s), and just one fails high on (alpha, beta),
      // then that move is singular and should be extended. To verify this we do
      // a reduced search on all the other moves but the ttMove and if the
      // result is lower than ttValue minus a margin, then we will extend the ttMove.
      if (    depth >= 7
          &&  move == ttMove
          && !rootNode
          && !excludedMove // Avoid recursive singular search
       /* &&  ttValue != VALUE_NONE Already implicit in the next condition */
          &&  abs(ttValue) < VALUE_KNOWN_WIN
          && (tte->bound() & BOUND_LOWER)
          &&  tte->depth() >= depth - 3)
      {
          Value singularBeta = ttValue - ((formerPv + 4) * depth) / 2;
          Depth singularDepth = (depth - 1 + 3 * formerPv) / 2;

          ss->excludedMove = move;
          value = search<NonPV>(pos, ss, singularBeta - 1, singularBeta, singularDepth, cutNode);
          ss->excludedMove = MOVE_NONE;

          if (value < singularBeta)
          {
              extension = 1;
              singularQuietLMR = !ttCapture;
          }

          // Multi-cut pruning
          // Our ttMove is assumed to fail high, and now we failed high also on a reduced
          // search without the ttMove. So we assume this expected Cut-node is not singular,
          // that multiple moves fail high, and we can prune the whole subtree by returning
          // a soft bound.
          else if (singularBeta >= beta)
              return singularBeta;

          // If the eval of ttMove is greater than beta we try also if there is another
          // move that pushes it over beta, if so also produce a cutoff.
          else if (ttValue >= beta)
          {
              ss->excludedMove = move;
              value = search<NonPV>(pos, ss, beta - 1, beta, (depth + 3) / 2, cutNode);
              ss->excludedMove = MOVE_NONE;

              if (value >= beta)
                  return beta;
          }
      }

      // Check extension (~2 Elo)
      else if (    givesCheck
               && (pos.is_discovered_check_on_king(~us, move) || pos.see_ge(move)))
          extension = 1;

      // Add extension to new depth
      newDepth += extension;

      // Speculative prefetch as early as possible
      prefetch(TT.first_entry(pos.key_after(move)));

      // Update the current move (this must be done after singular extension search)
      ss->currentMove = move;
      ss->continuationHistory = &thisThread->continuationHistory[ss->inCheck]
                                                                [captureOrPromotion]
                                                                [movedPiece]
                                                                [to_sq(move)];

      // Step 15. Make the move
      pos.do_move(move, st, givesCheck);

      // Step 16. Late moves reduction / extension (LMR, ~200 Elo)
      // We use various heuristics for the sons of a node after the first son has
      // been searched. In general we would like to reduce them, but there are many
      // cases where we extend a son if it has good chances to be "interesting".
      if (    depth >= 3
          &&  moveCount > 1 + 2 * rootNode
          && (  !captureOrPromotion
              || moveCountPruning
              || ss->staticEval + PieceValue[EG][pos.captured_piece()] <= alpha
              || cutNode
              || (!PvNode && !formerPv && captureHistory[movedPiece][to_sq(move)][type_of(pos.captured_piece())] < 3678)
              || thisThread->ttHitAverage < 432 * TtHitAverageResolution * TtHitAverageWindow / 1024))
      {
          Depth r = reduction(improving, depth, moveCount);

          // Decrease reduction if the ttHit running average is large
          if (thisThread->ttHitAverage > 537 * TtHitAverageResolution * TtHitAverageWindow / 1024)
              r--;

          // Increase reduction if other threads are searching this position
          if (th.marked())
              r++;

          // Decrease reduction if position is or has been on the PV
          // and node is not likely to fail low. (~10 Elo)
          if (   ss->ttPv
              && !likelyFailLow)
              r -= 2;

          // Increase reduction at root and non-PV nodes when the best move does not change frequently
          if (   (rootNode || !PvNode)
              && thisThread->rootDepth > 10
              && thisThread->bestMoveChanges <= 2)
              r++;

          // More reductions for late moves if position was not in previous PV
          if (   moveCountPruning
              && !formerPv)
              r++;

          // Decrease reduction if opponent's move count is high (~5 Elo)
          if ((ss-1)->moveCount > 13)
              r--;

          // Decrease reduction if ttMove has been singularly extended (~3 Elo)
          if (singularQuietLMR)
              r--;

          if (captureOrPromotion)
          {
              // Increase reduction for non-checking captures likely to be bad
              if (   !givesCheck
                  && ss->staticEval + PieceValue[EG][pos.captured_piece()] + 210 * depth <= alpha)
                  r++;
          }
          else
          {
              // Increase reduction if ttMove is a capture (~5 Elo)
              if (ttCapture)
                  r++;

              // Increase reduction at root if failing high
              r += rootNode ? thisThread->failedHighCnt * thisThread->failedHighCnt * moveCount / 512 : 0;

              // Increase reduction for cut nodes (~10 Elo)
              if (cutNode)
                  r += 2;

              // Decrease reduction for moves that escape a capture. Filter out
              // castling moves, because they are coded as "king captures rook" and
              // hence break reverse_move() (~2 Elo)
              else if (    type_of(move) == NORMAL
                       && !pos.see_ge(reverse_move(move)))
                  r -= 2 + ss->ttPv - (type_of(movedPiece) == PAWN);

              ss->statScore =  thisThread->mainHistory[us][from_to(move)]
                             + (*contHist[0])[movedPiece][to_sq(move)]
                             + (*contHist[1])[movedPiece][to_sq(move)]
                             + (*contHist[3])[movedPiece][to_sq(move)]
                             - 4741;

              // Decrease/increase reduction by comparing opponent's stat score (~10 Elo)
              if (ss->statScore >= -89 && (ss-1)->statScore < -116)
                  r--;

              else if ((ss-1)->statScore >= -112 && ss->statScore < -100)
                  r++;

              // Decrease/increase reduction for moves with a good/bad history (~30 Elo)
              // If we are not in check use statScore, but if we are in check we use
              // the sum of main history and first continuation history with an offset.
              if (ss->inCheck)
                  r -= (thisThread->mainHistory[us][from_to(move)]
                     + (*contHist[0])[movedPiece][to_sq(move)] - 3833) / 16384;
              else
                  r -= ss->statScore / 14790;
          }

          // In general we want to cap the LMR depth search at newDepth. But if
          // reductions are really negative and movecount is low, we allow this move
          // to be searched deeper than the first move.
          Depth d = std::clamp(newDepth - r, 1, newDepth + (r < -1 && moveCount <= 5));

          value = -search<NonPV>(pos, ss+1, -(alpha+1), -alpha, d, true);

          // If the son is reduced and fails high it will be re-searched at full depth
          doFullDepthSearch = value > alpha && d < newDepth;
          didLMR = true;
      }
      else
      {
          doFullDepthSearch = !PvNode || moveCount > 1;
          didLMR = false;
      }

      // Step 17. Full depth search when LMR is skipped or fails high
      if (doFullDepthSearch)
      {
          value = -search<NonPV>(pos, ss+1, -(alpha+1), -alpha, newDepth, !cutNode);

          // If the move passed LMR update its stats
          if (didLMR && !captureOrPromotion)
          {
              int bonus = value > alpha ?  stat_bonus(newDepth)
                                        : -stat_bonus(newDepth);

              update_continuation_histories(ss, movedPiece, to_sq(move), bonus);
          }
      }

      // For PV nodes only, do a full PV search on the first move or after a fail
      // high (in the latter case search only if value < beta), otherwise let the
      // parent node fail low with value <= alpha and try another move.
      if (PvNode && (moveCount == 1 || (value > alpha && (rootNode || value < beta))))
      {
          (ss+1)->pv = pv;
          (ss+1)->pv[0] = MOVE_NONE;

          value = -search<PV>(pos, ss+1, -beta, -alpha,
                              std::min(maxNextDepth, newDepth), false);
      }

      // Step 18. Undo move
      pos.undo_move(move);

      assert(value > -VALUE_INFINITE && value < VALUE_INFINITE);

      // Step 19. Check for a new best move
      // Finished searching the move. If a stop occurred, the return value of
      // the search cannot be trusted, and we return immediately without
      // updating best move, PV and TT.
      if (Threads.stop.load(std::memory_order_relaxed))
          return VALUE_ZERO;

      if (rootNode)
      {
          RootMove& rm = *std::find(thisThread->rootMoves.begin(),
                                    thisThread->rootMoves.end(), move);

          // PV move or new best move?
          if (moveCount == 1 || value > alpha)
          {
              rm.score = value;
              rm.selDepth = thisThread->selDepth;
              rm.pv.resize(1);

              assert((ss+1)->pv);

              for (Move* m = (ss+1)->pv; *m != MOVE_NONE; ++m)
                  rm.pv.push_back(*m);

              // We record how often the best move has been changed in each
              // iteration. This information is used for time management and LMR
              if (moveCount > 1)
                  ++thisThread->bestMoveChanges;
          }
          else
              // All other moves but the PV are set to the lowest value: this
              // is not a problem when sorting because the sort is stable and the
              // move position in the list is preserved - just the PV is pushed up.
              rm.score = -VALUE_INFINITE;
      }

      if (value > bestValue)
      {
          bestValue = value;

          if (value > alpha)
          {
              bestMove = move;

              if (PvNode && !rootNode) // Update pv even in fail-high case
                  update_pv(ss->pv, move, (ss+1)->pv);

              if (PvNode && value < beta) // Update alpha! Always alpha < beta
                  alpha = value;
              else
              {
                  assert(value >= beta); // Fail high
                  ss->statScore = 0;
                  break;
              }
          }
      }

      // If the move is worse than some previously searched move, remember it to update its stats later
      if (move != bestMove)
      {
          if (captureOrPromotion && captureCount < 32)
              capturesSearched[captureCount++] = move;

          else if (!captureOrPromotion && quietCount < 64)
              quietsSearched[quietCount++] = move;
      }
    }

    // The following condition would detect a stop only after move loop has been
    // completed. But in this case bestValue is valid because we have fully
    // searched our subtree, and we can anyhow save the result in TT.
    /*
       if (Threads.stop)
        return VALUE_DRAW;
    */

    // Step 20. Check for mate and stalemate
    // All legal moves have been searched and if there are no legal moves, it
    // must be a mate or a stalemate. If we are in a singular extension search then
    // return a fail low score.

    assert(moveCount || !ss->inCheck || excludedMove || !MoveList<LEGAL>(pos).size());

    if (!moveCount)
        bestValue = excludedMove ? alpha :
                    ss->inCheck  ? mated_in(ss->ply)
                                 : VALUE_DRAW;

    // If there is a move which produces search value greater than alpha we update stats of searched moves
    else if (bestMove)
        update_all_stats(pos, ss, bestMove, bestValue, beta, prevSq,
                         quietsSearched, quietCount, capturesSearched, captureCount, depth);

    // Bonus for prior countermove that caused the fail low
    else if (   (depth >= 3 || PvNode)
             && !priorCapture)
        update_continuation_histories(ss-1, pos.piece_on(prevSq), prevSq, stat_bonus(depth));

    if (PvNode)
        bestValue = std::min(bestValue, maxValue);

    // If no good move is found and the previous position was ttPv, then the previous
    // opponent move is probably good and the new position is added to the search tree.
    if (bestValue <= alpha)
        ss->ttPv = ss->ttPv || ((ss-1)->ttPv && depth > 3);
    // Otherwise, a counter move has been found and if the position is the last leaf
    // in the search tree, remove the position from the search tree.
    else if (depth > 3)
        ss->ttPv = ss->ttPv && (ss+1)->ttPv;

    // Write gathered information in transposition table
    if (!excludedMove && !(rootNode && thisThread->pvIdx))
        tte->save(posKey, value_to_tt(bestValue, ss->ply), ss->ttPv,
                  bestValue >= beta ? BOUND_LOWER :
                  PvNode && bestMove ? BOUND_EXACT : BOUND_UPPER,
                  depth, bestMove, ss->staticEval);

    assert(bestValue > -VALUE_INFINITE && bestValue < VALUE_INFINITE);

    return bestValue;
  }


  // qsearch() is the quiescence search function, which is called by the main search
  // function with zero depth, or recursively with further decreasing depth per call.
  template <NodeType NT>
  Value qsearch(Position& pos, Stack* ss, Value alpha, Value beta, Depth depth) {

    constexpr bool PvNode = NT == PV;

    assert(alpha >= -VALUE_INFINITE && alpha < beta && beta <= VALUE_INFINITE);
    assert(PvNode || (alpha == beta - 1));
    assert(depth <= 0);

    Move pv[MAX_PLY+1];
    StateInfo st;
    ASSERT_ALIGNED(&st, Eval::NNUE::kCacheLineSize);

    TTEntry* tte;
    Key posKey;
    Move ttMove, move, bestMove;
    Depth ttDepth;
    Value bestValue, value, ttValue, futilityValue, futilityBase, oldAlpha;
    bool pvHit, givesCheck, captureOrPromotion;
    int moveCount;

    if (PvNode)
    {
        oldAlpha = alpha; // To flag BOUND_EXACT when eval above alpha and no available moves
        (ss+1)->pv = pv;
        ss->pv[0] = MOVE_NONE;
    }

    Thread* thisThread = pos.this_thread();
    (ss+1)->ply = ss->ply + 1;
    bestMove = MOVE_NONE;
    ss->inCheck = pos.checkers();
    moveCount = 0;

    // Check for an immediate draw or maximum ply reached
    if (   pos.is_draw(ss->ply)
        || ss->ply >= MAX_PLY)
        return (ss->ply >= MAX_PLY && !ss->inCheck) ? evaluate(pos) : VALUE_DRAW;

    assert(0 <= ss->ply && ss->ply < MAX_PLY);

    // Decide whether or not to include checks: this fixes also the type of
    // TT entry depth that we are going to use. Note that in qsearch we use
    // only two types of depth in TT: DEPTH_QS_CHECKS or DEPTH_QS_NO_CHECKS.
    ttDepth = ss->inCheck || depth >= DEPTH_QS_CHECKS ? DEPTH_QS_CHECKS
                                                  : DEPTH_QS_NO_CHECKS;
    // Transposition table lookup
    posKey = pos.key();
    tte = TT.probe(posKey, ss->ttHit);
    ttValue = ss->ttHit ? value_from_tt(tte->value(), ss->ply, pos.rule50_count()) : VALUE_NONE;
    ttMove = ss->ttHit ? tte->move() : MOVE_NONE;
    pvHit = ss->ttHit && tte->is_pv();

    if (  !PvNode
        && ss->ttHit
        && tte->depth() >= ttDepth
        && ttValue != VALUE_NONE // Only in case of TT access race
        && (ttValue >= beta ? (tte->bound() & BOUND_LOWER)
                            : (tte->bound() & BOUND_UPPER)))
        return ttValue;

    // Evaluate the position statically
    if (ss->inCheck)
    {
        ss->staticEval = VALUE_NONE;
        bestValue = futilityBase = -VALUE_INFINITE;
    }
    else
    {
        if (ss->ttHit)
        {
            // Never assume anything about values stored in TT
            if ((ss->staticEval = bestValue = tte->eval()) == VALUE_NONE)
                ss->staticEval = bestValue = evaluate(pos);

            // Can ttValue be used as a better position evaluation?
            if (    ttValue != VALUE_NONE
                && (tte->bound() & (ttValue > bestValue ? BOUND_LOWER : BOUND_UPPER)))
                bestValue = ttValue;
        }
        else
            // In case of null move search use previous static eval with a different sign
            // and addition of two tempos
            ss->staticEval = bestValue =
            (ss-1)->currentMove != MOVE_NULL ? evaluate(pos)
                                             : -(ss-1)->staticEval + 2 * Tempo;

        // Stand pat. Return immediately if static value is at least beta
        if (bestValue >= beta)
        {
            // Save gathered info in transposition table
            if (!ss->ttHit)
                tte->save(posKey, value_to_tt(bestValue, ss->ply), false, BOUND_LOWER,
                          DEPTH_NONE, MOVE_NONE, ss->staticEval);

            return bestValue;
        }

        if (PvNode && bestValue > alpha)
            alpha = bestValue;

        futilityBase = bestValue + 155;
    }

    const PieceToHistory* contHist[] = { (ss-1)->continuationHistory, (ss-2)->continuationHistory,
                                          nullptr                   , (ss-4)->continuationHistory,
                                          nullptr                   , (ss-6)->continuationHistory };

    // Initialize a MovePicker object for the current position, and prepare
    // to search the moves. Because the depth is <= 0 here, only captures,
    // queen and checking knight promotions, and other checks(only if depth >= DEPTH_QS_CHECKS)
    // will be generated.
    MovePicker mp(pos, ttMove, depth, &thisThread->mainHistory,
                                      &thisThread->captureHistory,
                                      contHist,
                                      to_sq((ss-1)->currentMove));

    // Loop through the moves until no moves remain or a beta cutoff occurs
    while ((move = mp.next_move()) != MOVE_NONE)
    {
      assert(is_ok(move));

      givesCheck = pos.gives_check(move);
      captureOrPromotion = pos.capture_or_promotion(move);

      moveCount++;

      // Futility pruning and moveCount pruning
      if (    bestValue > VALUE_TB_LOSS_IN_MAX_PLY
          && !givesCheck
          &&  futilityBase > -VALUE_KNOWN_WIN
          &&  type_of(move) != PROMOTION)
      {

          if (moveCount > 2)
              continue;

          futilityValue = futilityBase + PieceValue[EG][pos.piece_on(to_sq(move))];

          if (futilityValue <= alpha)
          {
              bestValue = std::max(bestValue, futilityValue);
              continue;
          }

          if (futilityBase <= alpha && !pos.see_ge(move, VALUE_ZERO + 1))
          {
              bestValue = std::max(bestValue, futilityBase);
              continue;
          }
      }

      // Do not search moves with negative SEE values
      if (    bestValue > VALUE_TB_LOSS_IN_MAX_PLY
          && !pos.see_ge(move))
          continue;

      // Speculative prefetch as early as possible
      prefetch(TT.first_entry(pos.key_after(move)));

      // Check for legality just before making the move
      if (!pos.legal(move))
      {
          moveCount--;
          continue;
      }

      ss->currentMove = move;
      ss->continuationHistory = &thisThread->continuationHistory[ss->inCheck]
                                                                [captureOrPromotion]
                                                                [pos.moved_piece(move)]
                                                                [to_sq(move)];

      // CounterMove based pruning
      if (  !captureOrPromotion
          && bestValue > VALUE_TB_LOSS_IN_MAX_PLY
          && (*contHist[0])[pos.moved_piece(move)][to_sq(move)] < CounterMovePruneThreshold
          && (*contHist[1])[pos.moved_piece(move)][to_sq(move)] < CounterMovePruneThreshold)
          continue;

      // Make and search the move
      pos.do_move(move, st, givesCheck);
      value = -qsearch<NT>(pos, ss+1, -beta, -alpha, depth - 1);
      pos.undo_move(move);

      assert(value > -VALUE_INFINITE && value < VALUE_INFINITE);

      // Check for a new best move
      if (value > bestValue)
      {
          bestValue = value;

          if (value > alpha)
          {
              bestMove = move;

              if (PvNode) // Update pv even in fail-high case
                  update_pv(ss->pv, move, (ss+1)->pv);

              if (PvNode && value < beta) // Update alpha here!
                  alpha = value;
              else
                  break; // Fail high
          }
       }
    }

    // All legal moves have been searched. A special case: if we're in check
    // and no legal moves were found, it is checkmate.
    if (ss->inCheck && bestValue == -VALUE_INFINITE)
    {
        assert(!MoveList<LEGAL>(pos).size());

        return mated_in(ss->ply); // Plies to mate from the root
    }

    // Save gathered info in transposition table
    tte->save(posKey, value_to_tt(bestValue, ss->ply), pvHit,
              bestValue >= beta ? BOUND_LOWER :
              PvNode && bestValue > oldAlpha  ? BOUND_EXACT : BOUND_UPPER,
              ttDepth, bestMove, ss->staticEval);

    assert(bestValue > -VALUE_INFINITE && bestValue < VALUE_INFINITE);

    return bestValue;
  }


  // value_to_tt() adjusts a mate or TB score from "plies to mate from the root" to
  // "plies to mate from the current position". Standard scores are unchanged.
  // The function is called before storing a value in the transposition table.

  Value value_to_tt(Value v, int ply) {

    assert(v != VALUE_NONE);

    return  v >= VALUE_TB_WIN_IN_MAX_PLY  ? v + ply
          : v <= VALUE_TB_LOSS_IN_MAX_PLY ? v - ply : v;
  }


  // value_from_tt() is the inverse of value_to_tt(): it adjusts a mate or TB score
  // from the transposition table (which refers to the plies to mate/be mated from
  // current position) to "plies to mate/be mated (TB win/loss) from the root". However,
  // for mate scores, to avoid potentially false mate scores related to the 50 moves rule
  // and the graph history interaction, we return an optimal TB score instead.

  Value value_from_tt(Value v, int ply, int r50c) {

    if (v == VALUE_NONE)
        return VALUE_NONE;

    if (v >= VALUE_TB_WIN_IN_MAX_PLY)  // TB win or better
    {
        if (v >= VALUE_MATE_IN_MAX_PLY && VALUE_MATE - v > 99 - r50c)
            return VALUE_MATE_IN_MAX_PLY - 1; // do not return a potentially false mate score

        return v - ply;
    }

    if (v <= VALUE_TB_LOSS_IN_MAX_PLY) // TB loss or worse
    {
        if (v <= VALUE_MATED_IN_MAX_PLY && VALUE_MATE + v > 99 - r50c)
            return VALUE_MATED_IN_MAX_PLY + 1; // do not return a potentially false mate score

        return v + ply;
    }

    return v;
  }


  // update_pv() adds current move and appends child pv[]

  void update_pv(Move* pv, Move move, Move* childPv) {

    for (*pv++ = move; childPv && *childPv != MOVE_NONE; )
        *pv++ = *childPv++;
    *pv = MOVE_NONE;
  }


  // update_all_stats() updates stats at the end of search() when a bestMove is found

  void update_all_stats(const Position& pos, Stack* ss, Move bestMove, Value bestValue, Value beta, Square prevSq,
                        Move* quietsSearched, int quietCount, Move* capturesSearched, int captureCount, Depth depth) {

    int bonus1, bonus2;
    Color us = pos.side_to_move();
    Thread* thisThread = pos.this_thread();
    CapturePieceToHistory& captureHistory = thisThread->captureHistory;
    Piece moved_piece = pos.moved_piece(bestMove);
    PieceType captured = type_of(pos.piece_on(to_sq(bestMove)));

    bonus1 = stat_bonus(depth + 1);
    bonus2 = bestValue > beta + PawnValueMg ? bonus1                                 // larger bonus
                                            : std::min(bonus1, stat_bonus(depth));   // smaller bonus

    if (!pos.capture_or_promotion(bestMove))
    {
        // Increase stats for the best move in case it was a quiet move
        update_quiet_stats(pos, ss, bestMove, bonus2, depth);

        // Decrease stats for all non-best quiet moves
        for (int i = 0; i < quietCount; ++i)
        {
            thisThread->mainHistory[us][from_to(quietsSearched[i])] << -bonus2;
            update_continuation_histories(ss, pos.moved_piece(quietsSearched[i]), to_sq(quietsSearched[i]), -bonus2);
        }
    }
    else
        // Increase stats for the best move in case it was a capture move
        captureHistory[moved_piece][to_sq(bestMove)][captured] << bonus1;

    // Extra penalty for a quiet early move that was not a TT move or
    // main killer move in previous ply when it gets refuted.
    if (   ((ss-1)->moveCount == 1 + (ss-1)->ttHit || ((ss-1)->currentMove == (ss-1)->killers[0]))
        && !pos.captured_piece())
            update_continuation_histories(ss-1, pos.piece_on(prevSq), prevSq, -bonus1);

    // Decrease stats for all non-best capture moves
    for (int i = 0; i < captureCount; ++i)
    {
        moved_piece = pos.moved_piece(capturesSearched[i]);
        captured = type_of(pos.piece_on(to_sq(capturesSearched[i])));
        captureHistory[moved_piece][to_sq(capturesSearched[i])][captured] << -bonus1;
    }
  }


  // update_continuation_histories() updates histories of the move pairs formed
  // by moves at ply -1, -2, -4, and -6 with current move.

  void update_continuation_histories(Stack* ss, Piece pc, Square to, int bonus) {

    for (int i : {1, 2, 4, 6})
    {
        // Only update first 2 continuation histories if we are in check
        if (ss->inCheck && i > 2)
            break;
        if (is_ok((ss-i)->currentMove))
            (*(ss-i)->continuationHistory)[pc][to] << bonus;
    }
  }


  // update_quiet_stats() updates move sorting heuristics

  void update_quiet_stats(const Position& pos, Stack* ss, Move move, int bonus, int depth) {

    // Update killers
    if (ss->killers[0] != move)
    {
        ss->killers[1] = ss->killers[0];
        ss->killers[0] = move;
    }

    Color us = pos.side_to_move();
    Thread* thisThread = pos.this_thread();
    thisThread->mainHistory[us][from_to(move)] << bonus;
    update_continuation_histories(ss, pos.moved_piece(move), to_sq(move), bonus);

    // Penalty for reversed move in case of moved piece not being a pawn
    if (type_of(pos.moved_piece(move)) != PAWN)
        thisThread->mainHistory[us][from_to(reverse_move(move))] << -bonus;

    // Update countermove history
    if (is_ok((ss-1)->currentMove))
    {
        Square prevSq = to_sq((ss-1)->currentMove);
        thisThread->counterMoves[pos.piece_on(prevSq)][prevSq] = move;
    }

    // Update low ply history
    if (depth > 11 && ss->ply < MAX_LPH)
        thisThread->lowPlyHistory[ss->ply][from_to(move)] << stat_bonus(depth - 7);
  }

  // When playing with strength handicap, choose best move among a set of RootMoves
  // using a statistical rule dependent on 'level'. Idea by Heinz van Saanen.

  Move Skill::pick_best(size_t multiPV) {

    const RootMoves& rootMoves = Threads.main()->rootMoves;
    static PRNG rng(now()); // PRNG sequence should be non-deterministic

    // RootMoves are already sorted by score in descending order
    Value topScore = rootMoves[0].score;
    int delta = std::min(topScore - rootMoves[multiPV - 1].score, PawnValueMg);
    int weakness = 120 - 2 * level;
    int maxScore = -VALUE_INFINITE;

    // Choose best move. For each move score we add two terms, both dependent on
    // weakness. One is deterministic and bigger for weaker levels, and one is
    // random. Then we choose the move with the resulting highest score.
    for (size_t i = 0; i < multiPV; ++i)
    {
        // This is our magic formula
        int push = (  weakness * int(topScore - rootMoves[i].score)
                    + delta * (rng.rand<unsigned>() % weakness)) / 128;

        if (rootMoves[i].score + push >= maxScore)
        {
            maxScore = rootMoves[i].score + push;
            best = rootMoves[i].pv[0];
        }
    }

    return best;
  }

} // namespace


/// MainThread::check_time() is used to print debug info and, more importantly,
/// to detect when we are out of available time and thus stop the search.

void MainThread::check_time() {

  if (--callsCnt > 0)
      return;

  // When using nodes, ensure checking rate is not lower than 0.1% of nodes
  callsCnt = Limits.nodes ? std::min(1024, int(Limits.nodes / 1024)) : 1024;

  static TimePoint lastInfoTime = now();

  TimePoint elapsed = Time.elapsed();
  TimePoint tick = Limits.startTime + elapsed;

  if (tick - lastInfoTime >= 1000)
  {
      lastInfoTime = tick;
      dbg_print();
  }

  // We should not stop pondering until told so by the GUI
  if (ponder)
      return;

  if (   (Limits.use_time_management() && (elapsed > Time.maximum() - 10 || stopOnPonderhit))
      || (Limits.movetime && elapsed >= Limits.movetime)
      || (Limits.nodes && Threads.nodes_searched() >= (uint64_t)Limits.nodes))
      Threads.stop = true;
}


/// UCI::pv() formats PV information according to the UCI protocol. UCI requires
/// that all (if any) unsearched PV lines are sent using a previous search score.

string UCI::pv(const Position& pos, Depth depth, Value alpha, Value beta) {

  std::stringstream ss;
  TimePoint elapsed = Time.elapsed() + 1;
  const RootMoves& rootMoves = pos.this_thread()->rootMoves;
  size_t pvIdx = pos.this_thread()->pvIdx;
  size_t multiPV = std::min((size_t)Options["MultiPV"], rootMoves.size());
  uint64_t nodesSearched = Threads.nodes_searched();
  uint64_t tbHits = Threads.tb_hits() + (pos.this_thread()->rootInTB ? rootMoves.size() : 0);

  for (size_t i = 0; i < multiPV; ++i)
  {
      bool updated = rootMoves[i].score != -VALUE_INFINITE;

      if (depth == 1 && !updated && i > 0)
          continue;

      Depth d = updated ? depth : std::max(1, depth - 1);
      Value v = updated ? rootMoves[i].score : rootMoves[i].previousScore;

      if (v == -VALUE_INFINITE)
          v = VALUE_ZERO;

      bool tb = pos.this_thread()->rootInTB && abs(v) < VALUE_MATE_IN_MAX_PLY;
      v = tb ? rootMoves[i].tbScore : v;

      if (ss.rdbuf()->in_avail()) // Not at first line
          ss << "\n";

      ss << "info"
         << " depth "    << d
         << " seldepth " << rootMoves[i].selDepth
         << " multipv "  << i + 1
         << " score "    << UCI::value(v);

      if (Options["UCI_ShowWDL"])
          ss << UCI::wdl(v, pos.game_ply());

      if (!tb && i == pvIdx)
          ss << (v >= beta ? " lowerbound" : v <= alpha ? " upperbound" : "");

      ss << " nodes "    << nodesSearched
         << " nps "      << nodesSearched * 1000 / elapsed;

      if (elapsed > 1000) // Earlier makes little sense
          ss << " hashfull " << TT.hashfull();

      ss << " tbhits "   << tbHits
         << " time "     << elapsed
         << " pv";

      for (Move m : rootMoves[i].pv)
          ss << " " << UCI::move(m, pos.is_chess960());
  }

  return ss.str();
}


/// RootMove::extract_ponder_from_tt() is called in case we have no ponder move
/// before exiting the search, for instance, in case we stop the search during a
/// fail high at root. We try hard to have a ponder move to return to the GUI,
/// otherwise in case of 'ponder on' we have nothing to think on.

bool RootMove::extract_ponder_from_tt(Position& pos) {

    StateInfo st;
    ASSERT_ALIGNED(&st, Eval::NNUE::kCacheLineSize);

    bool ttHit;

    assert(pv.size() == 1);

    if (pv[0] == MOVE_NONE)
        return false;

    pos.do_move(pv[0], st);
    TTEntry* tte = TT.probe(pos.key(), ttHit);

    if (ttHit)
    {
        Move m = tte->move(); // Local copy to be SMP safe
        if (MoveList<LEGAL>(pos).contains(m))
            pv.push_back(m);
    }

    pos.undo_move(pv[0]);
    return pv.size() > 1;
}

void Tablebases::rank_root_moves(Position& pos, Search::RootMoves& rootMoves) {

    pos.this_thread()->Cardinality = int(Options["SyzygyProbeLimit"]);
    pos.this_thread()->ProbeDepth = int(Options["SyzygyProbeDepth"]);
    pos.this_thread()->UseRule50 = bool(Options["Syzygy50MoveRule"]);
    pos.this_thread()->rootInTB = false;

    auto& cardinality = pos.this_thread()->Cardinality;
    auto& probeDepth = pos.this_thread()->ProbeDepth;
    auto& rootInTB = pos.this_thread()->rootInTB;
    bool dtz_available = true;

    // Tables with fewer pieces than SyzygyProbeLimit are searched with
    // ProbeDepth == DEPTH_ZERO
    if (cardinality > Tablebases::MaxCardinality)
    {
        cardinality = Tablebases::MaxCardinality;
        probeDepth = 0;
    }

    if (cardinality >= popcount(pos.pieces()) && !pos.can_castle(ANY_CASTLING))
    {
        // Rank moves using DTZ tables
        rootInTB = root_probe(pos, rootMoves);

        if (!rootInTB)
        {
            // DTZ tables are missing; try to rank moves using WDL tables
            dtz_available = false;
            rootInTB = root_probe_wdl(pos, rootMoves);
        }
    }

    if (rootInTB)
    {
        // Sort moves according to TB rank
        std::stable_sort(rootMoves.begin(), rootMoves.end(),
                  [](const RootMove &a, const RootMove &b) { return a.tbRank > b.tbRank; } );

        // Probe during search only if DTZ is not available and we are winning
        if (dtz_available || rootMoves[0].tbScore <= VALUE_DRAW)
            cardinality = 0;
    }
    else
    {
        // Clean up if root_probe() and root_probe_wdl() have failed
        for (auto& m : rootMoves)
            m.tbRank = 0;
    }
<<<<<<< HEAD

}

// --- expose the functions such as fixed depth search used for learning to the outside
namespace Search
{
  // For learning, prepare a stub that can call search,qsearch() from one thread.
  // From now on, it is better to have a Searcher and prepare a substitution table for each thread like Apery.
  // It might have been good.

  // Initialization for learning.
  // Called from Tools::search(),Tools::qsearch().
  static bool init_for_search(Position& pos, Stack* ss)
  {

    // RootNode requires ss->ply == 0.
    // Because it clears to zero, ss->ply == 0, so it's okay...

    std::memset(ss - 7, 0, 10 * sizeof(Stack));

    // Regarding this_thread.

    {
      auto th = pos.this_thread();

      th->completedDepth = 0;
      th->selDepth = 0;
      th->rootDepth = 0;
      th->nmpMinPly = th->bestMoveChanges = th->failedHighCnt = 0;
      th->ttHitAverage = TtHitAverageWindow * TtHitAverageResolution / 2;

      // Zero initialization of the number of search nodes
      th->nodes = 0;

      // Clear all history types. This initialization takes a little time, and the accuracy of the search is rather low, so the good and bad are not well understood.
      // th->clear();

      int ct = int(Options["Contempt"]) * PawnValueEg / 100; // From centipawns
      Color us = pos.side_to_move();

      // In analysis mode, adjust contempt in accordance with user preference
      if (Limits.infinite || Options["UCI_AnalyseMode"])
        ct = Options["Analysis Contempt"] == "Off" ? 0
        : Options["Analysis Contempt"] == "Both" ? ct
        : Options["Analysis Contempt"] == "White" && us == BLACK ? -ct
        : Options["Analysis Contempt"] == "Black" && us == WHITE ? -ct
        : ct;

      // Evaluation score is from the white point of view
      th->contempt = (us == WHITE ? make_score(ct, ct / 2)
        : -make_score(ct, ct / 2));

      for (int i = 7; i > 0; i--)
          (ss - i)->continuationHistory = &th->continuationHistory[0][0][NO_PIECE][0]; // Use as a sentinel

      // set rootMoves
      auto& rootMoves = th->rootMoves;

      rootMoves.clear();
      for (auto m: MoveList<LEGAL>(pos))
        rootMoves.push_back(Search::RootMove(m));

      // Check if we're at a terminal node. Otherwise we end up returning
      // malformed PV later on.
      if (rootMoves.empty())
        return false;

      Tablebases::rank_root_moves(pos, rootMoves);
    }

    return true;
  }

  // Stationary search.
  //
  // Precondition) Search thread is set by pos.set_this_thread(Threads[thread_id]).
  // Also, when Threads.stop arrives, the search is interrupted, so the PV at that time is not correct.
  // After returning from search(), if Threads.stop == true, do not use the search result.
  // Also, note that before calling, if you do not call it with Threads.stop == false, the search will be interrupted and it will return.
  //
  // If it is clogged, MOVE_RESIGN is returned in the PV array.
  //
  //Although it was possible to specify alpha and beta with arguments, this will show the result when searching in that window
  // Because it writes to the substitution table, the value that can be pruned is written to that window when learning
  // As it has a bad effect, I decided to stop allowing the window range to be specified.
  ValueAndPV qsearch(Position& pos)
  {
    Stack stack[MAX_PLY+10], *ss = stack+7;
    Move  pv[MAX_PLY+1];

    if (!init_for_search(pos, ss))
      return {};

    ss->pv = pv; // For the time being, it must be a dummy and somewhere with a buffer.

    if (pos.is_draw(0)) {
      // Return draw value if draw.
      return { VALUE_DRAW, {} };
    }

    // Is it stuck?
    if (MoveList<LEGAL>(pos).size() == 0)
    {
      // Return the mated value if checkmated.
      return { mated_in(/*ss->ply*/ 0 + 1), {} };
    }

    auto bestValue = ::qsearch<PV>(pos, ss, -VALUE_INFINITE, VALUE_INFINITE, 0);

    // Returns the PV obtained.
    std::vector<Move> pvs;
    for (Move* p = &ss->pv[0]; is_ok(*p); ++p)
      pvs.push_back(*p);

    return ValueAndPV(bestValue, pvs);
  }

  // Normal search. Depth depth (specified as an integer).
  // 3 If you want a score for hand reading,
  // auto v = search(pos,3);
  // Do something like
  // Evaluation value is obtained in v.first and PV is obtained in v.second.
  // When multi pv is enabled, you can get the PV (reading line) array in pos.this_thread()->rootMoves[N].pv.
  // Specify multi pv with the argument multiPV of this function. (The value of Options["MultiPV"] is ignored)
  //
  // Declaration win judgment is not done as root (because it is troublesome to handle), so it is not done here.
  // Handle it by the caller.
  //
  // Precondition) Search thread is set by pos.set_this_thread(Threads[thread_id]).
  // Also, when Threads.stop arrives, the search is interrupted, so the PV at that time is not correct.
  // After returning from search(), if Threads.stop == true, do not use the search result.
  // Also, note that before calling, if you do not call it with Threads.stop == false, the search will be interrupted and it will return.

  ValueAndPV search(Position& pos, int depth_, size_t multiPV /* = 1 */, uint64_t nodesLimit /* = 0 */)
  {
    std::vector<Move> pvs;

    Depth depth = depth_;
    if (depth < 0)
      return std::pair<Value, std::vector<Move>>(Eval::evaluate(pos), std::vector<Move>());

    if (depth == 0)
      return qsearch(pos);

    Stack stack[MAX_PLY + 10], * ss = stack + 7;
    Move pv[MAX_PLY + 1];

    if (!init_for_search(pos, ss))
      return {};

	ss->pv = pv; // For the time being, it must be a dummy and somewhere with a buffer.

    // Initialize the variables related to this_thread
    auto th = pos.this_thread();
    auto& rootDepth = th->rootDepth;
    auto& pvIdx = th->pvIdx;
    auto& pvLast = th->pvLast;
    auto& rootMoves = th->rootMoves;
    auto& completedDepth = th->completedDepth;
    auto& selDepth = th->selDepth;

     // A function to search the top N of this stage as best move
     //size_t multiPV = Options["MultiPV"];

     // Do not exceed the number of moves in this situation
    multiPV = std::min(multiPV, rootMoves.size());

     // If you do not multiply the node limit by the value of MultiPV, you will not be thinking about the same node for one candidate hand when you fix the depth and have MultiPV.
    nodesLimit *= multiPV;

    Value alpha = -VALUE_INFINITE;
    Value beta = VALUE_INFINITE;
    Value delta = -VALUE_INFINITE;
    Value bestValue = -VALUE_INFINITE;

    while ((rootDepth += 1) <= depth
      // exit this loop even if the node limit is exceeded
      // The number of search nodes is passed in the argument of this function.
      && !(nodesLimit /* limited nodes */ && th->nodes.load(std::memory_order_relaxed) >= nodesLimit)
      )
    {
      for (RootMove& rm : rootMoves)
        rm.previousScore = rm.score;

      size_t pvFirst = 0;
      pvLast = 0;

      // MultiPV loop. We perform a full root search for each PV line
      for (pvIdx = 0; pvIdx < multiPV && !Threads.stop; ++pvIdx)
      {
        if (pvIdx == pvLast)
        {
          pvFirst = pvLast;
          for (pvLast++; pvLast < rootMoves.size(); pvLast++)
            if (rootMoves[pvLast].tbRank != rootMoves[pvFirst].tbRank)
              break;
        }

        // selDepth output with USI info for each depth and PV line
        selDepth = 0;

        // Switch to aspiration search for depth 5 and above.
        if (rootDepth >= 4)
        {
            Value prev = rootMoves[pvIdx].previousScore;
            delta = Value(17);
            alpha = std::max(prev - delta,-VALUE_INFINITE);
            beta  = std::min(prev + delta, VALUE_INFINITE);
        }

        while (true)
        {
          Depth adjustedDepth = std::max(1, rootDepth);
          bestValue = ::search<PV>(pos, ss, alpha, beta, adjustedDepth, false);

          stable_sort(rootMoves.begin() + pvIdx, rootMoves.end());
          //my_stable_sort(pos.this_thread()->thread_id(),&rootMoves[0] + pvIdx, rootMoves.size() - pvIdx);

          // Expand aspiration window for fail low/high.
          // However, if it is the value specified by the argument, it will be treated as fail low/high and break.
          if (bestValue <= alpha)
          {
            beta = (alpha + beta) / 2;
            alpha = std::max(bestValue - delta, -VALUE_INFINITE);
          }
          else if (bestValue >= beta)
          {
            beta = std::min(bestValue + delta, VALUE_INFINITE);
          }
          else
            break;

          delta += delta / 4 + 5;
          assert(-VALUE_INFINITE <= alpha && beta <= VALUE_INFINITE);

          // runaway check
          //assert(th->nodes.load(std::memory_order_relaxed) <= 1000000 );
        }

        stable_sort(rootMoves.begin(), rootMoves.begin() + pvIdx + 1);
        //my_stable_sort(pos.this_thread()->thread_id() , &rootMoves[0] , pvIdx + 1);

      } // multi PV

      completedDepth = rootDepth;
    }

    // Pass PV_is(ok) to eliminate this PV, there may be NULL_MOVE in the middle.
    // MOVE_WIN has never been thrust. (For now)
    for (Move move : rootMoves[0].pv)
    {
      if (!is_ok(move))
        break;
      pvs.push_back(move);
    }

    //sync_cout << rootDepth << sync_endl;

    // Considering multiPV, the score of rootMoves[0] is returned as bestValue.
    bestValue = rootMoves[0].score;

    return ValueAndPV(bestValue, pvs);
  }

}
=======
}

} // namespace Stockfish
>>>>>>> a7ab92ec
<|MERGE_RESOLUTION|>--- conflicted
+++ resolved
@@ -2036,7 +2036,6 @@
         for (auto& m : rootMoves)
             m.tbRank = 0;
     }
-<<<<<<< HEAD
 
 }
 
@@ -2302,8 +2301,5 @@
   }
 
 }
-=======
-}
-
-} // namespace Stockfish
->>>>>>> a7ab92ec
+
+} // namespace Stockfish