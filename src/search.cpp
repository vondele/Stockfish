/*
  Stockfish, a UCI chess playing engine derived from Glaurung 2.1
  Copyright (C) 2004-2008 Tord Romstad (Glaurung author)
  Copyright (C) 2008-2015 Marco Costalba, Joona Kiiski, Tord Romstad
  Copyright (C) 2015-2019 Marco Costalba, Joona Kiiski, Gary Linscott, Tord Romstad

  Stockfish is free software: you can redistribute it and/or modify
  it under the terms of the GNU General Public License as published by
  the Free Software Foundation, either version 3 of the License, or
  (at your option) any later version.

  Stockfish is distributed in the hope that it will be useful,
  but WITHOUT ANY WARRANTY; without even the implied warranty of
  MERCHANTABILITY or FITNESS FOR A PARTICULAR PURPOSE.  See the
  GNU General Public License for more details.

  You should have received a copy of the GNU General Public License
  along with this program.  If not, see <http://www.gnu.org/licenses/>.
*/

#include <algorithm>
#include <cassert>
#include <cmath>
#include <cstring>   // For std::memset
#include <iostream>
#include <sstream>

#include "evaluate.h"
#include "misc.h"
#include "movegen.h"
#include "movepick.h"
#include "position.h"
#include "search.h"
#include "thread.h"
#include "timeman.h"
#include "tt.h"
#include "uci.h"
#include "syzygy/tbprobe.h"

namespace Search {

  LimitsType Limits;
}

namespace Tablebases {

  int Cardinality;
  bool RootInTB;
  bool UseRule50;
  Depth ProbeDepth;
}

namespace TB = Tablebases;

using std::string;
using Eval::evaluate;
using namespace Search;

namespace {

  // Different node types, used as a template parameter
  enum NodeType { NonPV, PV };

  // Sizes and phases of the skip-blocks, used for distributing search depths across the threads
  constexpr int SkipSize[]  = { 1, 1, 2, 2, 2, 2, 3, 3, 3, 3, 3, 3, 4, 4, 4, 4, 4, 4, 4, 4 };
  constexpr int SkipPhase[] = { 0, 1, 0, 1, 2, 3, 0, 1, 2, 3, 4, 5, 0, 1, 2, 3, 4, 5, 6, 7 };

  // Razor and futility margins
  constexpr int RazorMargin = 600;
  Value futility_margin(Depth d, bool improving) {
    return Value((175 - 50 * improving) * d / ONE_PLY);
  }

  // Futility and reductions lookup tables, initialized at startup
  int FutilityMoveCounts[2][16]; // [improving][depth]
  int Reductions[2][2][64][64];  // [pv][improving][depth][moveNumber]

  template <bool PvNode> Depth reduction(bool i, Depth d, int mn) {
    return Reductions[PvNode][i][std::min(d / ONE_PLY, 63)][std::min(mn, 63)] * ONE_PLY;
  }

  // History and stats update bonus, based on depth
  int stat_bonus(Depth depth) {
    int d = depth / ONE_PLY;
    return d > 17 ? 0 : 29 * d * d + 138 * d - 134;
  }

  // Skill structure is used to implement strength limit
  struct Skill {
    explicit Skill(int l) : level(l) {}
    bool enabled() const { return level < 20; }
    bool time_to_pick(Depth depth) const { return depth / ONE_PLY == 1 + level; }
    Move pick_best(size_t multiPV);

    int level;
    Move best = MOVE_NONE;
  };

  template <NodeType NT>
  Value search(Position& pos, Stack* ss, Value alpha, Value beta, Depth depth, bool cutNode);

  template <NodeType NT>
  Value qsearch(Position& pos, Stack* ss, Value alpha, Value beta, Depth depth = DEPTH_ZERO);

  Value value_to_tt(Value v, int ply);
  Value value_from_tt(Value v, int ply);
  void update_pv(Move* pv, Move move, Move* childPv);
  void update_continuation_histories(Stack* ss, Piece pc, Square to, int bonus);
  void update_quiet_stats(const Position& pos, Stack* ss, Move move, Move* quiets, int quietsCnt, int bonus);
  void update_capture_stats(const Position& pos, Move move, Move* captures, int captureCnt, int bonus);

  inline bool gives_check(const Position& pos, Move move) {
    Color us = pos.side_to_move();
    return  type_of(move) == NORMAL && !(pos.blockers_for_king(~us) & pos.pieces(us))
          ? pos.check_squares(type_of(pos.moved_piece(move))) & to_sq(move)
          : pos.gives_check(move);
  }

  // perft() is our utility to verify move generation. All the leaf nodes up
  // to the given depth are generated and counted, and the sum is returned.
  template<bool Root>
  uint64_t perft(Position& pos, Depth depth) {

    StateInfo st;
    uint64_t cnt, nodes = 0;
    const bool leaf = (depth == 2 * ONE_PLY);

    for (const auto& m : MoveList<LEGAL>(pos))
    {
        if (Root && depth <= ONE_PLY)
            cnt = 1, nodes++;
        else
        {
            pos.do_move(m, st);
            cnt = leaf ? MoveList<LEGAL>(pos).size() : perft<false>(pos, depth - ONE_PLY);
            nodes += cnt;
            pos.undo_move(m);
        }
        if (Root)
            sync_cout << UCI::move(m, pos.is_chess960()) << ": " << cnt << sync_endl;
    }
    return nodes;
  }

} // namespace


/// Search::init() is called at startup to initialize various lookup tables

void Search::init() {

  for (int imp = 0; imp <= 1; ++imp)
      for (int d = 1; d < 64; ++d)
          for (int mc = 1; mc < 64; ++mc)
          {
              double r = log(d) * log(mc) / 1.95;

              Reductions[NonPV][imp][d][mc] = int(std::round(r));
              Reductions[PV][imp][d][mc] = std::max(Reductions[NonPV][imp][d][mc] - 1, 0);

              // Increase reduction for non-PV nodes when eval is not improving
              if (!imp && r > 1.0)
                Reductions[NonPV][imp][d][mc]++;
          }

  for (int d = 0; d < 16; ++d)
  {
      FutilityMoveCounts[0][d] = int(2.4 + 0.74 * pow(d, 1.78));
      FutilityMoveCounts[1][d] = int(5.0 + 1.00 * pow(d, 2.00));
  }
}


/// Search::clear() resets search state to its initial value

void Search::clear() {

  Threads.main()->wait_for_search_finished();

  Time.availableNodes = 0;
  TT.clear();
  Threads.clear();
  Tablebases::init(Options["SyzygyPath"]); // Free up mapped files
}


/// MainThread::search() is called by the main thread when the program receives
/// the UCI 'go' command. It searches from the root position and outputs the "bestmove".

void MainThread::search() {

  if (Limits.perft)
  {
      nodes = perft<true>(rootPos, Limits.perft * ONE_PLY);
      sync_cout << "\nNodes searched: " << nodes << "\n" << sync_endl;
      return;
  }

  Color us = rootPos.side_to_move();
  Time.init(Limits, us, rootPos.game_ply());
  TT.new_search();

  if (rootMoves.empty())
  {
      rootMoves.emplace_back(MOVE_NONE);
      sync_cout << "info depth 0 score "
                << UCI::value(rootPos.checkers() ? -VALUE_MATE : VALUE_DRAW)
                << sync_endl;
  }
  else
  {
      for (Thread* th : Threads)
          if (th != this)
              th->start_searching();

      Thread::search(); // Let's start searching!
  }

  // When we reach the maximum depth, we can arrive here without a raise of
  // Threads.stop. However, if we are pondering or in an infinite search,
  // the UCI protocol states that we shouldn't print the best move before the
  // GUI sends a "stop" or "ponderhit" command. We therefore simply wait here
  // until the GUI sends one of those commands (which also raises Threads.stop).
  Threads.stopOnPonderhit = true;

  while (!Threads.stop && (Threads.ponder || Limits.infinite))
  {} // Busy wait for a stop or a ponder reset

  // Stop the threads if not already stopped (also raise the stop if
  // "ponderhit" just reset Threads.ponder).
  Threads.stop = true;

  // Wait until all threads have finished
  for (Thread* th : Threads)
      if (th != this)
          th->wait_for_search_finished();

  // When playing in 'nodes as time' mode, subtract the searched nodes from
  // the available ones before exiting.
  if (Limits.npmsec)
      Time.availableNodes += Limits.inc[us] - Threads.nodes_searched();

  // Check if there are threads with a better score than main thread
  Thread* bestThread = this;
  if (    Options["MultiPV"] == 1
      && !Limits.depth
      && !Skill(Options["Skill Level"]).enabled()
      &&  rootMoves[0].pv[0] != MOVE_NONE)
  {
      std::map<Move, int64_t> votes;
      Value minScore = this->rootMoves[0].score;

      // Find out minimum score and reset votes for moves which can be voted
      for (Thread* th: Threads)
      {
          minScore = std::min(minScore, th->rootMoves[0].score);
          votes[th->rootMoves[0].pv[0]] = 0;
      }

      // Vote according to score and depth
      auto square = [](int64_t x) { return x * x; };
      for (Thread* th : Threads)
          votes[th->rootMoves[0].pv[0]] += 200 + (square(th->rootMoves[0].score - minScore + 1)
                                                  * int64_t(th->completedDepth));

      // Select best thread
      int64_t bestVote = votes[this->rootMoves[0].pv[0]];
      for (Thread* th : Threads)
      {
          if (votes[th->rootMoves[0].pv[0]] > bestVote)
          {
              bestVote = votes[th->rootMoves[0].pv[0]];
              bestThread = th;
          }
      }
  }

  previousScore = bestThread->rootMoves[0].score;

  // Send again PV info if we have a new best thread
  if (bestThread != this)
      sync_cout << UCI::pv(bestThread->rootPos, bestThread->completedDepth, -VALUE_INFINITE, VALUE_INFINITE) << sync_endl;

  sync_cout << "bestmove " << UCI::move(bestThread->rootMoves[0].pv[0], rootPos.is_chess960());

  if (bestThread->rootMoves[0].pv.size() > 1 || bestThread->rootMoves[0].extract_ponder_from_tt(rootPos))
      std::cout << " ponder " << UCI::move(bestThread->rootMoves[0].pv[1], rootPos.is_chess960());

  std::cout << sync_endl;
}


/// Thread::search() is the main iterative deepening loop. It calls search()
/// repeatedly with increasing depth until the allocated thinking time has been
/// consumed, the user stops the search, or the maximum search depth is reached.

void Thread::search() {

  Stack stack[MAX_PLY+7], *ss = stack+4; // To reference from (ss-4) to (ss+2)
  Move  pv[MAX_PLY+1];
  Value bestValue, alpha, beta, delta;
  Move  lastBestMove = MOVE_NONE;
  Depth lastBestMoveDepth = DEPTH_ZERO;
  MainThread* mainThread = (this == Threads.main() ? Threads.main() : nullptr);
  double timeReduction = 1.0;
  Color us = rootPos.side_to_move();
  bool failedLow;

  std::memset(ss-4, 0, 7 * sizeof(Stack));
  for (int i = 4; i > 0; i--)
     (ss-i)->continuationHistory = &this->continuationHistory[NO_PIECE][0]; // Use as sentinel
  ss->pv = pv;

  bestValue = delta = alpha = -VALUE_INFINITE;
  beta = VALUE_INFINITE;

  if (mainThread)
      mainThread->bestMoveChanges = 0, failedLow = false;

  size_t multiPV = Options["MultiPV"];
  Skill skill(Options["Skill Level"]);

  // When playing with strength handicap enable MultiPV search that we will
  // use behind the scenes to retrieve a set of possible moves.
  if (skill.enabled())
      multiPV = std::max(multiPV, (size_t)4);

  multiPV = std::min(multiPV, rootMoves.size());

  int ct = int(Options["Contempt"]) * PawnValueEg / 100; // From centipawns

  // In analysis mode, adjust contempt in accordance with user preference
  if (Limits.infinite || Options["UCI_AnalyseMode"])
      ct =  Options["Analysis Contempt"] == "Off"  ? 0
          : Options["Analysis Contempt"] == "Both" ? ct
          : Options["Analysis Contempt"] == "White" && us == BLACK ? -ct
          : Options["Analysis Contempt"] == "Black" && us == WHITE ? -ct
          : ct;

  // In evaluate.cpp the evaluation is from the white point of view
  contempt = (us == WHITE ?  make_score(ct, ct / 2)
                          : -make_score(ct, ct / 2));

  // Iterative deepening loop until requested to stop or the target depth is reached
  while (   (rootDepth += ONE_PLY) < DEPTH_MAX
         && !Threads.stop
         && !(Limits.depth && mainThread && rootDepth / ONE_PLY > Limits.depth))
  {
      // Distribute search depths across the helper threads
      if (idx > 0)
      {
          int i = (idx - 1) % 20;
          if (((rootDepth / ONE_PLY + SkipPhase[i]) / SkipSize[i]) % 2)
              continue;  // Retry with an incremented rootDepth
      }

      // Age out PV variability metric
      if (mainThread)
          mainThread->bestMoveChanges *= 0.517, failedLow = false;

      // Save the last iteration's scores before first PV line is searched and
      // all the move scores except the (new) PV are set to -VALUE_INFINITE.
      for (RootMove& rm : rootMoves)
          rm.previousScore = rm.score;

      size_t pvFirst = 0;
      pvLast = 0;

      // MultiPV loop. We perform a full root search for each PV line
      for (pvIdx = 0; pvIdx < multiPV && !Threads.stop; ++pvIdx)
      {
          if (pvIdx == pvLast)
          {
              pvFirst = pvLast;
              for (pvLast++; pvLast < rootMoves.size(); pvLast++)
                  if (rootMoves[pvLast].tbRank != rootMoves[pvFirst].tbRank)
                      break;
          }

          // Reset UCI info selDepth for each depth and each PV line
          selDepth = 0;

          // Reset aspiration window starting size
          if (rootDepth >= 5 * ONE_PLY)
          {
              Value previousScore = rootMoves[pvIdx].previousScore;
              delta = Value(20);
              alpha = std::max(previousScore - delta,-VALUE_INFINITE);
              beta  = std::min(previousScore + delta, VALUE_INFINITE);

              // Adjust contempt based on root move's previousScore (dynamic contempt)
              int dt = Options["Dynamic Contempt"];
              int dct = ct + dt * (88 * previousScore / (abs(previousScore) + 200));

              contempt = (us == WHITE ?  make_score(dct, dct / 2)
                                      : -make_score(dct, dct / 2));
          }

          // Start with a small aspiration window and, in the case of a fail
          // high/low, re-search with a bigger window until we don't fail
          // high/low anymore.
          while (true)
          {
              bestValue = ::search<PV>(rootPos, ss, alpha, beta, rootDepth, false);

              // Bring the best move to the front. It is critical that sorting
              // is done with a stable algorithm because all the values but the
              // first and eventually the new best one are set to -VALUE_INFINITE
              // and we want to keep the same order for all the moves except the
              // new PV that goes to the front. Note that in case of MultiPV
              // search the already searched PV lines are preserved.
              std::stable_sort(rootMoves.begin() + pvIdx, rootMoves.begin() + pvLast);

              // If search has been stopped, we break immediately. Sorting is
              // safe because RootMoves is still valid, although it refers to
              // the previous iteration.
              if (Threads.stop)
                  break;

              // When failing high/low give some update (without cluttering
              // the UI) before a re-search.
              if (   mainThread
                  && multiPV == 1
                  && (bestValue <= alpha || bestValue >= beta)
                  && Time.elapsed() > 3000)
                  sync_cout << UCI::pv(rootPos, rootDepth, alpha, beta) << sync_endl;

              // In case of failing low/high increase aspiration window and
              // re-search, otherwise exit the loop.
              if (bestValue <= alpha)
              {
                  beta = (alpha + beta) / 2;
                  alpha = std::max(bestValue - delta, -VALUE_INFINITE);

                  if (mainThread)
                  {
                      failedLow = true;
                      Threads.stopOnPonderhit = false;
                  }
              }
              else if (bestValue >= beta)
                  beta = std::min(bestValue + delta, VALUE_INFINITE);
              else
                  break;

              delta += delta / 4 + 5;

              assert(alpha >= -VALUE_INFINITE && beta <= VALUE_INFINITE);
          }

          // Sort the PV lines searched so far and update the GUI
          std::stable_sort(rootMoves.begin() + pvFirst, rootMoves.begin() + pvIdx + 1);

          if (    mainThread
              && (Threads.stop || pvIdx + 1 == multiPV || Time.elapsed() > 3000))
              sync_cout << UCI::pv(rootPos, rootDepth, alpha, beta) << sync_endl;
      }

      if (!Threads.stop)
          completedDepth = rootDepth;

      if (rootMoves[0].pv[0] != lastBestMove) {
         lastBestMove = rootMoves[0].pv[0];
         lastBestMoveDepth = rootDepth;
      }

      // Have we found a "mate in x"?
      if (   Limits.mate
          && bestValue >= VALUE_MATE_IN_MAX_PLY
          && VALUE_MATE - bestValue <= 2 * Limits.mate)
          Threads.stop = true;

      if (!mainThread)
          continue;

      // If skill level is enabled and time is up, pick a sub-optimal best move
      if (skill.enabled() && skill.time_to_pick(rootDepth))
          skill.pick_best(multiPV);

      // Do we have time for the next iteration? Can we stop searching now?
      if (    Limits.use_time_management()
          && !Threads.stop
          && !Threads.stopOnPonderhit)
          {
              double fallingEval = (306 + 119 * failedLow + 6 * (mainThread->previousScore - bestValue)) / 581.0;
              fallingEval        = std::max(0.5, std::min(1.5, fallingEval));

              // If the bestMove is stable over several iterations, reduce time accordingly
              timeReduction = 1.0;
              for (int i : {3, 4, 5})
                  if (lastBestMoveDepth * i < completedDepth)
                     timeReduction *= 1.25;

              // Use part of the gained time from a previous stable move for the current move
              double bestMoveInstability = 1.0 + mainThread->bestMoveChanges;
              bestMoveInstability *= std::pow(mainThread->previousTimeReduction, 0.528) / timeReduction;

              // Stop the search if we have only one legal move, or if available time elapsed
              if (   rootMoves.size() == 1
                  || Time.elapsed() > Time.optimum() * bestMoveInstability * fallingEval)
              {
                  // If we are allowed to ponder do not stop the search now but
                  // keep pondering until the GUI sends "ponderhit" or "stop".
                  if (Threads.ponder)
                      Threads.stopOnPonderhit = true;
                  else
                      Threads.stop = true;
              }
          }
  }

  if (!mainThread)
      return;

  mainThread->previousTimeReduction = timeReduction;

  // If skill level is enabled, swap best PV line with the sub-optimal one
  if (skill.enabled())
      std::swap(rootMoves[0], *std::find(rootMoves.begin(), rootMoves.end(),
                skill.best ? skill.best : skill.pick_best(multiPV)));
}


namespace {

  // search<>() is the main search function for both PV and non-PV nodes

  template <NodeType NT>
  Value search(Position& pos, Stack* ss, Value alpha, Value beta, Depth depth, bool cutNode) {

    constexpr bool PvNode = NT == PV;
    const bool rootNode = PvNode && ss->ply == 0;

    // Dive into quiescence search when the depth reaches zero
    if (depth < ONE_PLY)
        return qsearch<NT>(pos, ss, alpha, beta);

    assert(-VALUE_INFINITE <= alpha && alpha < beta && beta <= VALUE_INFINITE);
    assert(PvNode || (alpha == beta - 1));
    assert(DEPTH_ZERO < depth && depth < DEPTH_MAX);
    assert(!(PvNode && cutNode));
    assert(depth / ONE_PLY * ONE_PLY == depth);

    Move pv[MAX_PLY+1], capturesSearched[32], quietsSearched[64];
    StateInfo st;
    TTEntry* tte;
    Key posKey;
    Move ttMove, move, excludedMove, bestMove;
    Depth extension, newDepth;
    Value bestValue, value, ttValue, eval, pureStaticEval;
    bool ttHit, inCheck, givesCheck, improving;
    bool captureOrPromotion, doFullDepthSearch, moveCountPruning, skipQuiets, ttCapture, pvExact;
    Piece movedPiece;
    int moveCount, captureCount, quietCount;

    // Step 1. Initialize node
    Thread* thisThread = pos.this_thread();
    inCheck = pos.checkers();
    Color us = pos.side_to_move();
    moveCount = captureCount = quietCount = ss->moveCount = 0;
    bestValue = -VALUE_INFINITE;

    // Check for the available remaining time
    if (thisThread == Threads.main())
        static_cast<MainThread*>(thisThread)->check_time();

    // Used to send selDepth info to GUI (selDepth counts from 1, ply from 0)
    if (PvNode && thisThread->selDepth < ss->ply + 1)
        thisThread->selDepth = ss->ply + 1;

    excludedMove = ss->excludedMove;
    posKey = pos.key() ^ Key(excludedMove);
    tte = TT.probe(posKey, ttHit);

    if (!rootNode)
    {
        // Check if we have an upcoming move which draws by repetition, or
        // if the opponent had an alternative move earlier to this position.
        if (pos.has_game_cycle(ss->ply))
        {
            if (VALUE_DRAW >= beta)
            {
                tte->save(posKey, VALUE_DRAW, BOUND_EXACT,
                          depth, MOVE_NONE, VALUE_NONE);

                return VALUE_DRAW;
            }
            alpha = std::max(alpha, VALUE_DRAW);
        }

        // Step 2. Check for aborted search and immediate draw
        if (pos.is_draw(ss->ply))
            return VALUE_DRAW;

        if (Threads.stop.load(std::memory_order_relaxed) || ss->ply >= MAX_PLY)
            return ss->ply >= MAX_PLY && !inCheck ? evaluate(pos)
                                                  : VALUE_DRAW;

        // Step 3. Mate distance pruning. Even if we mate at the next move our score
        // would be at best mate_in(ss->ply+1), but if alpha is already bigger because
        // a shorter mate was found upward in the tree then there is no need to search
        // because we will never beat the current alpha. Same logic but with reversed
        // signs applies also in the opposite condition of being mated instead of giving
        // mate. In this case return a fail-high score.
        if (alpha >= mate_in(ss->ply+1))
            return alpha;
    }

    assert(0 <= ss->ply && ss->ply < MAX_PLY);

    (ss+1)->ply = ss->ply + 1;
    ss->currentMove = (ss+1)->excludedMove = bestMove = MOVE_NONE;
    ss->continuationHistory = &thisThread->continuationHistory[NO_PIECE][0];
    (ss+2)->killers[0] = (ss+2)->killers[1] = MOVE_NONE;
    Square prevSq = to_sq((ss-1)->currentMove);

    // Initialize statScore to zero for the grandchildren of the current position.
    // So statScore is shared between all grandchildren and only the first grandchild
    // starts with statScore = 0. Later grandchildren start with the last calculated
    // statScore of the previous grandchild. This influences the reduction rules in
    // LMR which are based on the statScore of parent position.
    (ss+2)->statScore = 0;

    // Step 4. Transposition table lookup. We don't want the score of a partial
    // search to overwrite a previous full search TT value, so we use a different
    // position key in case of an excluded move.
    ttValue = ttHit ? value_from_tt(tte->value(), ss->ply) : VALUE_NONE;
    ttMove =  rootNode ? thisThread->rootMoves[thisThread->pvIdx].pv[0]
            : ttHit    ? tte->move() : MOVE_NONE;

    // At non-PV nodes we check for an early TT cutoff
    if (  !PvNode
        && ttHit
        && tte->depth() >= depth
        && ttValue != VALUE_NONE // Possible in case of TT access race
        && (ttValue != VALUE_DRAW || VALUE_DRAW >= beta)
        && (ttValue >= beta ? (tte->bound() & BOUND_LOWER)
                            : (tte->bound() & BOUND_UPPER)))
    {
        // If ttMove is quiet, update move sorting heuristics on TT hit
        if (ttMove)
        {
            if (ttValue >= beta)
            {
                if (!pos.capture_or_promotion(ttMove))
                    update_quiet_stats(pos, ss, ttMove, nullptr, 0, stat_bonus(depth));

                // Extra penalty for a quiet TT or main killer move in previous ply when it gets refuted
                if (   (ss-1)->moveCount == 1
                    || ((ss-1)->currentMove == (ss-1)->killers[0] && (ss-1)->killers[0]))
                    if (!pos.captured_piece())
                        update_continuation_histories(ss-1, pos.piece_on(prevSq), prevSq, -stat_bonus(depth + ONE_PLY));
            }
            // Penalty for a quiet ttMove that fails low
            else if (!pos.capture_or_promotion(ttMove))
            {
                int penalty = -stat_bonus(depth);
                thisThread->mainHistory[us][from_to(ttMove)] << penalty;
                update_continuation_histories(ss, pos.moved_piece(ttMove), to_sq(ttMove), penalty);
            }
        }
        return ttValue;
    }

    // Step 5. Tablebases probe
    if (!rootNode && TB::Cardinality)
    {
        int piecesCount = popcount(pos.pieces());

        if (    piecesCount <= TB::Cardinality
            && (piecesCount <  TB::Cardinality || depth >= TB::ProbeDepth)
            &&  pos.rule50_count() == 0
            && !pos.can_castle(ANY_CASTLING))
        {
            TB::ProbeState err;
            TB::WDLScore v = Tablebases::probe_wdl(pos, &err);

            // Force check of time on the next occasion
            if (thisThread == Threads.main())
                static_cast<MainThread*>(thisThread)->callsCnt = 0;

            if (err != TB::ProbeState::FAIL)
            {
                thisThread->tbHits.fetch_add(1, std::memory_order_relaxed);

                int drawScore = TB::UseRule50 ? 1 : 0;

                int centiPly = PawnValueEg * ss->ply / 100;

                if (    abs(v) <= drawScore
                    || !ttHit
                    || (v < -drawScore && ttValue > -VALUE_TB_WIN + centiPly + PawnValueEg * popcount(pos.pieces( pos.side_to_move())))
                    || (v >  drawScore && ttValue <  VALUE_TB_WIN - centiPly - PawnValueEg * popcount(pos.pieces(~pos.side_to_move()))))
                {
                    value =  v < -drawScore ? -VALUE_TB_WIN + centiPly + PawnValueEg * popcount(pos.pieces( pos.side_to_move()))
                           : v >  drawScore ?  VALUE_TB_WIN - centiPly - PawnValueEg * popcount(pos.pieces(~pos.side_to_move()))
                                            :  VALUE_DRAW - v < 0 ? 2 * Eval::Tempo : VALUE_ZERO;

                    tte->save(posKey, value,
                              v > drawScore ? BOUND_LOWER : v < -drawScore ? BOUND_UPPER : BOUND_EXACT,
                              depth, MOVE_NONE, VALUE_NONE);

                    if (abs(v) <= drawScore)
                        return value;
                }
            }
        }
    }

    // Step 6. Static evaluation of the position
    if (inCheck)
    {
        ss->staticEval = eval = pureStaticEval = VALUE_NONE;
        improving = false;
        goto moves_loop;  // Skip early pruning when in check
    }
    else if (ttHit)
    {
        // Never assume anything on values stored in TT
        ss->staticEval = eval = pureStaticEval = tte->eval();
        if (eval == VALUE_NONE)
            ss->staticEval = eval = pureStaticEval = evaluate(pos);

        // Can ttValue be used as a better position evaluation?
        if (    ttValue != VALUE_NONE
            && (tte->bound() & (ttValue > eval ? BOUND_LOWER : BOUND_UPPER)))
            eval = ttValue;
    }
    else
    {
        if ((ss-1)->currentMove != MOVE_NULL)
        {
            int p = (ss-1)->statScore;
            int bonus = p > 0 ? (-p - 2500) / 512 :
                        p < 0 ? (-p + 2500) / 512 : 0;

            pureStaticEval = evaluate(pos);
            ss->staticEval = eval = pureStaticEval + bonus;
        }
        else
            ss->staticEval = eval = pureStaticEval = -(ss-1)->staticEval + 2 * Eval::Tempo;

        tte->save(posKey, VALUE_NONE, BOUND_NONE, DEPTH_NONE, MOVE_NONE, pureStaticEval);
    }

<<<<<<< HEAD
=======
    // Step 7. Razoring (~2 Elo)
    if (   !rootNode // The required rootNode PV handling is not available in qsearch
        &&  depth < 2 * ONE_PLY
        &&  eval <= alpha - RazorMargin)
        return qsearch<NT>(pos, ss, alpha, beta);

>>>>>>> b54bcfdd
    improving =   ss->staticEval >= (ss-2)->staticEval
               || (ss-2)->staticEval == VALUE_NONE;

    // Begin early pruning.
    if (   !PvNode
        &&  abs(eval) < 2 * VALUE_KNOWN_WIN)
    {
       // Step 7. Razoring (~2 Elo)
       if (   depth < 2 * ONE_PLY
           && eval <= alpha - RazorMargin)
       {
           Value q = qsearch<NT>(pos, ss, alpha, beta);

           if (q <= alpha)
               return q;
       }

       // Step 8. Futility pruning: child node (~30 Elo)
       if (    depth < 7 * ONE_PLY
           &&  eval - futility_margin(depth, improving) >= beta
           &&  eval < VALUE_KNOWN_WIN) // Do not return unproven wins
           return eval;

       // Step 9. Null move search with verification search (~40 Elo)
       if (   (ss-1)->currentMove != MOVE_NULL
           && (ss-1)->statScore < 23200
           &&  eval >= beta
           &&  pureStaticEval >= beta - 36 * depth / ONE_PLY + 225
           && !excludedMove
           &&  pos.non_pawn_material(us)
           && (ss->ply >= thisThread->nmpMinPly || us != thisThread->nmpColor)
           && !(depth > 4 * ONE_PLY && (MoveList<LEGAL, KING>(pos).size() < 1 || MoveList<LEGAL>(pos).size() < 6)))
       {
           assert(eval - beta >= 0);

           // Null move dynamic reduction based on depth and value
           Depth R = ((823 + 67 * depth / ONE_PLY) / 256 + std::min(int(eval - beta) / 200, 3)) * ONE_PLY;

           ss->currentMove = MOVE_NULL;
           ss->continuationHistory = &thisThread->continuationHistory[NO_PIECE][0];

           pos.do_null_move(st);

           Value nullValue = -search<NonPV>(pos, ss+1, -beta, -beta+1, depth-R, !cutNode);

           pos.undo_null_move();

           if (nullValue >= beta)
           {
               // Do not return unproven mate scores
               if (nullValue >= VALUE_MATE_IN_MAX_PLY)
                   nullValue = beta;

               if (thisThread->nmpMinPly || (abs(beta) < VALUE_KNOWN_WIN && depth < 12 * ONE_PLY))
                   return nullValue;

               assert(!thisThread->nmpMinPly); // Recursive verification is not allowed

               // Do verification search at high depths, with null move pruning disabled
               // for us, until ply exceeds nmpMinPly.
               thisThread->nmpMinPly = ss->ply + 3 * (depth-R) / 4;
               thisThread->nmpColor = us;

               Value v = search<NonPV>(pos, ss, beta-1, beta, depth-R, false);

               thisThread->nmpMinPly = 0;

               if (v >= beta)
                   return nullValue;
           }
       }

       // Step 10. ProbCut (~10 Elo)
       // If we have a good enough capture and a reduced search returns a value
       // much above beta, we can (almost) safely prune the previous move.
       if (    depth >= 5 * ONE_PLY
           &&  ss->ply % 2 == 0
           &&  abs(beta) < VALUE_MATE_IN_MAX_PLY)
       {
           Value raisedBeta = std::min(beta + 216 - 48 * improving, VALUE_INFINITE);
           MovePicker mp(pos, ttMove, raisedBeta - ss->staticEval, &thisThread->captureHistory);
           int probCutCount = 0;

           while (  (move = mp.next_move()) != MOVE_NONE
                  && probCutCount < 3)
               if (move != excludedMove)
               {
                   probCutCount++;

                   ss->currentMove = move;
                   ss->continuationHistory = &thisThread->continuationHistory[pos.moved_piece(move)][to_sq(move)];

                   assert(depth >= 5 * ONE_PLY);

                   pos.do_move(move, st);

                   // Perform a preliminary qsearch to verify that the move holds
                   value = -qsearch<NonPV>(pos, ss+1, -raisedBeta, -raisedBeta+1);

                   // If the qsearch held perform the regular search
                   if (value >= raisedBeta)
                       value = -search<NonPV>(pos, ss+1, -raisedBeta, -raisedBeta+1, depth - 4 * ONE_PLY, !cutNode);

                   pos.undo_move(move);

                   if (value >= raisedBeta)
                       return value;
               }
       }
    } //End early Pruning

    // Step 11. Internal iterative deepening (~2 Elo)
    if (    depth >= 8 * ONE_PLY
        && !ttMove)
    {
        search<NT>(pos, ss, alpha, beta, depth - 7 * ONE_PLY, cutNode);

        tte = TT.probe(posKey, ttHit);
        ttValue = ttHit ? value_from_tt(tte->value(), ss->ply) : VALUE_NONE;
        ttMove = ttHit ? tte->move() : MOVE_NONE;
    }

moves_loop: // When in check, search starts from here

    const PieceToHistory* contHist[] = { (ss-1)->continuationHistory, (ss-2)->continuationHistory, nullptr, (ss-4)->continuationHistory };
    Move countermove = thisThread->counterMoves[pos.piece_on(prevSq)][prevSq];

    MovePicker mp(pos, ttMove, depth, &thisThread->mainHistory,
                                      &thisThread->captureHistory,
                                      contHist,
                                      countermove,
                                      ss->killers);
    value = bestValue; // Workaround a bogus 'uninitialized' warning under gcc

    skipQuiets = false;
    ttCapture = ttMove && pos.capture_or_promotion(ttMove);
    pvExact = PvNode && ttHit && tte->bound() == BOUND_EXACT;

    // Step 12. Loop through all pseudo-legal moves until no moves remain
    // or a beta cutoff occurs.
    while ((move = mp.next_move(skipQuiets)) != MOVE_NONE)
    {
      assert(is_ok(move));

      if (move == excludedMove)
          continue;

      // At root obey the "searchmoves" option and skip moves not listed in Root
      // Move List. As a consequence any illegal move is also skipped. In MultiPV
      // mode we also skip PV moves which have been already searched and those
      // of lower "TB rank" if we are in a TB root position.
      if (rootNode && !std::count(thisThread->rootMoves.begin() + thisThread->pvIdx,
                                  thisThread->rootMoves.begin() + thisThread->pvLast, move))
          continue;

      ss->moveCount = ++moveCount;

      if (rootNode && thisThread == Threads.main() && Time.elapsed() > 3000)
          sync_cout << "info depth " << depth / ONE_PLY
                    << " currmove " << UCI::move(move, pos.is_chess960())
                    << " currmovenumber " << moveCount + thisThread->pvIdx << sync_endl;
      if (PvNode)
          (ss+1)->pv = nullptr;

      extension = DEPTH_ZERO;
      captureOrPromotion = pos.capture_or_promotion(move);
      movedPiece = pos.moved_piece(move);
      givesCheck = gives_check(pos, move);

      moveCountPruning =   depth < 16 * ONE_PLY
                        && moveCount >= FutilityMoveCounts[improving][depth / ONE_PLY];

      // Step 13. Extensions (~70 Elo)

      // Singular extension search (~60 Elo). If all moves but one fail low on a
      // search of (alpha-s, beta-s), and just one fails high on (alpha, beta),
      // then that move is singular and should be extended. To verify this we do
      // a reduced search on all the other moves but the ttMove and if the
      // result is lower than ttValue minus a margin then we will extend the ttMove.
      if (    depth >= 8 * ONE_PLY
          &&  move == ttMove
          && !rootNode
          && !excludedMove // Avoid recursive singular search
          &&  ttValue != VALUE_NONE
          && (tte->bound() & BOUND_LOWER)
          &&  tte->depth() >= depth - 3 * ONE_PLY)
      {
          Value reducedBeta = std::max(ttValue - 2 * depth / ONE_PLY, -VALUE_MATE);
          ss->excludedMove = move;
          value = search<NonPV>(pos, ss, reducedBeta - 1, reducedBeta, depth / 2, cutNode);
          ss->excludedMove = MOVE_NONE;

          if (value < reducedBeta)
              extension = ONE_PLY;
      }
      else if (    givesCheck // Check extension (~2 Elo)
               &&  pos.see_ge(move))
          extension = ONE_PLY;

      // Extension if castling
      else if (type_of(move) == CASTLING)
          extension = ONE_PLY;

      // Calculate new depth for this move
      newDepth = depth - ONE_PLY + extension;

      // Step 14. Pruning at shallow depth (~170 Elo)
      if (  !PvNode
          && pos.non_pawn_material(us)
          && bestValue > VALUE_MATED_IN_MAX_PLY)
      {
          if (   !captureOrPromotion
              && !givesCheck
              && !pos.advanced_pawn_push(move))
          {
              // Move count based pruning (~30 Elo)
              if (moveCountPruning)
              {
                  skipQuiets = true;
                  continue;
              }

              // Reduced depth of the next LMR search
              int lmrDepth = std::max(newDepth - reduction<PvNode>(improving, depth, moveCount), DEPTH_ZERO) / ONE_PLY;

              // Countermoves based pruning (~20 Elo)
              if (   lmrDepth < 3 + ((ss-1)->statScore > 0 || (ss-1)->moveCount == 1)
                  && (*contHist[0])[movedPiece][to_sq(move)] < CounterMovePruneThreshold
                  && (*contHist[1])[movedPiece][to_sq(move)] < CounterMovePruneThreshold)
                  continue;

              // Futility pruning: parent node (~2 Elo)
              if (   lmrDepth < 7
                  && !inCheck
                  && ss->staticEval + 256 + 200 * lmrDepth <= alpha)
                  continue;

              // Prune moves with negative SEE (~10 Elo)
              if (!pos.see_ge(move, Value(-29 * lmrDepth * lmrDepth)))
                  continue;
          }
          else if (   !extension // (~20 Elo)
                   && !pos.see_ge(move, -PawnValueEg * (depth / ONE_PLY)))
                   continue;
      }

      // Speculative prefetch as early as possible
      prefetch(TT.first_entry(pos.key_after(move)));

      // Update the current move (this must be done after singular extension search)
      ss->currentMove = move;
      ss->continuationHistory = &thisThread->continuationHistory[movedPiece][to_sq(move)];

      // Step 15. Make the move
      pos.do_move(move, st, givesCheck);

      if (givesCheck && MoveList<LEGAL>(pos).size() == 0)
          value = mate_in(ss->ply+1);
      else
      {
      // Step 16. Reduced depth search (LMR). If the move fails high it will be
      // re-searched at full depth.
      if (    depth >= 3 * ONE_PLY
          &&  moveCount > 1
          && (!captureOrPromotion || moveCountPruning)
          &&  thisThread->selDepth > depth
          && !(depth >= 16 * ONE_PLY && ss->ply < 3 * ONE_PLY))
      {
          Depth r = reduction<PvNode>(improving, depth, moveCount);

          // Decrease reduction if opponent's move count is high (~10 Elo)
          if ((ss-1)->moveCount > 15)
              r -= ONE_PLY;

          if (!PvNode && !captureOrPromotion)
          {
              // Decrease reduction for exact PV nodes (~0 Elo)
              if (pvExact)
                  r -= ONE_PLY;

              // Increase reduction if ttMove is a capture (~0 Elo)
              if (ttCapture)
                  r += ONE_PLY;

              // Increase reduction for cut nodes (~5 Elo)
              if (cutNode)
                  r += 2 * ONE_PLY;

              // Decrease reduction for moves that escape a capture. Filter out
              // castling moves, because they are coded as "king captures rook" and
              // hence break make_move(). (~5 Elo)
              else if (    type_of(move) == NORMAL
                       && !pos.see_ge(make_move(to_sq(move), from_sq(move))))
                  r -= 2 * ONE_PLY;

              ss->statScore =  thisThread->mainHistory[us][from_to(move)]
                             + (*contHist[0])[movedPiece][to_sq(move)]
                             + (*contHist[1])[movedPiece][to_sq(move)]
                             + (*contHist[3])[movedPiece][to_sq(move)]
                             - 4000;

              // Decrease/increase reduction by comparing opponent's stat score (~10 Elo)
              if (ss->statScore >= 0 && (ss-1)->statScore < 0)
                  r -= ONE_PLY;

              else if ((ss-1)->statScore >= 0 && ss->statScore < 0)
                  r += ONE_PLY;

              // Decrease/increase reduction for moves with a good/bad history (~30 Elo)
              r -= ss->statScore / 20000 * ONE_PLY;
          }

          if (newDepth - r + 8 * ONE_PLY < thisThread->rootDepth)
              r = std::min(r, 3 * ONE_PLY);

          Depth d = std::max(newDepth - std::max(r, DEPTH_ZERO), ONE_PLY);

          value = -search<NonPV>(pos, ss+1, -(alpha+1), -alpha, d, true);

          doFullDepthSearch = (value > alpha && d != newDepth);
      }
      else
          doFullDepthSearch = !PvNode || moveCount > 1;

      // Step 17. Full depth search when LMR is skipped or fails high
      if (doFullDepthSearch)
          value = -search<NonPV>(pos, ss+1, -(alpha+1), -alpha, newDepth, !cutNode);
      }

      // For PV nodes only, do a full PV search on the first move or after a fail
      // high (in the latter case search only if value < beta), otherwise let the
      // parent node fail low with value <= alpha and try another move.
      if (PvNode && (moveCount == 1 || (value > alpha && (rootNode || value < beta))))
      {
          (ss+1)->pv = pv;
          (ss+1)->pv[0] = MOVE_NONE;

          value = -search<PV>(pos, ss+1, -beta, -alpha, newDepth, false);
      }

      // Step 18. Undo move
      pos.undo_move(move);

      assert(value > -VALUE_INFINITE && value < VALUE_INFINITE);

      // Step 19. Check for a new best move
      // Finished searching the move. If a stop occurred, the return value of
      // the search cannot be trusted, and we return immediately without
      // updating best move, PV and TT.
      if (Threads.stop.load(std::memory_order_relaxed))
          return VALUE_ZERO;

      if (rootNode)
      {
          RootMove& rm = *std::find(thisThread->rootMoves.begin(),
                                    thisThread->rootMoves.end(), move);

          // PV move or new best move?
          if (moveCount == 1 || value > alpha)
          {
              rm.score = value;
              rm.selDepth = thisThread->selDepth;
              rm.pv.resize(1);

              assert((ss+1)->pv);

              for (Move* m = (ss+1)->pv; *m != MOVE_NONE; ++m)
                  rm.pv.push_back(*m);

              // We record how often the best move has been changed in each
              // iteration. This information is used for time management: When
              // the best move changes frequently, we allocate some more time.
              if (moveCount > 1 && thisThread == Threads.main())
                  ++static_cast<MainThread*>(thisThread)->bestMoveChanges;
          }
          else
              // All other moves but the PV are set to the lowest value: this
              // is not a problem when sorting because the sort is stable and the
              // move position in the list is preserved - just the PV is pushed up.
              rm.score = -VALUE_INFINITE;
      }

      if (value > bestValue)
      {
          bestValue = value;

          if (value > alpha)
          {
              bestMove = move;

              if (PvNode && !rootNode) // Update pv even in fail-high case
                  update_pv(ss->pv, move, (ss+1)->pv);

              if (PvNode && value < beta) // Update alpha! Always alpha < beta
                  alpha = value;
              else
              {
                  assert(value >= beta); // Fail high
                  ss->statScore = 0;
                  break;
              }
          }
      }

      if (move != bestMove)
      {
          if (captureOrPromotion && captureCount < 32)
              capturesSearched[captureCount++] = move;

          else if (!captureOrPromotion && quietCount < 64)
              quietsSearched[quietCount++] = move;
      }
    }

    // The following condition would detect a stop only after move loop has been
    // completed. But in this case bestValue is valid because we have fully
    // searched our subtree, and we can anyhow save the result in TT.
    /*
       if (Threads.stop)
        return VALUE_DRAW;
    */

    // Step 20. Check for mate and stalemate
    // All legal moves have been searched and if there are no legal moves, it
    // must be a mate or a stalemate. If we are in a singular extension search then
    // return a fail low score.

    assert(moveCount || !inCheck || excludedMove || !MoveList<LEGAL>(pos).size());

    if (!moveCount)
        bestValue = excludedMove ? alpha
                   :     inCheck ? mated_in(ss->ply) : VALUE_DRAW;
    else if (bestMove)
    {
        // Quiet best move: update move sorting heuristics
        if (!pos.capture_or_promotion(bestMove))
            update_quiet_stats(pos, ss, bestMove, quietsSearched, quietCount,
                               stat_bonus(depth + (bestValue > beta + PawnValueMg ? ONE_PLY : DEPTH_ZERO)));

        update_capture_stats(pos, bestMove, capturesSearched, captureCount, stat_bonus(depth + ONE_PLY));

        // Extra penalty for a quiet TT or main killer move in previous ply when it gets refuted
        if (   (ss-1)->moveCount == 1
            || ((ss-1)->currentMove == (ss-1)->killers[0] && (ss-1)->killers[0]))
            if (!pos.captured_piece())
                update_continuation_histories(ss-1, pos.piece_on(prevSq), prevSq, -stat_bonus(depth + ONE_PLY));

    }
    // Bonus for prior countermove that caused the fail low
    else if (   (depth >= 3 * ONE_PLY || PvNode)
             && !pos.captured_piece()
             && is_ok((ss-1)->currentMove))
        update_continuation_histories(ss-1, pos.piece_on(prevSq), prevSq, stat_bonus(depth));

    if (!excludedMove)
        tte->save(posKey, value_to_tt(bestValue, ss->ply),
                  bestValue >= beta ? BOUND_LOWER :
                  PvNode && bestMove ? BOUND_EXACT : BOUND_UPPER,
                  depth, bestMove, pureStaticEval);

    assert(bestValue > -VALUE_INFINITE && bestValue < VALUE_INFINITE);

    return bestValue;
  }


  // qsearch() is the quiescence search function, which is called by the main
  // search function with depth zero, or recursively with depth less than ONE_PLY.
  template <NodeType NT>
  Value qsearch(Position& pos, Stack* ss, Value alpha, Value beta, Depth depth) {

    constexpr bool PvNode = NT == PV;

    assert(alpha >= -VALUE_INFINITE && alpha < beta && beta <= VALUE_INFINITE);
    assert(PvNode || (alpha == beta - 1));
    assert(depth <= DEPTH_ZERO);
    assert(depth / ONE_PLY * ONE_PLY == depth);

    Move pv[MAX_PLY+1];
    StateInfo st;
    TTEntry* tte;
    Key posKey;
    Move ttMove, move, bestMove;
    Depth ttDepth;
    Value bestValue, value, ttValue, futilityValue, futilityBase, oldAlpha;
    bool ttHit, inCheck, givesCheck, evasionPrunable;
    int moveCount;

    if (PvNode)
    {
        oldAlpha = alpha; // To flag BOUND_EXACT when eval above alpha and no available moves
        (ss+1)->pv = pv;
        ss->pv[0] = MOVE_NONE;
    }

    Thread* thisThread = pos.this_thread();
    (ss+1)->ply = ss->ply + 1;
    ss->currentMove = bestMove = MOVE_NONE;
    ss->continuationHistory = &thisThread->continuationHistory[NO_PIECE][0];
    inCheck = pos.checkers();
    moveCount = 0;

    if (pos.has_game_cycle(ss->ply))
    {
       if (VALUE_DRAW >= beta)
           return VALUE_DRAW;

       alpha = std::max(alpha, VALUE_DRAW);
    }

    if (pos.is_draw(ss->ply))
        return VALUE_DRAW;

    // Check for an immediate draw or maximum ply reached
    if (ss->ply >= MAX_PLY)
        return !inCheck ? evaluate(pos) : VALUE_DRAW;

    if (alpha >= mate_in(ss->ply+1))
        return alpha;

    assert(0 <= ss->ply && ss->ply < MAX_PLY);

    // Decide whether or not to include checks: this fixes also the type of
    // TT entry depth that we are going to use. Note that in qsearch we use
    // only two types of depth in TT: DEPTH_QS_CHECKS or DEPTH_QS_NO_CHECKS.
    ttDepth = inCheck || depth >= DEPTH_QS_CHECKS ? DEPTH_QS_CHECKS
                                                  : DEPTH_QS_NO_CHECKS;
    // Transposition table lookup
    posKey = pos.key();
    tte = TT.probe(posKey, ttHit);
    ttValue = ttHit ? value_from_tt(tte->value(), ss->ply) : VALUE_NONE;
    ttMove = ttHit ? tte->move() : MOVE_NONE;

    if (  !PvNode
        && ttHit
        && tte->depth() >= ttDepth
        && ttValue != VALUE_NONE // Only in case of TT access race
        && (ttValue != VALUE_DRAW || VALUE_DRAW >= beta)
        && (ttValue >= beta ? (tte->bound() & BOUND_LOWER)
                            : (tte->bound() & BOUND_UPPER)))
        return ttValue;

    // Evaluate the position statically
    if (inCheck)
    {
        ss->staticEval = VALUE_NONE;
        bestValue = futilityBase = -VALUE_INFINITE;
    }
    else
    {
        if (ttHit)
        {
            // Never assume anything on values stored in TT
            if ((ss->staticEval = bestValue = tte->eval()) == VALUE_NONE)
                ss->staticEval = bestValue = evaluate(pos);

            // Can ttValue be used as a better position evaluation?
            if (    ttValue != VALUE_NONE
                && (tte->bound() & (ttValue > bestValue ? BOUND_LOWER : BOUND_UPPER)))
                bestValue = ttValue;
        }
        else
            ss->staticEval = bestValue =
            (ss-1)->currentMove != MOVE_NULL ? evaluate(pos)
                                             : -(ss-1)->staticEval + 2 * Eval::Tempo;

        // Stand pat. Return immediately if static value is at least beta
        if (bestValue >= beta)
        {
            if (!ttHit)
                tte->save(posKey, value_to_tt(bestValue, ss->ply), BOUND_LOWER,
                          DEPTH_NONE, MOVE_NONE, ss->staticEval);

            if (!PvNode)
                return bestValue;
        }

        if (PvNode && bestValue > alpha)
            alpha = bestValue;

        futilityBase = bestValue + 128;
    }

    const PieceToHistory* contHist[] = { (ss-1)->continuationHistory, (ss-2)->continuationHistory, nullptr, (ss-4)->continuationHistory };

    // Initialize a MovePicker object for the current position, and prepare
    // to search the moves. Because the depth is <= 0 here, only captures,
    // queen promotions and checks (only if depth >= DEPTH_QS_CHECKS) will
    // be generated.
    MovePicker mp(pos, ttMove, depth, &thisThread->mainHistory,
                                      &thisThread->captureHistory,
                                      contHist,
                                      to_sq((ss-1)->currentMove));

    // Loop through the moves until no moves remain or a beta cutoff occurs
    while ((move = mp.next_move()) != MOVE_NONE)
    {
      assert(is_ok(move));

      givesCheck = gives_check(pos, move);

      moveCount++;

      if (!PvNode)
      {
         // Futility pruning
         if (   !inCheck
             && !givesCheck
             &&  futilityBase > -VALUE_KNOWN_WIN
             && !pos.advanced_pawn_push(move))
         {
             assert(type_of(move) != ENPASSANT); // Due to !pos.advanced_pawn_push

             futilityValue = futilityBase + PieceValue[EG][pos.piece_on(to_sq(move))];

             if (futilityValue <= alpha)
             {
                 bestValue = std::max(bestValue, futilityValue);
                 continue;
             }

             if (futilityBase <= alpha && !pos.see_ge(move, VALUE_ZERO + 1))
             {
                 bestValue = std::max(bestValue, futilityBase);
                 continue;
             }
         }

         // Detect non-capture evasions that are candidates to be pruned
         evasionPrunable =    inCheck
                          &&  (depth != DEPTH_ZERO || moveCount > 2)
                          &&  bestValue > VALUE_MATED_IN_MAX_PLY
                          && !pos.capture(move);

         // Don't search moves with negative SEE values
         if (  (!inCheck || evasionPrunable)
             && !pos.see_ge(move))
             continue;
      }

      // Speculative prefetch as early as possible
      prefetch(TT.first_entry(pos.key_after(move)));

      ss->currentMove = move;
      ss->continuationHistory = &thisThread->continuationHistory[pos.moved_piece(move)][to_sq(move)];

      // Make and search the move
      pos.do_move(move, st, givesCheck);
      if (givesCheck && MoveList<LEGAL>(pos).size() == 0)
          value = mate_in(ss->ply+1);
      else
          value = -qsearch<NT>(pos, ss+1, -beta, -alpha, depth - ONE_PLY);
      pos.undo_move(move);

      assert(value > -VALUE_INFINITE && value < VALUE_INFINITE);

      // Check for a new best move
      if (value > bestValue)
      {
          bestValue = value;

          if (value > alpha)
          {
              bestMove = move;

              if (PvNode) // Update pv even in fail-high case
                  update_pv(ss->pv, move, (ss+1)->pv);

              if (PvNode && value < beta) // Update alpha here!
                  alpha = value;
              else
                  break; // Fail high
          }
       }
    }

    // All legal moves have been searched. A special case: If we're in check
    // and no legal moves were found, it is checkmate.
    if (inCheck && bestValue == -VALUE_INFINITE)
        return mated_in(ss->ply); // Plies to mate from the root

    tte->save(posKey, value_to_tt(bestValue, ss->ply),
              bestValue >= beta ? BOUND_LOWER :
              PvNode && bestValue > oldAlpha  ? BOUND_EXACT : BOUND_UPPER,
              ttDepth, bestMove, ss->staticEval);

    assert(bestValue > -VALUE_INFINITE && bestValue < VALUE_INFINITE);

    return bestValue;
  }


  // value_to_tt() adjusts a mate score from "plies to mate from the root" to
  // "plies to mate from the current position". Non-mate scores are unchanged.
  // The function is called before storing a value in the transposition table.

  Value value_to_tt(Value v, int ply) {

    assert(v != VALUE_NONE);

    return  v >= VALUE_MATE_IN_MAX_PLY  ? v + ply
          : v <= VALUE_MATED_IN_MAX_PLY ? v - ply : v;
  }


  // value_from_tt() is the inverse of value_to_tt(): It adjusts a mate score
  // from the transposition table (which refers to the plies to mate/be mated
  // from current position) to "plies to mate/be mated from the root".

  Value value_from_tt(Value v, int ply) {

    return  v == VALUE_NONE             ? VALUE_NONE
          : v >= VALUE_MATE_IN_MAX_PLY  ? v - ply
          : v <= VALUE_MATED_IN_MAX_PLY ? v + ply : v;
  }


  // update_pv() adds current move and appends child pv[]

  void update_pv(Move* pv, Move move, Move* childPv) {

    for (*pv++ = move; childPv && *childPv != MOVE_NONE; )
        *pv++ = *childPv++;
    *pv = MOVE_NONE;
  }


  // update_continuation_histories() updates histories of the move pairs formed
  // by moves at ply -1, -2, and -4 with current move.

  void update_continuation_histories(Stack* ss, Piece pc, Square to, int bonus) {

    for (int i : {1, 2, 4})
        if (is_ok((ss-i)->currentMove))
            (*(ss-i)->continuationHistory)[pc][to] << bonus;
  }


  // update_capture_stats() updates move sorting heuristics when a new capture best move is found

  void update_capture_stats(const Position& pos, Move move,
                            Move* captures, int captureCnt, int bonus) {

      CapturePieceToHistory& captureHistory =  pos.this_thread()->captureHistory;
      Piece moved_piece = pos.moved_piece(move);
      PieceType captured = type_of(pos.piece_on(to_sq(move)));

      if (pos.capture_or_promotion(move))
          captureHistory[moved_piece][to_sq(move)][captured] << bonus;

      // Decrease all the other played capture moves
      for (int i = 0; i < captureCnt; ++i)
      {
          moved_piece = pos.moved_piece(captures[i]);
          captured = type_of(pos.piece_on(to_sq(captures[i])));
          captureHistory[moved_piece][to_sq(captures[i])][captured] << -bonus;
      }
  }


  // update_quiet_stats() updates move sorting heuristics when a new quiet best move is found

  void update_quiet_stats(const Position& pos, Stack* ss, Move move,
                          Move* quiets, int quietsCnt, int bonus) {

    if (ss->killers[0] != move)
    {
        ss->killers[1] = ss->killers[0];
        ss->killers[0] = move;
    }

    Color us = pos.side_to_move();
    Thread* thisThread = pos.this_thread();
    thisThread->mainHistory[us][from_to(move)] << bonus;
    update_continuation_histories(ss, pos.moved_piece(move), to_sq(move), bonus);

    if (is_ok((ss-1)->currentMove))
    {
        Square prevSq = to_sq((ss-1)->currentMove);
        thisThread->counterMoves[pos.piece_on(prevSq)][prevSq] = move;
    }

    // Decrease all the other played quiet moves
    for (int i = 0; i < quietsCnt; ++i)
    {
        thisThread->mainHistory[us][from_to(quiets[i])] << -bonus;
        update_continuation_histories(ss, pos.moved_piece(quiets[i]), to_sq(quiets[i]), -bonus);
    }
  }

  // When playing with strength handicap, choose best move among a set of RootMoves
  // using a statistical rule dependent on 'level'. Idea by Heinz van Saanen.

  Move Skill::pick_best(size_t multiPV) {

    const RootMoves& rootMoves = Threads.main()->rootMoves;
    static PRNG rng(now()); // PRNG sequence should be non-deterministic

    // RootMoves are already sorted by score in descending order
    Value topScore = rootMoves[0].score;
    int delta = std::min(topScore - rootMoves[multiPV - 1].score, PawnValueMg);
    int weakness = 120 - 2 * level;
    int maxScore = -VALUE_INFINITE;

    // Choose best move. For each move score we add two terms, both dependent on
    // weakness. One is deterministic and bigger for weaker levels, and one is
    // random. Then we choose the move with the resulting highest score.
    for (size_t i = 0; i < multiPV; ++i)
    {
        // This is our magic formula
        int push = (  weakness * int(topScore - rootMoves[i].score)
                    + delta * (rng.rand<unsigned>() % weakness)) / 128;

        if (rootMoves[i].score + push >= maxScore)
        {
            maxScore = rootMoves[i].score + push;
            best = rootMoves[i].pv[0];
        }
    }

    return best;
  }

} // namespace

/// MainThread::check_time() is used to print debug info and, more importantly,
/// to detect when we are out of available time and thus stop the search.

void MainThread::check_time() {

  if (--callsCnt > 0)
      return;

  // When using nodes, ensure checking rate is not lower than 0.1% of nodes
  callsCnt = Limits.nodes ? std::min(1024, int(Limits.nodes / 1024)) : 1024;

  static TimePoint lastInfoTime = now();

  TimePoint elapsed = Time.elapsed();
  TimePoint tick = Limits.startTime + elapsed;

  if (tick - lastInfoTime >= 1000)
  {
      lastInfoTime = tick;
      dbg_print();
  }

  // We should not stop pondering until told so by the GUI
  if (Threads.ponder)
      return;

  if (   (Limits.use_time_management() && elapsed > Time.maximum() - 10)
      || (Limits.movetime && elapsed >= Limits.movetime)
      || (Limits.nodes && Threads.nodes_searched() >= (uint64_t)Limits.nodes))
      Threads.stop = true;
}


/// UCI::pv() formats PV information according to the UCI protocol. UCI requires
/// that all (if any) unsearched PV lines are sent using a previous search score.

string UCI::pv(const Position& pos, Depth depth, Value alpha, Value beta) {

  std::stringstream ss;
  TimePoint elapsed = Time.elapsed() + 1;
  const RootMoves& rootMoves = pos.this_thread()->rootMoves;
  size_t pvIdx = pos.this_thread()->pvIdx;
  size_t multiPV = std::min((size_t)Options["MultiPV"], rootMoves.size());
  uint64_t nodesSearched = Threads.nodes_searched();
  uint64_t tbHits = Threads.tb_hits() + (TB::RootInTB ? rootMoves.size() : 0);

  for (size_t i = 0; i < multiPV; ++i)
  {
      bool updated = (i <= pvIdx && rootMoves[i].score != -VALUE_INFINITE);

      if (depth == ONE_PLY && !updated)
          continue;

      Depth d = updated ? depth : depth - ONE_PLY;
      Value v = updated ? rootMoves[i].score : rootMoves[i].previousScore;

      bool tb = TB::RootInTB && abs(v) < VALUE_TB_WIN - 5 * PawnValueEg;
      v = tb ? rootMoves[i].tbScore : v;

      if (ss.rdbuf()->in_avail()) // Not at first line
          ss << "\n";

      ss << "info"
         << " depth "    << d / ONE_PLY
         << " seldepth " << rootMoves[i].selDepth
         << " multipv "  << i + 1
         << " score "    << UCI::value(v);

      if (!tb && i == pvIdx)
          ss << (v >= beta ? " lowerbound" : v <= alpha ? " upperbound" : "");

      ss << " nodes "    << nodesSearched
         << " nps "      << nodesSearched * 1000 / elapsed;

      if (elapsed > 1000) // Earlier makes little sense
          ss << " hashfull " << TT.hashfull();

      ss << " tbhits "   << tbHits
         << " time "     << elapsed
         << " pv";

      for (Move m : rootMoves[i].pv)
          ss << " " << UCI::move(m, pos.is_chess960());
  }

  return ss.str();
}


/// RootMove::extract_ponder_from_tt() is called in case we have no ponder move
/// before exiting the search, for instance, in case we stop the search during a
/// fail high at root. We try hard to have a ponder move to return to the GUI,
/// otherwise in case of 'ponder on' we have nothing to think on.

bool RootMove::extract_ponder_from_tt(Position& pos) {

    StateInfo st;
    bool ttHit;

    assert(pv.size() == 1);

    if (!pv[0])
        return false;

    pos.do_move(pv[0], st);
    TTEntry* tte = TT.probe(pos.key(), ttHit);

    if (ttHit)
    {
        Move m = tte->move(); // Local copy to be SMP safe
        if (MoveList<LEGAL>(pos).contains(m))
            pv.push_back(m);
    }

    pos.undo_move(pv[0]);
    return pv.size() > 1;
}

void Tablebases::rank_root_moves(Position& pos, Search::RootMoves& rootMoves) {

    RootInTB = false;
    UseRule50 = bool(Options["Syzygy50MoveRule"]);
    ProbeDepth = int(Options["SyzygyProbeDepth"]) * ONE_PLY;
    Cardinality = int(Options["SyzygyProbeLimit"]);

    // Tables with fewer pieces than SyzygyProbeLimit are searched with
    // ProbeDepth == DEPTH_ZERO
    if (Cardinality > MaxCardinality)
    {
        Cardinality = MaxCardinality;
        ProbeDepth = DEPTH_ZERO;
    }

    if (Cardinality >= popcount(pos.pieces()) && !pos.can_castle(ANY_CASTLING))
    {
        // Rank moves using DTZ tables
        RootInTB = root_probe(pos, rootMoves);

        if (!RootInTB)
        {
            // DTZ tables are missing; try to rank moves using WDL tables
            RootInTB = root_probe_wdl(pos, rootMoves);
        }
    }

    if (RootInTB)
    {
        // Sort moves according to TB rank
        std::sort(rootMoves.begin(), rootMoves.end(),
                  [](const RootMove &a, const RootMove &b) { return a.tbRank > b.tbRank; } );
    }
    else
    {
        // Assign the same rank to all moves
        for (auto& m : rootMoves)
            m.tbRank = 0;
    }
}<|MERGE_RESOLUTION|>--- conflicted
+++ resolved
@@ -743,15 +743,6 @@
         tte->save(posKey, VALUE_NONE, BOUND_NONE, DEPTH_NONE, MOVE_NONE, pureStaticEval);
     }
 
-<<<<<<< HEAD
-=======
-    // Step 7. Razoring (~2 Elo)
-    if (   !rootNode // The required rootNode PV handling is not available in qsearch
-        &&  depth < 2 * ONE_PLY
-        &&  eval <= alpha - RazorMargin)
-        return qsearch<NT>(pos, ss, alpha, beta);
-
->>>>>>> b54bcfdd
     improving =   ss->staticEval >= (ss-2)->staticEval
                || (ss-2)->staticEval == VALUE_NONE;
 
