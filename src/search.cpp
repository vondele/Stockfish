/*
  Stockfish, a UCI chess playing engine derived from Glaurung 2.1
  Copyright (C) 2004-2021 The Stockfish developers (see AUTHORS file)

  Stockfish is free software: you can redistribute it and/or modify
  it under the terms of the GNU General Public License as published by
  the Free Software Foundation, either version 3 of the License, or
  (at your option) any later version.

  Stockfish is distributed in the hope that it will be useful,
  but WITHOUT ANY WARRANTY; without even the implied warranty of
  MERCHANTABILITY or FITNESS FOR A PARTICULAR PURPOSE.  See the
  GNU General Public License for more details.

  You should have received a copy of the GNU General Public License
  along with this program.  If not, see <http://www.gnu.org/licenses/>.
*/

#include <algorithm>
#include <cassert>
#include <cmath>
#include <cstring>   // For std::memset
#include <iostream>
#include <sstream>

#include "evaluate.h"
#include "misc.h"
#include "movegen.h"
#include "movepick.h"
#include "position.h"
#include "search.h"
#include "thread.h"
#include "timeman.h"
#include "tt.h"
#include "uci.h"
#include "syzygy/tbprobe.h"

namespace Stockfish {

namespace Search {

  LimitsType Limits;
}

namespace Tablebases {

  int Cardinality;
  bool RootInTB;
  bool UseRule50;
  Depth ProbeDepth;
}

namespace TB = Tablebases;

using std::string;
using Eval::evaluate;
using namespace Search;

namespace {

  // Different node types, used as a template parameter
  enum NodeType { NonPV, PV, Root };

  constexpr uint64_t ttHitAverageWindow     = 4096;
  constexpr uint64_t ttHitAverageResolution = 1024;

  // Futility margin
  Value futility_margin(Depth d, bool improving) {
    return Value(214 * (d - improving));
  }

  // Reductions lookup table, initialized at startup
  int Reductions[MAX_MOVES]; // [depth or moveNumber]

  Depth reduction(bool i, Depth d, int mn) {
    int r = Reductions[d] * Reductions[mn];
    return (r + 534) / 1024 + (!i && r > 904);
  }

  constexpr int futility_move_count(bool improving, Depth depth) {
    return (3 + depth * depth) / (2 - improving);
  }

  // History and stats update bonus, based on depth
  int stat_bonus(Depth d) {
    return d > 14 ? 73 : 6 * d * d + 229 * d - 215;
  }

  // Breadcrumbs are used to mark nodes as being searched by a given thread
  struct Breadcrumb {
    std::atomic<Thread*> thread;
    std::atomic<Key> key;
  };
  std::array<Breadcrumb, 1024> breadcrumbs;

  // ThreadHolding structure keeps track of which thread left breadcrumbs at the given
  // node for potential reductions. A free node will be marked upon entering the moves
  // loop by the constructor, and unmarked upon leaving that loop by the destructor.
  struct ThreadHolding {
    explicit ThreadHolding(Thread* thisThread, Key posKey, int ply) {
       location = ply < 8 ? &breadcrumbs[posKey & (breadcrumbs.size() - 1)] : nullptr;
       otherThread = false;
       owning = false;
       if (location)
       {
          // See if another already marked this location, if not, mark it ourselves
          Thread* tmp = (*location).thread.load(std::memory_order_relaxed);
          if (tmp == nullptr)
          {
              (*location).thread.store(thisThread, std::memory_order_relaxed);
              (*location).key.store(posKey, std::memory_order_relaxed);
              owning = true;
          }
          else if (   tmp != thisThread
                   && (*location).key.load(std::memory_order_relaxed) == posKey)
              otherThread = true;
       }
    }

    ~ThreadHolding() {
       if (owning) // Free the marked location
           (*location).thread.store(nullptr, std::memory_order_relaxed);
    }

    bool marked() { return otherThread; }

    private:
    Breadcrumb* location;
    bool otherThread, owning;
  };

  template <NodeType nodeType>
  Value search(Position& pos, Stack* ss, Value alpha, Value beta, Depth depth, bool cutNode);

  template <NodeType nodeType>
  Value qsearch(Position& pos, Stack* ss, Value alpha, Value beta, Depth depth = 0);

  Value value_to_tt(Value v, int ply);
  Value value_from_tt(Value v, int ply, int r50c);
  void update_pv(Move* pv, Move move, Move* childPv);
  void update_continuation_histories(Stack* ss, Piece pc, Square to, int bonus);
  void update_quiet_stats(const Position& pos, Stack* ss, Move move, int bonus, int depth);
  void update_all_stats(const Position& pos, Stack* ss, Move bestMove, Value bestValue, Value beta, Square prevSq,
                        Move* quietsSearched, int quietCount, Move* capturesSearched, int captureCount, Depth depth);

  // perft() is our utility to verify move generation. All the leaf nodes up
  // to the given depth are generated and counted, and the sum is returned.
  template<bool Root>
  uint64_t perft(Position& pos, Depth depth) {

    StateInfo st;
    ASSERT_ALIGNED(&st, Eval::NNUE::CacheLineSize);

    uint64_t cnt, nodes = 0;
    const bool leaf = (depth == 2);

    for (const auto& m : MoveList<LEGAL>(pos))
    {
        if (Root && depth <= 1)
            cnt = 1, nodes++;
        else
        {
            pos.do_move(m, st);
            cnt = leaf ? MoveList<LEGAL>(pos).size() : perft<false>(pos, depth - 1);
            nodes += cnt;
            pos.undo_move(m);
        }
        if (Root)
            sync_cout << UCI::move(m, pos.is_chess960()) << ": " << cnt << sync_endl;
    }
    return nodes;
  }

} // namespace


/// Search::init() is called at startup to initialize various lookup tables

void Search::init() {

  for (int i = 1; i < MAX_MOVES; ++i)
      Reductions[i] = int(21.9 * std::log(i));
}


/// Search::clear() resets search state to its initial value

void Search::clear() {

  Threads.main()->wait_for_search_finished();

  Time.availableNodes = 0;
  TT.clear();
  Threads.clear();
  Tablebases::init(Options["SyzygyPath"]); // Free mapped files
}


/// MainThread::search() is started when the program receives the UCI 'go'
/// command. It searches from the root position and outputs the "bestmove".

void MainThread::search() {

  if (Limits.perft)
  {
      nodes = perft<true>(rootPos, Limits.perft);
      sync_cout << "\nNodes searched: " << nodes << "\n" << sync_endl;
      return;
  }

  Color us = rootPos.side_to_move();
  Time.init(Limits, us, rootPos.game_ply());
  TT.new_search();

  Eval::NNUE::verify();

  if (rootMoves.empty())
  {
      rootMoves.emplace_back(MOVE_NONE);
      sync_cout << "info depth 0 score "
                << UCI::value(rootPos.checkers() ? -VALUE_MATE, -VALUE_MATE : VALUE_DRAW, VALUE_DRAW)
                << sync_endl;
  }
  else
  {
      Threads.start_searching(); // start non-main threads
      Thread::search();          // main thread start searching
  }

  // When we reach the maximum depth, we can arrive here without a raise of
  // Threads.stop. However, if we are pondering or in an infinite search,
  // the UCI protocol states that we shouldn't print the best move before the
  // GUI sends a "stop" or "ponderhit" command. We therefore simply wait here
  // until the GUI sends one of those commands.

  while (!Threads.stop && (ponder || Limits.infinite))
  {} // Busy wait for a stop or a ponder reset

  // Stop the threads if not already stopped (also raise the stop if
  // "ponderhit" just reset Threads.ponder).
  Threads.stop = true;

  // Wait until all threads have finished
  Threads.wait_for_search_finished();

  // When playing in 'nodes as time' mode, subtract the searched nodes from
  // the available ones before exiting.
  if (Limits.npmsec)
      Time.availableNodes += Limits.inc[us] - Threads.nodes_searched();

  Thread* bestThread = this;

  if (    int(Options["MultiPV"]) == 1
      && !Limits.depth
      &&  rootMoves[0].pv[0] != MOVE_NONE)
      bestThread = Threads.get_best_thread();

  bestPreviousScore = bestThread->rootMoves[0].score;

  // Send again PV info if we have a new best thread
  if (bestThread != this)
      sync_cout << UCI::pv(bestThread->rootPos, bestThread->completedDepth, -VALUE_INFINITE, VALUE_INFINITE) << sync_endl;

  sync_cout << "bestmove " << UCI::move(bestThread->rootMoves[0].pv[0], rootPos.is_chess960());

  if (bestThread->rootMoves[0].pv.size() > 1 || bestThread->rootMoves[0].extract_ponder_from_tt(rootPos))
      std::cout << " ponder " << UCI::move(bestThread->rootMoves[0].pv[1], rootPos.is_chess960());

  std::cout << sync_endl;
}


/// Thread::search() is the main iterative deepening loop. It calls search()
/// repeatedly with increasing depth until the allocated thinking time has been
/// consumed, the user stops the search, or the maximum search depth is reached.

void Thread::search() {

  // To allow access to (ss-7) up to (ss+2), the stack must be oversized.
  // The former is needed to allow update_continuation_histories(ss-1, ...),
  // which accesses its argument at ss-6, also near the root.
  // The latter is needed for statScore and killer initialization.
  Stack stack[MAX_PLY+10], *ss = stack+7;
  Move  pv[MAX_PLY+1];
  Value bestValue, alpha, beta, delta;
  Move  lastBestMove = MOVE_NONE;
  Depth lastBestMoveDepth = 0;
  MainThread* mainThread = (this == Threads.main() ? Threads.main() : nullptr);
  double timeReduction = 1, totBestMoveChanges = 0;
  Color us = rootPos.side_to_move();
  int iterIdx = 0;

  std::memset(ss-7, 0, 10 * sizeof(Stack));
  for (int i = 7; i > 0; i--)
      (ss-i)->continuationHistory = &this->continuationHistory[0][0][NO_PIECE][0]; // Use as a sentinel

  for (int i = 0; i <= MAX_PLY + 2; ++i)
      (ss+i)->ply = i;

  ss->pv = pv;

  bestValue = delta = alpha = -VALUE_INFINITE;
  beta = VALUE_INFINITE;

  if (mainThread)
  {
      if (mainThread->bestPreviousScore == VALUE_INFINITE)
          for (int i = 0; i < 4; ++i)
              mainThread->iterValue[i] = VALUE_ZERO;
      else
          for (int i = 0; i < 4; ++i)
              mainThread->iterValue[i] = mainThread->bestPreviousScore;
  }

  std::copy(&lowPlyHistory[2][0], &lowPlyHistory.back().back() + 1, &lowPlyHistory[0][0]);
  std::fill(&lowPlyHistory[MAX_LPH - 2][0], &lowPlyHistory.back().back() + 1, 0);

  size_t multiPV = size_t(Options["MultiPV"]);

  multiPV = std::min(multiPV, rootMoves.size());
  ttHitAverage = ttHitAverageWindow * ttHitAverageResolution / 2;

  trend = SCORE_ZERO;

  int searchAgainCounter = 0;

  // Iterative deepening loop until requested to stop or the target depth is reached
  while (   ++rootDepth < MAX_PLY
         && !Threads.stop
         && !(Limits.depth && mainThread && rootDepth > Limits.depth))
  {
      // Age out PV variability metric
      if (mainThread)
          totBestMoveChanges /= 2;

      // Save the last iteration's scores before first PV line is searched and
      // all the move scores except the (new) PV are set to -VALUE_INFINITE.
      for (RootMove& rm : rootMoves)
          rm.previousScore = rm.score;

      size_t pvFirst = 0;
      pvLast = 0;

      if (!Threads.increaseDepth)
         searchAgainCounter++;

      // MultiPV loop. We perform a full root search for each PV line
      for (pvIdx = 0; pvIdx < multiPV && !Threads.stop; ++pvIdx)
      {
          if (pvIdx == pvLast)
          {
              pvFirst = pvLast;
              for (pvLast++; pvLast < rootMoves.size(); pvLast++)
                  if (rootMoves[pvLast].tbRank != rootMoves[pvFirst].tbRank)
                      break;
          }

          // Reset UCI info selDepth for each depth and each PV line
          selDepth = 0;

          // Reset aspiration window starting size
          if (rootDepth >= 4)
          {
              Value prev = rootMoves[pvIdx].previousScore;
              delta = Value(17);
              alpha = std::max(prev - delta,-VALUE_INFINITE);
              beta  = std::min(prev + delta, VALUE_INFINITE);

              // Adjust trend based on root move's previousScore (dynamic contempt)
              int dt = int8_t(Options["Dynamic Contempt"]);
              int tr = dt * (113 * prev / (abs(prev) + 147));

              trend = (us == WHITE ?  make_score(tr, tr / 2)
                                   : -make_score(tr, tr / 2));
          }

          // Start with a small aspiration window and, in the case of a fail
          // high/low, re-search with a bigger window until we don't fail
          // high/low anymore.
          while (true)
          {
              Depth adjustedDepth = std::max(1, rootDepth - searchAgainCounter);
              bestValue = Stockfish::search<Root>(rootPos, ss, alpha, beta, adjustedDepth, false);

              // Bring the best move to the front. It is critical that sorting
              // is done with a stable algorithm because all the values but the
              // first and eventually the new best one are set to -VALUE_INFINITE
              // and we want to keep the same order for all the moves except the
              // new PV that goes to the front. Note that in case of MultiPV
              // search the already searched PV lines are preserved.
              std::stable_sort(rootMoves.begin() + pvIdx, rootMoves.begin() + pvLast);

              // If search has been stopped, we break immediately. Sorting is
              // safe because RootMoves is still valid, although it refers to
              // the previous iteration.
              if (Threads.stop)
                  break;

              // When failing high/low give some update (without cluttering
              // the UI) before a re-search.
              if (   mainThread
                  && multiPV == 1
                  && (bestValue <= alpha || bestValue >= beta)
                  && Time.elapsed() > 3000)
                  sync_cout << UCI::pv(rootPos, rootDepth, alpha, beta) << sync_endl;

              // In case of failing low/high increase aspiration window and
              // re-search, otherwise exit the loop.
              if (bestValue <= alpha)
              {
                  beta = (alpha + beta) / 2;
                  alpha = std::max(bestValue - delta, -VALUE_INFINITE);

                  if (mainThread)
                      mainThread->stopOnPonderhit = false;
              }
              else if (bestValue >= beta)
                  beta = std::min(bestValue + delta, VALUE_INFINITE);

              else
                  break;

              delta += delta / 4 + 5;

              assert(alpha >= -VALUE_INFINITE && beta <= VALUE_INFINITE);
          }

          // Sort the PV lines searched so far and update the GUI
          std::stable_sort(rootMoves.begin() + pvFirst, rootMoves.begin() + pvIdx + 1);

          if (    mainThread
              && (Threads.stop || pvIdx + 1 == multiPV || Time.elapsed() > 3000))
              sync_cout << UCI::pv(rootPos, rootDepth, alpha, beta) << sync_endl;
      }

      if (!Threads.stop)
          completedDepth = rootDepth;

      if (rootMoves[0].pv[0] != lastBestMove) {
         lastBestMove = rootMoves[0].pv[0];
         lastBestMoveDepth = rootDepth;
      }

      // Have we found a "mate in x"?
      if (   Limits.mate
          && bestValue >= VALUE_MATE_IN_MAX_PLY
          && VALUE_MATE - bestValue <= 2 * Limits.mate)
          Threads.stop = true;

      if (!mainThread)
          continue;

      // Do we have time for the next iteration? Can we stop searching now?
      if (    Limits.use_time_management()
          && !Threads.stop
          && !mainThread->stopOnPonderhit)
      {
          double fallingEval = (318 + 6 * (mainThread->bestPreviousScore - bestValue)
                                    + 6 * (mainThread->iterValue[iterIdx] - bestValue)) / 825.0;
          fallingEval = std::clamp(fallingEval, 0.5, 1.5);

          // If the bestMove is stable over several iterations, reduce time accordingly
          timeReduction = lastBestMoveDepth + 9 < completedDepth ? 1.92 : 0.95;
          double reduction = (1.47 + mainThread->previousTimeReduction) / (2.32 * timeReduction);

          // Use part of the gained time from a previous stable move for the current move
          for (Thread* th : Threads)
          {
              totBestMoveChanges += th->bestMoveChanges;
              th->bestMoveChanges = 0;
          }

          double bestMoveInstability = 1.073 + std::max(1.0, 2.25 - 9.9 / rootDepth)
                                              * totBestMoveChanges / Threads.size();

          TimePoint elapsedT = Time.elapsed();
          TimePoint optimumT = Time.optimum();

          // Stop the search if we have only one legal move, or if available time elapsed
          if (   (rootMoves.size() == 1 && (elapsedT > optimumT / 16))
              || elapsedT > optimumT * fallingEval * reduction * bestMoveInstability)
          {
              // If we are allowed to ponder do not stop the search now but
              // keep pondering until the GUI sends "ponderhit" or "stop".
              if (mainThread->ponder)
                  mainThread->stopOnPonderhit = true;
              else
                  Threads.stop = true;
          }
          else if (   Threads.increaseDepth
                   && !mainThread->ponder
                   && elapsedT > optimumT * fallingEval * reduction * bestMoveInstability * 0.58)
                   Threads.increaseDepth = false;
          else
                   Threads.increaseDepth = true;
      }

      mainThread->iterValue[iterIdx] = bestValue;
      iterIdx = (iterIdx + 1) & 3;
  }

  if (!mainThread)
      return;

  mainThread->previousTimeReduction = timeReduction;
}


namespace {

  // search<>() is the main search function for both PV and non-PV nodes

  template <NodeType nodeType>
  Value search(Position& pos, Stack* ss, Value alpha, Value beta, Depth depth, bool cutNode) {

    constexpr bool PvNode = nodeType != NonPV;
    constexpr bool rootNode = nodeType == Root;
    const Depth maxNextDepth = rootNode ? depth : depth + 1;

    // Dive into quiescence search when the depth reaches zero
    if (depth <= 0)
        return qsearch<PvNode ? PV : NonPV>(pos, ss, alpha, beta);

    assert(-VALUE_INFINITE <= alpha && alpha < beta && beta <= VALUE_INFINITE);
    assert(PvNode || (alpha == beta - 1));
    assert(0 < depth && depth < MAX_PLY);
    assert(!(PvNode && cutNode));

    Move pv[MAX_PLY+1], capturesSearched[32], quietsSearched[64];
    StateInfo st;
    ASSERT_ALIGNED(&st, Eval::NNUE::CacheLineSize);

    TTEntry* tte;
    Key posKey;
    Move ttMove, move, excludedMove, bestMove;
    Depth extension, newDepth, ttDepth;
    Bound ttBound;
    Value bestValue, value, ttValue, eval, probCutBeta;
    bool givesCheck, improving, didLMR, priorCapture, isMate, gameCycle;
    bool captureOrPromotion, doFullDepthSearch, moveCountPruning,
         ttCapture, singularQuietLMR, kingDanger;

    Piece movedPiece;
    int moveCount, captureCount, quietCount, rootDepth;

    // Step 1. Initialize node
    Thread* thisThread  = pos.this_thread();
    ss->inCheck         = pos.checkers();
    priorCapture        = pos.captured_piece();
    Color us            = pos.side_to_move();
    moveCount           = captureCount = quietCount = ss->moveCount = 0;
    bestValue           = -VALUE_INFINITE;
    gameCycle           = kingDanger = false;
    rootDepth           = thisThread->rootDepth;

    // Check for the available remaining time
    if (thisThread == Threads.main())
        static_cast<MainThread*>(thisThread)->check_time();

    thisThread->nodes++;

    // Used to send selDepth info to GUI (selDepth counts from 1, ply from 0)
    if (PvNode && thisThread->selDepth < ss->ply + 1)
        thisThread->selDepth = ss->ply + 1;

    // Transposition table lookup. We don't want the score of a partial
    // search to overwrite a previous full search TT value, so we use a different
    // position key in case of an excluded move.
    excludedMove = ss->excludedMove;
    posKey = excludedMove == MOVE_NONE ? pos.key() : pos.key() ^ make_key(excludedMove);
    tte = TT.probe(posKey, ss->ttHit);
    ttValue = ss->ttHit ? value_from_tt(tte->value(), ss->ply, pos.rule50_count()) : VALUE_NONE;
    ttDepth = tte->depth();
    ttBound = tte->bound();
    ttMove =  rootNode ? thisThread->rootMoves[thisThread->pvIdx].pv[0]
            : ss->ttHit    ? tte->move() : MOVE_NONE;
    if (!excludedMove)
        ss->ttPv = PvNode || (ss->ttHit && tte->is_pv());

    // Update low ply history for previous move if we are near root and position is or has been in PV
    if (   ss->ttPv
        && depth > 12
        && ss->ply - 1 < MAX_LPH
        && !priorCapture
        && is_ok((ss-1)->currentMove))
        thisThread->lowPlyHistory[ss->ply - 1][from_to((ss-1)->currentMove)] << stat_bonus(depth - 5);

    // thisThread->ttHitAverage can be used to approximate the running average of ttHit
    thisThread->ttHitAverage =   (ttHitAverageWindow - 1) * thisThread->ttHitAverage / ttHitAverageWindow
                                + ttHitAverageResolution * ss->ttHit;

    if (!rootNode)
    {
        // Check if we have an upcoming move which draws by repetition, or
        // if the opponent had an alternative move earlier to this position.
        if (pos.has_game_cycle(ss->ply))
        {
            if (VALUE_DRAW >= beta)
            {
                tte->save(posKey, VALUE_DRAW, ss->ttPv, BOUND_UPPER,
                          depth, MOVE_NONE, VALUE_NONE);

                return VALUE_DRAW;
            }
            gameCycle = true;
            alpha = std::max(alpha, VALUE_DRAW);
        }

        // Step 2. Check for aborted search and immediate draw
        if (pos.is_draw(ss->ply))
            return VALUE_DRAW;

        if (Threads.stop.load(std::memory_order_relaxed) || ss->ply >= MAX_PLY)
            return ss->ply >= MAX_PLY && !ss->inCheck ? evaluate(pos)
                                                      : VALUE_DRAW;

        // Step 3. Mate distance pruning. Even if we mate at the next move our score
        // would be at best mate_in(ss->ply+1), but if alpha is already bigger because
        // a shorter mate was found upward in the tree then there is no need to search
        // because we will never beat the current alpha. Same logic but with reversed
        // signs applies also in the opposite condition of being mated instead of giving
        // mate. In this case return a fail-high score.
        if (alpha >= mate_in(ss->ply+1))
            return mate_in(ss->ply+1);

    }

    assert(0 <= ss->ply && ss->ply < MAX_PLY);

    (ss+1)->ttPv         = false;
    (ss+1)->excludedMove = bestMove = MOVE_NONE;
    (ss+2)->killers[0]   = (ss+2)->killers[1] = MOVE_NONE;
    ss->doubleExtensions = (ss-1)->doubleExtensions;
    Square prevSq        = to_sq((ss-1)->currentMove);

    // Initialize statScore to zero for the grandchildren of the current position.
    // So statScore is shared between all grandchildren and only the first grandchild
    // starts with statScore = 0. Later grandchildren start with the last calculated
    // statScore of the previous grandchild. This influences the reduction rules in
    // LMR which are based on the statScore of parent position.
    if (!rootNode)
        (ss+2)->statScore = 0;

    // At non-PV nodes we check for an early TT cutoff
    if (  !PvNode
        && ss->ttHit
        && !gameCycle
        && pos.rule50_count() < 88
        && ttDepth >= depth
        && ttValue != VALUE_NONE // Possible in case of TT access race
        && (ttValue != VALUE_DRAW || VALUE_DRAW >= beta)
        && (ttValue >= beta ? (ttBound & BOUND_LOWER)
                            : (ttBound & BOUND_UPPER)))
    {
        // If ttMove is quiet, update move sorting heuristics on TT hit
        if (ttMove)
        {
            if (ttValue >= beta)
            {
                // Bonus for a quiet ttMove that fails high
                if (!pos.capture_or_promotion(ttMove))
                    update_quiet_stats(pos, ss, ttMove, stat_bonus(depth), depth);

                // Extra penalty for early quiet moves of the previous ply
                if ((ss-1)->moveCount <= 2 && !priorCapture)
                    update_continuation_histories(ss-1, pos.piece_on(prevSq), prevSq, -stat_bonus(depth + 1));
            }
            // Penalty for a quiet ttMove that fails low
            else if (!pos.capture_or_promotion(ttMove))
            {
                int penalty = -stat_bonus(depth);
                thisThread->mainHistory[us][from_to(ttMove)] << penalty;
                update_continuation_histories(ss, pos.moved_piece(ttMove), to_sq(ttMove), penalty);
            }
        }

        return ttValue;
    }

    // Step 5. Tablebases probe
    if (!rootNode && TB::Cardinality)
    {
        int piecesCount = popcount(pos.pieces());

        if (    piecesCount <= TB::Cardinality
            && (piecesCount <  TB::Cardinality || depth >= TB::ProbeDepth)
            &&  pos.rule50_count() == 0
            && !pos.can_castle(ANY_CASTLING))
        {
            TB::ProbeState err;
            TB::WDLScore v = Tablebases::probe_wdl(pos, &err);

            // Force check of time on the next occasion
            if (thisThread == Threads.main())
                static_cast<MainThread*>(thisThread)->callsCnt = 0;

            if (err != TB::ProbeState::FAIL)
            {
                thisThread->tbHits.fetch_add(1, std::memory_order_relaxed);

                int drawScore = TB::UseRule50 ? 1 : 0;

                int centiPly = PawnValueEg * ss->ply / 100;

                Value tbValue =    v < -drawScore ? -VALUE_TB_WIN + centiPly + PawnValueEg * popcount(pos.pieces( pos.side_to_move()))
                                 : v >  drawScore ?  VALUE_TB_WIN - centiPly - PawnValueEg * popcount(pos.pieces(~pos.side_to_move()))
                                 : v < 0 ? Value(-56) : VALUE_DRAW;

                if (    abs(v) <= drawScore
                    || !ss->ttHit
                    || (v < -drawScore && beta  > tbValue + 19)
                    || (v >  drawScore && alpha < tbValue - 19))
                {
                    tte->save(posKey, tbValue, ss->ttPv, v > drawScore ? BOUND_LOWER : v < -drawScore ? BOUND_UPPER : BOUND_EXACT,
                              depth, MOVE_NONE, VALUE_NONE);

                    return tbValue;
                }
            }
        }
    }

    CapturePieceToHistory& captureHistory = thisThread->captureHistory;

    // Step 6. Static evaluation of the position
    if (ss->inCheck)
    {
        // Skip early pruning when in check
        ss->staticEval = eval = VALUE_NONE;
        improving = false;
    }
    else
    {
    if (ss->ttHit)
    {
        // Never assume anything about values stored in TT
        if ((ss->staticEval = eval = tte->eval()) == VALUE_NONE)
            ss->staticEval = eval = evaluate(pos);

        // Can ttValue be used as a better position evaluation?
        if (    ttValue != VALUE_NONE
            && (ttBound & (ttValue > eval ? BOUND_LOWER : BOUND_UPPER)))
            eval = ttValue;
    }
    else
    {
        // In case of null move search use previous static eval with a different sign
        // and addition of two tempos
        if ((ss-1)->currentMove != MOVE_NULL)
            ss->staticEval = eval = evaluate(pos);
        else
            ss->staticEval = eval = -(ss-1)->staticEval;
    }

    ss->staticEval = eval = eval * std::max(0, (100 - pos.rule50_count())) / 100;

    if (gameCycle)
        ss->staticEval = eval = eval * std::max(0, (100 - pos.rule50_count())) / 100;

    if (!ss->ttHit && !excludedMove)
        tte->save(posKey, VALUE_NONE, ss->ttPv, BOUND_NONE, DEPTH_NONE, MOVE_NONE, eval);

    // Use static evaluation difference to improve quiet move ordering
    if (is_ok((ss-1)->currentMove) && !(ss-1)->inCheck && !priorCapture)
    {
        int bonus = std::clamp(-depth * 4 * int((ss-1)->staticEval + ss->staticEval), -1000, 1000);
        thisThread->mainHistory[~us][from_to((ss-1)->currentMove)] << bonus;
    }

    // Set up improving flag that is used in various pruning heuristics
    // We define position as improving if static evaluation of position is better
    // Than the previous static evaluation at our turn
    // In case of us being in check at our previous move we look at move prior to it
    improving =  (ss-2)->staticEval == VALUE_NONE
               ? ss->staticEval > (ss-4)->staticEval || (ss-4)->staticEval == VALUE_NONE
               : ss->staticEval > (ss-2)->staticEval;

    // Begin early pruning.
    if (   !PvNode
        && !excludedMove
        && !gameCycle
        && !thisThread->nmpGuard
        &&  abs(eval) < 2 * VALUE_KNOWN_WIN)
    {
<<<<<<< HEAD
       if (rootDepth > 10)
           kingDanger = pos.king_danger();

       // Step 7. Futility pruning: child node (~30 Elo)
       if (    depth < 6
           && !kingDanger
           &&  abs(alpha) < VALUE_KNOWN_WIN
           &&  eval - futility_margin(depth, improving) >= beta
           &&  eval < VALUE_KNOWN_WIN) // Do not return unproven wins
           return eval;

       // Step 8. Null move search with verification search (~40 Elo)
       if (   (ss-1)->currentMove != MOVE_NULL
           && (ss-1)->statScore < 23767
           &&  eval >= beta
           &&  eval >= ss->staticEval
           &&  ss->staticEval >= beta - 20 * depth - 22 * improving + 168 * ss->ttPv + 159
           &&  pos.non_pawn_material(us)
           && !kingDanger
           && !(rootDepth > 10 && MoveList<LEGAL>(pos).size() < 6))
       {
           assert(eval - beta >= 0);

           // Null move dynamic reduction based on depth and value
           Depth R = (1090 + 81 * depth) / 256 + std::min(int(eval - beta) / 205, 3);

           if (   depth < 11
               || ttValue >= beta
               || ttDepth < depth-R
               || !(ttBound & BOUND_UPPER))
           {
           ss->currentMove = MOVE_NULL;
           ss->continuationHistory = &thisThread->continuationHistory[0][0][NO_PIECE][0];

           pos.do_null_move(st);

           Value nullValue = -search<NonPV>(pos, ss+1, -beta, -beta+1, depth-R, !cutNode);

           pos.undo_null_move();

           if (nullValue >= beta)
           {
               // Do not return unproven mate or TB scores
               nullValue = std::min(nullValue, VALUE_TB_WIN_IN_MAX_PLY);

               if (abs(beta) < VALUE_KNOWN_WIN && depth < 11 && beta <= qsearch<NonPV>(pos, ss, beta-1, beta))
                   return nullValue;

               // Do verification search at high depths
               thisThread->nmpGuard = true;

               Value v = search<NonPV>(pos, ss, beta-1, beta, depth-R, false);

               thisThread->nmpGuard = false;

               if (v >= beta)
                   return nullValue;
           }
           }
       }
=======
        assert(eval - beta >= 0);

        // Null move dynamic reduction based on depth and value
        Depth R = std::min(int(eval - beta) / 205, 3) + depth / 3 + 4;

        ss->currentMove = MOVE_NULL;
        ss->continuationHistory = &thisThread->continuationHistory[0][0][NO_PIECE][0];

        pos.do_null_move(st);

        Value nullValue = -search<NonPV>(pos, ss+1, -beta, -beta+1, depth-R, !cutNode);

        pos.undo_null_move();

        if (nullValue >= beta)
        {
            // Do not return unproven mate or TB scores
            if (nullValue >= VALUE_TB_WIN_IN_MAX_PLY)
                nullValue = beta;

            if (thisThread->nmpMinPly || (abs(beta) < VALUE_KNOWN_WIN && depth < 14))
                return nullValue;

            assert(!thisThread->nmpMinPly); // Recursive verification is not allowed
>>>>>>> d754ea50

       probCutBeta = beta + 209 - 44 * improving;

       // Step 9. ProbCut (~10 Elo)
       // If we have a good enough capture and a reduced search returns a value
       // much above beta, we can (almost) safely prune the previous move.
       if (    depth > 4
           &&  abs(beta) < VALUE_TB_WIN_IN_MAX_PLY

           // If we don't have a ttHit or our ttDepth is not greater our
           // reduced depth search, continue with the probcut.
           && (!ss->ttHit || ttDepth < depth - 3))
       {
           assert(probCutBeta < VALUE_INFINITE);
           MovePicker mp(pos, ttMove, probCutBeta - ss->staticEval, &captureHistory);
           int probCutCount = 0;
           bool ttPv = ss->ttPv;
           ss->ttPv = false;

           while (  (move = mp.next_move()) != MOVE_NONE
                  && probCutCount < 2 + 2 * cutNode)
               if (move != excludedMove)
               {
                   assert(pos.capture_or_promotion(move));
                   assert(depth >= 5);

                   captureOrPromotion = true;
                   probCutCount++;

                   ss->currentMove = move;
                   ss->continuationHistory = &thisThread->continuationHistory[ss->inCheck]
                                                                             [captureOrPromotion]
                                                                             [pos.moved_piece(move)]
                                                                             [to_sq(move)];

                   pos.do_move(move, st);

                   // Perform a preliminary qsearch to verify that the move holds
                   value = -qsearch<NonPV>(pos, ss+1, -probCutBeta, -probCutBeta+1);

                   // If the qsearch held perform the regular search
                   if (value >= probCutBeta)
                       value = -search<NonPV>(pos, ss+1, -probCutBeta, -probCutBeta+1, depth - 4, !cutNode);

                   pos.undo_move(move);

                   if (value >= probCutBeta)
                   {
                       value = std::min(value, VALUE_TB_WIN_IN_MAX_PLY);

                       // if transposition table doesn't have equal or more deep info write probCut data into it
                       tte->save(posKey, value_to_tt(value, ss->ply), ttPv,
                                 BOUND_LOWER, depth - 3, move, ss->staticEval);

                       return value;
                   }
               }

           ss->ttPv = ttPv;
       }
    } // End early Pruning

    // Step 10. If the position is not in TT, decrease depth by 2
    if (   PvNode
        && depth >= 6
        && !ttMove)
        depth -= 2;

    } // In check search starts here

    ttCapture = ttMove && pos.capture_or_promotion(ttMove);

    const PieceToHistory* contHist[] = { (ss-1)->continuationHistory, (ss-2)->continuationHistory,
                                          nullptr                   , (ss-4)->continuationHistory,
                                          nullptr                   , (ss-6)->continuationHistory };

    Move countermove = thisThread->counterMoves[pos.piece_on(prevSq)][prevSq];

    MovePicker mp(pos, ttMove, depth, &thisThread->mainHistory,
                                      &thisThread->lowPlyHistory,
                                      &captureHistory,
                                      contHist,
                                      countermove,
                                      ss->killers,
                                      ss->ply);

    value = bestValue;
    singularQuietLMR = moveCountPruning = false;
    bool doubleExtension = false;

    // Indicate PvNodes that will probably fail low if the node was searched
    // at a depth equal or greater than the current depth, and the result of this search was a fail low.
    bool likelyFailLow =    PvNode
                         && ttMove
                         && (tte->bound() & BOUND_UPPER)
                         && tte->depth() >= depth;

    // Step 12. Loop through all pseudo-legal moves until no moves remain
    // or a beta cutoff occurs.
    while ((move = mp.next_move(moveCountPruning)) != MOVE_NONE)
    {
      assert(is_ok(move));

      if (move == excludedMove)
          continue;

      // At root obey the "searchmoves" option and skip moves not listed in Root
      // Move List. As a consequence any illegal move is also skipped. In MultiPV
      // mode we also skip PV moves which have been already searched and those
      // of lower "TB rank" if we are in a TB root position.
      if (rootNode && !std::count(thisThread->rootMoves.begin() + thisThread->pvIdx,
                                  thisThread->rootMoves.begin() + thisThread->pvLast, move))
          continue;

      ss->moveCount = ++moveCount;

      if (rootNode && thisThread == Threads.main() && Time.elapsed() > 3000)
          sync_cout << "info depth " << depth
                    << " currmove " << UCI::move(move, pos.is_chess960())
                    << " currmovenumber " << moveCount + thisThread->pvIdx << sync_endl;
      if (PvNode)
          (ss+1)->pv = nullptr;

      extension = 0;
      captureOrPromotion = pos.capture_or_promotion(move);
      movedPiece = pos.moved_piece(move);
      givesCheck = pos.gives_check(move);
      isMate = false;

      if (givesCheck)
      {
          pos.do_move(move, st, givesCheck);
          isMate = MoveList<LEGAL>(pos).size() == 0;
          pos.undo_move(move);
      }

      if (isMate)
      {
          ss->currentMove = move;
          ss->continuationHistory = &thisThread->continuationHistory[ss->inCheck]
                                                                    [captureOrPromotion]
                                                                    [movedPiece]
                                                                    [to_sq(move)];
          value = mate_in(ss->ply+1);

          if (PvNode && (moveCount == 1 || (value > alpha && (rootNode || value < beta))))
          {
              (ss+1)->pv = pv;
              (ss+1)->pv[0] = MOVE_NONE;
          }
      }
      else
      {

      // Calculate new depth for this move
      newDepth = depth - 1;

      // Step 13. Pruning at shallow depth (~200 Elo). Depth conditions are important for mate finding.
      if (  !PvNode
          && pos.non_pawn_material(us)
          && bestValue > VALUE_TB_LOSS_IN_MAX_PLY)
      {
          // Skip quiet moves if movecount exceeds our FutilityMoveCount threshold
          moveCountPruning = moveCount >= futility_move_count(improving, depth);

          // Reduced depth of the next LMR search
          int lmrDepth = std::max(newDepth - reduction(improving, depth, moveCount), 0);

          if (   captureOrPromotion
              || givesCheck)
          {
              // Capture history based pruning when the move doesn't give check
              if (   !givesCheck
                  && lmrDepth < 1
                  && captureHistory[movedPiece][to_sq(move)][type_of(pos.piece_on(to_sq(move)))] < 0)
                  continue;

              // SEE based pruning
              if (!pos.see_ge(move, Value(-218) * depth)) // (~25 Elo)
                  continue;
          }
          else
          {
              // Continuation history based pruning (~20 Elo)
              if (   lmrDepth < 5
                  && (*contHist[0])[movedPiece][to_sq(move)] < 23 - 23 * depth * depth
                  && (*contHist[1])[movedPiece][to_sq(move)] < 23 - 23 * depth * depth)
                  continue;

              // Futility pruning: parent node (~5 Elo)
              if (   lmrDepth < 3
                  && !ss->inCheck
                  && ss->staticEval + 174 + 157 * lmrDepth <= alpha)
                  continue;

              // Prune moves with negative SEE (~20 Elo)
              if (!pos.see_ge(move, Value(-21 * lmrDepth * (lmrDepth + 1))))
                  continue;
          }
      }

      // Step 14. Extensions (~75 Elo)
      if (   gameCycle
          && (depth < 5 || PvNode))
          extension = 2;

      // Singular extension search (~70 Elo). If all moves but one fail low on a
      // search of (alpha-s, beta-s), and just one fails high on (alpha, beta),
      // then that move is singular and should be extended. To verify this we do
      // a reduced search on all the other moves but the ttMove and if the
      // result is lower than ttValue minus a margin, then we will extend the ttMove.
      else if (  !rootNode
          &&  depth >= 7
          &&  move == ttMove
          && !excludedMove // Avoid recursive singular search
          &&  ttValue != VALUE_NONE
          &&  abs(beta) < VALUE_TB_WIN_IN_MAX_PLY
          && (ttBound & BOUND_LOWER)
          &&  ttDepth >= depth - 3)
      {
          Value singularBeta = std::max(ttValue - 2 * depth, VALUE_TB_LOSS_IN_MAX_PLY);
          Depth singularDepth = (depth - 1) / 2;

          ss->excludedMove = move;
          value = search<NonPV>(pos, ss, singularBeta - 1, singularBeta, singularDepth, cutNode);
          ss->excludedMove = MOVE_NONE;

          if (value < singularBeta)
          {
              extension = 1;
              singularQuietLMR = !ttCapture;

              // Avoid search explosion by limiting the number of double extensions to at most 3
              if (  !PvNode
                  && value < singularBeta - 93
                  && ss->doubleExtensions < 3)
              {
                  extension = 2;
                  doubleExtension = true;
              }
          }

          // Multi-cut pruning
          // Our ttMove is assumed to fail high, and now we failed high also on a reduced
          // search without the ttMove. So we assume this expected Cut-node is not singular,
          // that multiple moves fail high, and we can prune the whole subtree by returning
          // a soft bound.
          else if (!PvNode && !((ss->ply & 1) && (ss-1)->moveCount > 1))
          {
            if (singularBeta >= beta)
                return std::min(singularBeta, VALUE_TB_WIN_IN_MAX_PLY);

            // If the eval of ttMove is greater than beta we try also if there is another
            // move that pushes it over beta, if so also produce a cutoff.
            else if (ttValue >= beta)
            {
                ss->excludedMove = move;
                value = search<NonPV>(pos, ss, beta - 1, beta, (depth + 3) / 2, cutNode);
                ss->excludedMove = MOVE_NONE;

                if (value >= beta)
                    return beta;
            }
          }
      }

      // Check extension (~2 Elo)
      if (  !extension
          && givesCheck
          && depth > 6
          && abs(ss->staticEval) > Value(100))
          extension = 1;

      // Add extension to new depth
      newDepth += extension;
      ss->doubleExtensions = (ss-1)->doubleExtensions + (extension == 2);

      // Speculative prefetch as early as possible
      prefetch(TT.first_entry(pos.key_after(move)));

      // Update the current move (this must be done after singular extension search)
      ss->currentMove = move;
      ss->continuationHistory = &thisThread->continuationHistory[ss->inCheck]
                                                                [captureOrPromotion]
                                                                [movedPiece]
                                                                [to_sq(move)];

      // Step 15. Make the move
      pos.do_move(move, st, givesCheck);

      // Step 16. Late moves reduction / extension (LMR, ~200 Elo)
      // We use various heuristics for the sons of a node after the first son has
      // been searched. In general we would like to reduce them, but there are many
      // cases where we extend a son if it has good chances to be "interesting".
      if (    depth >= 3
          && !gameCycle
          && !givesCheck
          &&  moveCount > 1 + 2 * rootNode
          &&  thisThread->selDepth > depth
          && (!PvNode || ss->ply > 1 || thisThread->id() % 4 != 3)
          && (!captureOrPromotion || (cutNode && (ss-1)->moveCount >1)))
      {
          Depth r = reduction(improving, depth, moveCount);

          if (PvNode || (ss-1)->moveCount == 1)
              r--;

          // Decrease reduction if the ttHit running average is large
          if (thisThread->ttHitAverage > 537 * ttHitAverageResolution * ttHitAverageWindow / 1024)
              r--;

          // Decrease reduction if position is or has been on the PV
          // and node is not likely to fail low. (~3 Elo)
          if (   ss->ttPv
              && !likelyFailLow)
              r -= 2;

          if (rootDepth > 10 && pos.king_danger())
              r--;

          // Decrease reduction if opponent's move count is high (~1 Elo)
          if ((ss-1)->moveCount > 13)
              r--;

          // Decrease reduction if ttMove has been singularly extended (~1 Elo)
          if (singularQuietLMR)
              r--;

          // Increase reduction for cut nodes (~3 Elo)
          if (cutNode && move != ss->killers[0])
              r += 2;

          // Increase reduction if ttMove is a capture (~3 Elo)
          if (ttCapture)
              r++;

          ss->statScore =  thisThread->mainHistory[us][from_to(move)]
                         + (*contHist[0])[movedPiece][to_sq(move)]
                         + (*contHist[1])[movedPiece][to_sq(move)]
                         + (*contHist[3])[movedPiece][to_sq(move)]
                         - 4923;

          // Decrease/increase reduction for moves with a good/bad history (~30 Elo)
          r -= ss->statScore / 14721;

          if (!PvNode && (ss-1)->moveCount > 1)
          {
            Depth rr = newDepth / (2 + ss->ply / 2.8);

            r -= rr;
          }

          // In general we want to cap the LMR depth search at newDepth. But if
          // reductions are really negative and movecount is low, we allow this move
          // to be searched deeper than the first move in specific cases.
          Depth d = std::clamp(newDepth - r, 1, newDepth + (r < -1 && (moveCount <= 5 || (depth > 6 && PvNode)) && !doubleExtension));

          value = -search<NonPV>(pos, ss+1, -(alpha+1), -alpha, d, true);

          // If the son is reduced and fails high it will be re-searched at full depth
          doFullDepthSearch = value > alpha && d < newDepth;
          didLMR = true;
      }
      else
      {
          doFullDepthSearch = !PvNode || moveCount > 1;
          didLMR = false;
      }

      // Step 17. Full depth search when LMR is skipped or fails high
      if (doFullDepthSearch)
      {
          value = -search<NonPV>(pos, ss+1, -(alpha+1), -alpha, newDepth, !cutNode);

          // If the move passed LMR update its stats
          if (didLMR && !captureOrPromotion)
          {
              int bonus = value > alpha ?  stat_bonus(newDepth)
                                        : -stat_bonus(newDepth);

              update_continuation_histories(ss, movedPiece, to_sq(move), bonus);
          }
      }

      // For PV nodes only, do a full PV search on the first move or after a fail
      // high (in the latter case search only if value < beta), otherwise let the
      // parent node fail low with value <= alpha and try another move.
      if (PvNode && (moveCount == 1 || (value > alpha && (rootNode || value < beta))))
      {
          (ss+1)->pv = pv;
          (ss+1)->pv[0] = MOVE_NONE;

          value = -search<PV>(pos, ss+1, -beta, -alpha,
                              std::min(maxNextDepth, newDepth), false);
      }

      // Step 18. Undo move
      pos.undo_move(move);
      }

      assert(value > -VALUE_INFINITE && value < VALUE_INFINITE);

      // Step 19. Check for a new best move
      // Finished searching the move. If a stop occurred, the return value of
      // the search cannot be trusted, and we return immediately without
      // updating best move, PV and TT.
      if (Threads.stop.load(std::memory_order_relaxed))
          return VALUE_ZERO;

      if (rootNode)
      {
          RootMove& rm = *std::find(thisThread->rootMoves.begin(),
                                    thisThread->rootMoves.end(), move);

          // PV move or new best move?
          if (moveCount == 1 || value > alpha)
          {
              rm.score = value;
              rm.selDepth = thisThread->selDepth;
              rm.pv.resize(1);

              assert((ss+1)->pv);

              for (Move* m = (ss+1)->pv; *m != MOVE_NONE; ++m)
                  rm.pv.push_back(*m);

              // We record how often the best move has been changed in each
              // iteration. This information is used for time management and LMR
              if (moveCount > 1)
                  ++thisThread->bestMoveChanges;
          }
          else
              // All other moves but the PV are set to the lowest value: this
              // is not a problem when sorting because the sort is stable and the
              // move position in the list is preserved - just the PV is pushed up.
              rm.score = -VALUE_INFINITE;
      }

      if (value > bestValue)
      {
          bestValue = value;

          if (value > alpha)
          {
              bestMove = move;

              if (PvNode && !rootNode) // Update pv even in fail-high case
                  update_pv(ss->pv, move, (ss+1)->pv);

              if (PvNode && value < beta) // Update alpha! Always alpha < beta
                  alpha = value;
              else
              {
                  assert(value >= beta); // Fail high
                  break;
              }
          }
      }

      // If the move is worse than some previously searched move, remember it to update its stats later
      if (move != bestMove)
      {
          if (captureOrPromotion && captureCount < 32)
              capturesSearched[captureCount++] = move;

          else if (!captureOrPromotion && quietCount < 64)
              quietsSearched[quietCount++] = move;
      }
    }

    // The following condition would detect a stop only after move loop has been
    // completed. But in this case bestValue is valid because we have fully
    // searched our subtree, and we can anyhow save the result in TT.
    /*
       if (Threads.stop)
        return VALUE_DRAW;
    */

    // Step 20. Check for mate and stalemate
    // All legal moves have been searched and if there are no legal moves, it
    // must be a mate or a stalemate. If we are in a singular extension search then
    // return a fail low score.

    assert(moveCount || !ss->inCheck || excludedMove || !MoveList<LEGAL>(pos).size());

    if (!moveCount)
        bestValue = excludedMove ? alpha :
                    ss->inCheck  ? mated_in(ss->ply)
                                 : VALUE_DRAW;

    // If there is a move which produces search value greater than alpha we update stats of searched moves
    else if (bestMove)
        update_all_stats(pos, ss, bestMove, bestValue, beta, prevSq,
                         quietsSearched, quietCount, capturesSearched, captureCount, depth);

    // Bonus for prior countermove that caused the fail low
    else if (   (depth >= 3 || PvNode)
             && !priorCapture)
        update_continuation_histories(ss-1, pos.piece_on(prevSq), prevSq, stat_bonus(depth));

    // If no good move is found and the previous position was ttPv, then the previous
    // opponent move is probably good and the new position is added to the search tree.
    if (bestValue <= alpha)
        ss->ttPv = ss->ttPv || ((ss-1)->ttPv && depth > 3);

    // Otherwise, a counter move has been found and if the position is the last leaf
    // in the search tree, remove the position from the search tree.
    else if (depth > 3)
        ss->ttPv = ss->ttPv && (ss+1)->ttPv;

    // Write gathered information in transposition table
    if (!excludedMove && !(rootNode && thisThread->pvIdx))
        tte->save(posKey, value_to_tt(bestValue, ss->ply), ss->ttPv,
                  bestValue >= beta ? BOUND_LOWER :
                  PvNode && bestMove ? BOUND_EXACT : BOUND_UPPER,
                  depth, bestMove, ss->staticEval);

    assert(bestValue > -VALUE_INFINITE && bestValue < VALUE_INFINITE);

    return bestValue;
  }


  // qsearch() is the quiescence search function, which is called by the main search
  // function with zero depth, or recursively with further decreasing depth per call.
  template <NodeType nodeType>
  Value qsearch(Position& pos, Stack* ss, Value alpha, Value beta, Depth depth) {

    static_assert(nodeType != Root);
    constexpr bool PvNode = nodeType == PV;

    assert(alpha >= -VALUE_INFINITE && alpha < beta && beta <= VALUE_INFINITE);
    assert(PvNode || (alpha == beta - 1));
    assert(depth <= 0);

    Move pv[MAX_PLY+1];
    StateInfo st;
    ASSERT_ALIGNED(&st, Eval::NNUE::CacheLineSize);

    TTEntry* tte;
    Key posKey;
    Move ttMove, move, bestMove;
    Depth ttDepth;
    Bound ttBound;
    Value bestValue, value, ttValue, futilityValue, futilityBase, oldAlpha;
    bool pvHit, givesCheck, captureOrPromotion, gameCycle;
    int moveCount;

    if (PvNode)
    {
        oldAlpha = alpha; // To flag BOUND_EXACT when eval above alpha and no available moves
        (ss+1)->pv = pv;
        ss->pv[0] = MOVE_NONE;
    }

    Thread* thisThread = pos.this_thread();
    bestMove = MOVE_NONE;
    ss->inCheck = pos.checkers();
    moveCount = 0;
    gameCycle = false;

    thisThread->nodes++;

    if (pos.has_game_cycle(ss->ply))
    {
       if (VALUE_DRAW >= beta)
           return VALUE_DRAW;

       alpha = std::max(alpha, VALUE_DRAW);
       gameCycle = true;
    }

    if (pos.is_draw(ss->ply))
        return VALUE_DRAW;

    // Check for an immediate draw or maximum ply reached
    if (ss->ply >= MAX_PLY)
        return !ss->inCheck ? evaluate(pos) : VALUE_DRAW;

    if (alpha >= mate_in(ss->ply+1))
        return mate_in(ss->ply+1);

    assert(0 <= ss->ply && ss->ply < MAX_PLY);

    // Decide whether or not to include checks: this fixes also the type of
    // TT entry depth that we are going to use. Note that in qsearch we use
    // only two types of depth in TT: DEPTH_QS_CHECKS or DEPTH_QS_NO_CHECKS.
    ttDepth = ss->inCheck || depth >= DEPTH_QS_CHECKS ? DEPTH_QS_CHECKS
                                                  : DEPTH_QS_NO_CHECKS;
    // Transposition table lookup
    posKey = pos.key();
    tte = TT.probe(posKey, ss->ttHit);
    ttValue = ss->ttHit ? value_from_tt(tte->value(), ss->ply, pos.rule50_count()) : VALUE_NONE;
    ttBound = tte->bound();
    ttMove = ss->ttHit ? tte->move() : MOVE_NONE;
    pvHit = ss->ttHit && tte->is_pv();

    if (  !PvNode
        && ss->ttHit
        && !gameCycle
        && pos.rule50_count() < 88
        && tte->depth() >= ttDepth
        && ttValue != VALUE_NONE // Only in case of TT access race
        && (ttValue != VALUE_DRAW || VALUE_DRAW >= beta)
        && (ttValue >= beta ? (ttBound & BOUND_LOWER)
                            : (ttBound & BOUND_UPPER)))
        return ttValue;

    // Evaluate the position statically
    if (ss->inCheck)
    {
        ss->staticEval = VALUE_NONE;
        bestValue = futilityBase = -VALUE_INFINITE;
    }
    else
    {
        if (ss->ttHit)
        {
            // Never assume anything about values stored in TT
            if ((ss->staticEval = bestValue = tte->eval()) == VALUE_NONE)
                ss->staticEval = bestValue = evaluate(pos);

            // Can ttValue be used as a better position evaluation?
            if (    ttValue != VALUE_NONE
                && (ttBound & (ttValue > bestValue ? BOUND_LOWER : BOUND_UPPER)))
                bestValue = ttValue;
        }
        else
            // In case of null move search use previous static eval with a different sign
            // and addition of two tempos
            ss->staticEval = bestValue =
            (ss-1)->currentMove != MOVE_NULL ? evaluate(pos)
                                             : -(ss-1)->staticEval;

        ss->staticEval = bestValue = bestValue * std::max(0, (100 - pos.rule50_count())) / 100;

        if (gameCycle)
            ss->staticEval = bestValue = bestValue * std::max(0, (100 - pos.rule50_count())) / 100;

        // Stand pat. Return immediately if static value is at least beta
        if (bestValue >= beta)
        {
            // Save gathered info in transposition table
            if (!ss->ttHit)
                tte->save(posKey, value_to_tt(bestValue, ss->ply), false, BOUND_LOWER,
                          DEPTH_NONE, MOVE_NONE, ss->staticEval);

            return bestValue;
        }

        if (PvNode && bestValue > alpha)
            alpha = bestValue;

        futilityBase = bestValue + 155;
    }

    const PieceToHistory* contHist[] = { (ss-1)->continuationHistory, (ss-2)->continuationHistory,
                                          nullptr                   , (ss-4)->continuationHistory,
                                          nullptr                   , (ss-6)->continuationHistory };

    // Initialize a MovePicker object for the current position, and prepare
    // to search the moves. Because the depth is <= 0 here, only captures,
    // queen promotions, and other checks (only if depth >= DEPTH_QS_CHECKS)
    // will be generated.
    MovePicker mp(pos, ttMove, depth, &thisThread->mainHistory,
                                      &thisThread->captureHistory,
                                      contHist,
                                      to_sq((ss-1)->currentMove));

    // Loop through the moves until no moves remain or a beta cutoff occurs
    while ((move = mp.next_move()) != MOVE_NONE)
    {
      assert(is_ok(move));

      givesCheck = pos.gives_check(move);
      captureOrPromotion = pos.capture_or_promotion(move);

      moveCount++;

      if (!PvNode && bestValue > VALUE_TB_LOSS_IN_MAX_PLY)
      {
         // Futility pruning and moveCount pruning
         if (   !givesCheck
             &&  futilityBase > -VALUE_KNOWN_WIN
             &&  type_of(move) != PROMOTION)
         {
             if (moveCount > 2)
                 continue;

             futilityValue = futilityBase + PieceValue[EG][pos.piece_on(to_sq(move))];

             if (futilityValue <= alpha)
             {
                 bestValue = std::max(bestValue, futilityValue);
                 continue;
             }

             if (futilityBase <= alpha && !pos.see_ge(move, VALUE_ZERO + 1))
             {
                 bestValue = std::max(bestValue, futilityBase);
                 continue;
             }
         }

         // Do not search moves with negative SEE values
         if (!pos.see_ge(move))
             continue;
      }

      // Speculative prefetch as early as possible
      prefetch(TT.first_entry(pos.key_after(move)));

      ss->currentMove = move;
      ss->continuationHistory = &thisThread->continuationHistory[ss->inCheck]
                                                                [captureOrPromotion]
                                                                [pos.moved_piece(move)]
                                                                [to_sq(move)];

      // Continuation history based pruning
      if (  !captureOrPromotion
          && !PvNode
          && bestValue > VALUE_TB_LOSS_IN_MAX_PLY
          && (*contHist[0])[pos.moved_piece(move)][to_sq(move)] < CounterMovePruneThreshold
          && (*contHist[1])[pos.moved_piece(move)][to_sq(move)] < CounterMovePruneThreshold)
          continue;

      // Make and search the move
      pos.do_move(move, st, givesCheck);
      value = -qsearch<nodeType>(pos, ss+1, -beta, -alpha, depth - 1);
      pos.undo_move(move);

      assert(value > -VALUE_INFINITE && value < VALUE_INFINITE);

      // Check for a new best move
      if (value > bestValue)
      {
          bestValue = value;

          if (value > alpha)
          {
              bestMove = move;

              if (PvNode) // Update pv even in fail-high case
                  update_pv(ss->pv, move, (ss+1)->pv);

              if (PvNode && value < beta) // Update alpha here!
                  alpha = value;
              else
                  break; // Fail high
          }
       }
    }

    // All legal moves have been searched. A special case: if we're in check
    // and no legal moves were found, it is checkmate.
    if (ss->inCheck && bestValue == -VALUE_INFINITE)
    {
        assert(!MoveList<LEGAL>(pos).size());

        return mated_in(ss->ply); // Plies to mate from the root
    }

    // Save gathered info in transposition table
    tte->save(posKey, value_to_tt(bestValue, ss->ply), pvHit,
              bestValue >= beta ? BOUND_LOWER :
              PvNode && bestValue > oldAlpha  ? BOUND_EXACT : BOUND_UPPER,
              ttDepth, bestMove, ss->staticEval);

    assert(bestValue > -VALUE_INFINITE && bestValue < VALUE_INFINITE);

    return bestValue;
  }


  // value_to_tt() adjusts a mate or TB score from "plies to mate from the root" to
  // "plies to mate from the current position". Standard scores are unchanged.
  // The function is called before storing a value in the transposition table.

  Value value_to_tt(Value v, int ply) {

    assert(v != VALUE_NONE);

    return  v >= VALUE_TB_WIN_IN_MAX_PLY  ? v + ply
          : v <= VALUE_TB_LOSS_IN_MAX_PLY ? v - ply : v;
  }


  // value_from_tt() is the inverse of value_to_tt(): it adjusts a mate or TB score
  // from the transposition table (which refers to the plies to mate/be mated from
  // current position) to "plies to mate/be mated (TB win/loss) from the root". However,
  // for mate scores, to avoid potentially false mate scores related to the 50 moves rule
  // and the graph history interaction, we return an optimal TB score instead.

  Value value_from_tt(Value v, int ply, int r50c) {

    /*return  v == VALUE_NONE             ? VALUE_NONE
          : v >= VALUE_MATE_IN_MAX_PLY  ? v - ply
          : v <= VALUE_MATED_IN_MAX_PLY ? v + ply : v; */

    if (v == VALUE_NONE)
        return VALUE_NONE;

    if (v >= VALUE_TB_WIN_IN_MAX_PLY)  // TB win or better
    {
        if (v >= VALUE_MATE_IN_MAX_PLY && VALUE_MATE - v > 99 - r50c)
            return VALUE_MATE_IN_MAX_PLY - 1; // do not return a potentially false mate score

        return v - ply;
    }

    if (v <= VALUE_TB_LOSS_IN_MAX_PLY) // TB loss or worse
    {
        if (v <= VALUE_MATED_IN_MAX_PLY && VALUE_MATE + v > 99 - r50c)
            return VALUE_MATED_IN_MAX_PLY + 1; // do not return a potentially false mate score

        return v + ply;
    }

    return v;

  }


  // update_pv() adds current move and appends child pv[]

  void update_pv(Move* pv, Move move, Move* childPv) {

    for (*pv++ = move; childPv && *childPv != MOVE_NONE; )
        *pv++ = *childPv++;
    *pv = MOVE_NONE;
  }


  // update_all_stats() updates stats at the end of search() when a bestMove is found

  void update_all_stats(const Position& pos, Stack* ss, Move bestMove, Value bestValue, Value beta, Square prevSq,
                        Move* quietsSearched, int quietCount, Move* capturesSearched, int captureCount, Depth depth) {

    int bonus1, bonus2;
    Color us = pos.side_to_move();
    Thread* thisThread = pos.this_thread();
    CapturePieceToHistory& captureHistory = thisThread->captureHistory;
    Piece moved_piece = pos.moved_piece(bestMove);
    PieceType captured = type_of(pos.piece_on(to_sq(bestMove)));

    bonus1 = stat_bonus(depth + 1);
    bonus2 = bestValue > beta + PawnValueMg ? bonus1                                 // larger bonus
                                            : std::min(bonus1, stat_bonus(depth));   // smaller bonus

    if (!pos.capture_or_promotion(bestMove))
    {
        // Increase stats for the best move in case it was a quiet move
        update_quiet_stats(pos, ss, bestMove, bonus2, depth);

        // Decrease stats for all non-best quiet moves
        for (int i = 0; i < quietCount; ++i)
        {
            thisThread->mainHistory[us][from_to(quietsSearched[i])] << -bonus2;
            update_continuation_histories(ss, pos.moved_piece(quietsSearched[i]), to_sq(quietsSearched[i]), -bonus2);
        }
    }
    else
        // Increase stats for the best move in case it was a capture move
        captureHistory[moved_piece][to_sq(bestMove)][captured] << bonus1;

    // Extra penalty for a quiet early move that was not a TT move or
    // main killer move in previous ply when it gets refuted.
    if (   ((ss-1)->moveCount == 1 + (ss-1)->ttHit || ((ss-1)->currentMove == (ss-1)->killers[0]))
        && !pos.captured_piece())
            update_continuation_histories(ss-1, pos.piece_on(prevSq), prevSq, -bonus1);

    // Decrease stats for all non-best capture moves
    for (int i = 0; i < captureCount; ++i)
    {
        moved_piece = pos.moved_piece(capturesSearched[i]);
        captured = type_of(pos.piece_on(to_sq(capturesSearched[i])));
        captureHistory[moved_piece][to_sq(capturesSearched[i])][captured] << -bonus1;
    }
  }


  // update_continuation_histories() updates histories of the move pairs formed
  // by moves at ply -1, -2, -4, and -6 with current move.

  void update_continuation_histories(Stack* ss, Piece pc, Square to, int bonus) {

    for (int i : {1, 2, 4, 6})
    {
        // Only update first 2 continuation histories if we are in check
        if (ss->inCheck && i > 2)
            break;
        if (is_ok((ss-i)->currentMove))
            (*(ss-i)->continuationHistory)[pc][to] << bonus;
    }
  }


  // update_quiet_stats() updates move sorting heuristics

  void update_quiet_stats(const Position& pos, Stack* ss, Move move, int bonus, int depth) {

    // Update killers
    if (ss->killers[0] != move)
    {
        ss->killers[1] = ss->killers[0];
        ss->killers[0] = move;
    }

    Color us = pos.side_to_move();
    Thread* thisThread = pos.this_thread();
    thisThread->mainHistory[us][from_to(move)] << bonus;
    update_continuation_histories(ss, pos.moved_piece(move), to_sq(move), bonus);

    // Penalty for reversed move in case of moved piece not being a pawn
    if (type_of(pos.moved_piece(move)) != PAWN)
        thisThread->mainHistory[us][from_to(reverse_move(move))] << -bonus;

    // Update countermove history
    if (is_ok((ss-1)->currentMove))
    {
        Square prevSq = to_sq((ss-1)->currentMove);
        thisThread->counterMoves[pos.piece_on(prevSq)][prevSq] = move;
    }

    // Update low ply history
    if (depth > 11 && ss->ply < MAX_LPH)
        thisThread->lowPlyHistory[ss->ply][from_to(move)] << stat_bonus(depth - 7);
  }

} // namespace


/// MainThread::check_time() is used to print debug info and, more importantly,
/// to detect when we are out of available time and thus stop the search.

void MainThread::check_time() {

  if (--callsCnt > 0)
      return;

  // When using nodes, ensure checking rate is not lower than 0.1% of nodes
  callsCnt = Limits.nodes ? std::min(1024, int(Limits.nodes / 1024)) : 1024;

  static TimePoint lastInfoTime = now();

  TimePoint elapsed = Time.elapsed();
  TimePoint tick = Limits.startTime + elapsed;

  if (tick - lastInfoTime >= 1000)
  {
      lastInfoTime = tick;
      dbg_print();
  }

  // We should not stop pondering until told so by the GUI
  if (ponder)
      return;

  if (   (Limits.use_time_management() && (elapsed > Time.maximum() - 10 || stopOnPonderhit))
      || (Limits.movetime && elapsed >= Limits.movetime)
      || (Limits.nodes && Threads.nodes_searched() >= (uint64_t)Limits.nodes))
      Threads.stop = true;
}


/// UCI::pv() formats PV information according to the UCI protocol. UCI requires
/// that all (if any) unsearched PV lines are sent using a previous search score.

string UCI::pv(const Position& pos, Depth depth, Value alpha, Value beta) {

  std::stringstream ss;
  TimePoint elapsed = Time.elapsed() + 1;
  const RootMoves& rootMoves = pos.this_thread()->rootMoves;
  size_t pvIdx = pos.this_thread()->pvIdx;
  size_t multiPV = std::min((size_t)Options["MultiPV"], rootMoves.size());
  uint64_t nodesSearched = Threads.nodes_searched();
  uint64_t tbHits = Threads.tb_hits() + (TB::RootInTB ? rootMoves.size() : 0);

  for (size_t i = 0; i < multiPV; ++i)
  {
      bool updated = rootMoves[i].score != -VALUE_INFINITE;

      if (depth == 1 && !updated && i > 0)
          continue;

      Depth d = updated ? depth : std::max(1, depth - 1);
      Value v = updated ? rootMoves[i].score : rootMoves[i].previousScore;
      Value v2 = rootMoves[i].previousScore;

      if (v == -VALUE_INFINITE)
          v = VALUE_ZERO;

      bool tb = TB::RootInTB && abs(v) < VALUE_TB_WIN - 6 * PawnValueEg;

      v = tb ? rootMoves[i].tbScore : v;

      if (ss.rdbuf()->in_avail()) // Not at first line
          ss << "\n";

      ss << "info"
         << " depth "    << d
         << " seldepth " << rootMoves[i].selDepth
         << " multipv "  << i + 1
         << " score "    << UCI::value(v, v2);

      if (Options["UCI_ShowWDL"])
          ss << UCI::wdl(v, pos.game_ply());

      if (!tb && i == pvIdx)
          ss << (v >= beta ? " lowerbound" : v <= alpha ? " upperbound" : "");

      ss << " nodes "    << nodesSearched
         << " nps "      << nodesSearched * 1000 / elapsed;

      if (elapsed > 1000) // Earlier makes little sense
          ss << " hashfull " << TT.hashfull();

      ss << " tbhits "   << tbHits
         << " time "     << elapsed
         << " pv";

      for (Move m : rootMoves[i].pv)
          ss << " " << UCI::move(m, pos.is_chess960());
  }

  return ss.str();
}


/// RootMove::extract_ponder_from_tt() is called in case we have no ponder move
/// before exiting the search, for instance, in case we stop the search during a
/// fail high at root. We try hard to have a ponder move to return to the GUI,
/// otherwise in case of 'ponder on' we have nothing to think on.

bool RootMove::extract_ponder_from_tt(Position& pos) {

    StateInfo st;
    ASSERT_ALIGNED(&st, Eval::NNUE::CacheLineSize);

    bool ttHit;

    assert(pv.size() == 1);

    if (pv[0] == MOVE_NONE)
        return false;

    pos.do_move(pv[0], st);
    TTEntry* tte = TT.probe(pos.key(), ttHit);

    if (ttHit)
    {
        Move m = tte->move(); // Local copy to be SMP safe
        if (MoveList<LEGAL>(pos).contains(m))
            pv.push_back(m);
    }

    pos.undo_move(pv[0]);
    return pv.size() > 1;
}

void Tablebases::rank_root_moves(Position& pos, Search::RootMoves& rootMoves) {

    RootInTB = false;
    UseRule50 = bool(Options["Syzygy50MoveRule"]);
    ProbeDepth = int(Options["SyzygyProbeDepth"]);
    Cardinality = int(Options["SyzygyProbeLimit"]);

    // Tables with fewer pieces than SyzygyProbeLimit are searched with
    // ProbeDepth == DEPTH_ZERO
    if (Cardinality > MaxCardinality)
    {
        Cardinality = MaxCardinality;
        ProbeDepth = 0;
    }

    if (Cardinality >= popcount(pos.pieces()) && !pos.can_castle(ANY_CASTLING))
    {
        // Rank moves using DTZ tables
        RootInTB = root_probe(pos, rootMoves);

        if (!RootInTB)
        {
            // DTZ tables are missing; try to rank moves using WDL tables
            RootInTB = root_probe_wdl(pos, rootMoves);
        }
    }

    if (RootInTB)
    {
        // Sort moves according to TB rank
        std::stable_sort(rootMoves.begin(), rootMoves.end(),
                  [](const RootMove &a, const RootMove &b) { return a.tbRank > b.tbRank; } );
    }
    else
    {
        // Clean up if root_probe() and root_probe_wdl() have failed
        for (auto& m : rootMoves)
            m.tbRank = 0;
    }
}

} // namespace Stockfish<|MERGE_RESOLUTION|>--- conflicted
+++ resolved
@@ -782,7 +782,6 @@
         && !thisThread->nmpGuard
         &&  abs(eval) < 2 * VALUE_KNOWN_WIN)
     {
-<<<<<<< HEAD
        if (rootDepth > 10)
            kingDanger = pos.king_danger();
 
@@ -807,7 +806,7 @@
            assert(eval - beta >= 0);
 
            // Null move dynamic reduction based on depth and value
-           Depth R = (1090 + 81 * depth) / 256 + std::min(int(eval - beta) / 205, 3);
+           Depth R = std::min(int(eval - beta) / 205, 3) + depth / 3 + 4;
 
            if (   depth < 11
                || ttValue >= beta
@@ -843,32 +842,6 @@
            }
            }
        }
-=======
-        assert(eval - beta >= 0);
-
-        // Null move dynamic reduction based on depth and value
-        Depth R = std::min(int(eval - beta) / 205, 3) + depth / 3 + 4;
-
-        ss->currentMove = MOVE_NULL;
-        ss->continuationHistory = &thisThread->continuationHistory[0][0][NO_PIECE][0];
-
-        pos.do_null_move(st);
-
-        Value nullValue = -search<NonPV>(pos, ss+1, -beta, -beta+1, depth-R, !cutNode);
-
-        pos.undo_null_move();
-
-        if (nullValue >= beta)
-        {
-            // Do not return unproven mate or TB scores
-            if (nullValue >= VALUE_TB_WIN_IN_MAX_PLY)
-                nullValue = beta;
-
-            if (thisThread->nmpMinPly || (abs(beta) < VALUE_KNOWN_WIN && depth < 14))
-                return nullValue;
-
-            assert(!thisThread->nmpMinPly); // Recursive verification is not allowed
->>>>>>> d754ea50
 
        probCutBeta = beta + 209 - 44 * improving;
 
