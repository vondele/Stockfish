/*
  Stockfish, a UCI chess playing engine derived from Glaurung 2.1
  Copyright (C) 2004-2021 The Stockfish developers (see AUTHORS file)

  Stockfish is free software: you can redistribute it and/or modify
  it under the terms of the GNU General Public License as published by
  the Free Software Foundation, either version 3 of the License, or
  (at your option) any later version.

  Stockfish is distributed in the hope that it will be useful,
  but WITHOUT ANY WARRANTY; without even the implied warranty of
  MERCHANTABILITY or FITNESS FOR A PARTICULAR PURPOSE.  See the
  GNU General Public License for more details.

  You should have received a copy of the GNU General Public License
  along with this program.  If not, see <http://www.gnu.org/licenses/>.
*/

#include <algorithm>
#include <cassert>
#include <cmath>
#include <cstring>   // For std::memset
#include <iostream>
#include <sstream>

#include "evaluate.h"
#include "misc.h"
#include "movegen.h"
#include "movepick.h"
#include "position.h"
#include "search.h"
#include "thread.h"
#include "timeman.h"
#include "tt.h"
#include "uci.h"
#include "syzygy/tbprobe.h"

namespace Stockfish {

namespace Search {

  LimitsType Limits;
}

namespace Tablebases {

  int Cardinality;
  bool RootInTB;
  bool UseRule50;
  Depth ProbeDepth;
}

namespace TB = Tablebases;

using std::string;
using Eval::evaluate;
using namespace Search;

namespace {

  // Different node types, used as a template parameter
  enum NodeType { NonPV, PV, Root };

  // Futility margin
  Value futility_margin(Depth d, bool improving) {
    return Value(214 * (d - improving));
  }

  // Reductions lookup table, initialized at startup
  int Reductions[MAX_MOVES]; // [depth or moveNumber]

  Depth reduction(bool i, Depth d, int mn, bool rangeReduction) {
    int r = Reductions[d] * Reductions[mn];
    return (r + 534) / 1024 + (!i && r > 904) + rangeReduction;
  }

  constexpr int futility_move_count(bool improving, Depth depth) {
    return (3 + depth * depth) / (2 - improving);
  }

  // History and stats update bonus, based on depth
  int stat_bonus(Depth d) {
    return d > 14 ? 73 : 6 * d * d + 229 * d - 215;
  }

  // Check if the current thread is in a search explosion
  ExplosionState search_explosion(Thread* thisThread) {

    uint64_t nodesNow = thisThread->nodes;
    bool explosive =    thisThread->doubleExtensionAverage[WHITE].is_greater(2, 100)
                     || thisThread->doubleExtensionAverage[BLACK].is_greater(2, 100);

    if (explosive)
       thisThread->nodesLastExplosive = nodesNow;
    else
       thisThread->nodesLastNormal = nodesNow;

    if (   explosive
        && thisThread->state == EXPLOSION_NONE
        && nodesNow - thisThread->nodesLastNormal > 6000000)
        thisThread->state = MUST_CALM_DOWN;

    if (   thisThread->state == MUST_CALM_DOWN
        && nodesNow - thisThread->nodesLastExplosive > 6000000)
        thisThread->state = EXPLOSION_NONE;

    return thisThread->state;
  }

  template <NodeType nodeType>
  Value search(Position& pos, Stack* ss, Value alpha, Value beta, Depth depth, bool cutNode);

  template <NodeType nodeType>
  Value qsearch(Position& pos, Stack* ss, Value alpha, Value beta, Depth depth = 0);

  Value value_to_tt(Value v, int ply);
  Value value_from_tt(Value v, int ply, int r50c);
  void update_pv(Move* pv, Move move, Move* childPv);
  void update_continuation_histories(Stack* ss, Piece pc, Square to, int bonus);
  void update_quiet_stats(const Position& pos, Stack* ss, Move move, int bonus, int depth);
  void update_all_stats(const Position& pos, Stack* ss, Move bestMove, Value bestValue, Value beta, Square prevSq,
                        Move* quietsSearched, int quietCount, Move* capturesSearched, int captureCount, Depth depth);

  // perft() is our utility to verify move generation. All the leaf nodes up
  // to the given depth are generated and counted, and the sum is returned.
  template<bool Root>
  uint64_t perft(Position& pos, Depth depth) {

    StateInfo st;
    ASSERT_ALIGNED(&st, Eval::NNUE::CacheLineSize);

    uint64_t cnt, nodes = 0;
    const bool leaf = (depth == 2);

    for (const auto& m : MoveList<LEGAL>(pos))
    {
        if (Root && depth <= 1)
            cnt = 1, nodes++;
        else
        {
            pos.do_move(m, st);
            cnt = leaf ? MoveList<LEGAL>(pos).size() : perft<false>(pos, depth - 1);
            nodes += cnt;
            pos.undo_move(m);
        }
        if (Root)
            sync_cout << UCI::move(m, pos.is_chess960()) << ": " << cnt << sync_endl;
    }
    return nodes;
  }

} // namespace


/// Search::init() is called at startup to initialize various lookup tables

void Search::init() {

  for (int i = 1; i < MAX_MOVES; ++i)
      Reductions[i] = int(21.9 * std::log(i));
}


/// Search::clear() resets search state to its initial value

void Search::clear() {

  Threads.main()->wait_for_search_finished();

  Time.availableNodes = 0;
  TT.clear();
  Threads.clear();
  Tablebases::init(Options["SyzygyPath"]); // Free mapped files
}


/// MainThread::search() is started when the program receives the UCI 'go'
/// command. It searches from the root position and outputs the "bestmove".

void MainThread::search() {

  if (Limits.perft)
  {
      nodes = perft<true>(rootPos, Limits.perft);
      sync_cout << "\nNodes searched: " << nodes << "\n" << sync_endl;
      return;
  }

  Color us = rootPos.side_to_move();
  Time.init(Limits, us, rootPos.game_ply());
  TT.new_search();

  Eval::NNUE::verify();

  if (rootMoves.empty())
  {
      rootMoves.emplace_back(MOVE_NONE);
      sync_cout << "info depth 0 score "
                << UCI::value(rootPos.checkers() ? -VALUE_MATE, -VALUE_MATE : VALUE_DRAW, VALUE_DRAW)
                << sync_endl;
  }
  else
  {
      Threads.start_searching(); // start non-main threads
      Thread::search();          // main thread start searching
  }

  // When we reach the maximum depth, we can arrive here without a raise of
  // Threads.stop. However, if we are pondering or in an infinite search,
  // the UCI protocol states that we shouldn't print the best move before the
  // GUI sends a "stop" or "ponderhit" command. We therefore simply wait here
  // until the GUI sends one of those commands.

  while (!Threads.stop && (ponder || Limits.infinite))
  {} // Busy wait for a stop or a ponder reset

  // Stop the threads if not already stopped (also raise the stop if
  // "ponderhit" just reset Threads.ponder).
  Threads.stop = true;

  // Wait until all threads have finished
  Threads.wait_for_search_finished();

  // When playing in 'nodes as time' mode, subtract the searched nodes from
  // the available ones before exiting.
  if (Limits.npmsec)
      Time.availableNodes += Limits.inc[us] - Threads.nodes_searched();

  Thread* bestThread = this;

  if (    int(Options["MultiPV"]) == 1
      && !Limits.depth
      &&  rootMoves[0].pv[0] != MOVE_NONE)
      bestThread = Threads.get_best_thread();

  bestPreviousScore = bestThread->rootMoves[0].score;

  // Send again PV info if we have a new best thread
  if (bestThread != this)
      sync_cout << UCI::pv(bestThread->rootPos, bestThread->completedDepth, -VALUE_INFINITE, VALUE_INFINITE) << sync_endl;

  sync_cout << "bestmove " << UCI::move(bestThread->rootMoves[0].pv[0], rootPos.is_chess960());

  if (bestThread->rootMoves[0].pv.size() > 1 || bestThread->rootMoves[0].extract_ponder_from_tt(rootPos))
      std::cout << " ponder " << UCI::move(bestThread->rootMoves[0].pv[1], rootPos.is_chess960());

  std::cout << sync_endl;
}


/// Thread::search() is the main iterative deepening loop. It calls search()
/// repeatedly with increasing depth until the allocated thinking time has been
/// consumed, the user stops the search, or the maximum search depth is reached.

void Thread::search() {

  // To allow access to (ss-7) up to (ss+2), the stack must be oversized.
  // The former is needed to allow update_continuation_histories(ss-1, ...),
  // which accesses its argument at ss-6, also near the root.
  // The latter is needed for statScore and killer initialization.
  Stack stack[MAX_PLY+10], *ss = stack+7;
  Move  pv[MAX_PLY+1];
  Value bestValue, alpha, beta, delta;
  Move  lastBestMove = MOVE_NONE;
  Depth lastBestMoveDepth = 0;
  MainThread* mainThread = (this == Threads.main() ? Threads.main() : nullptr);
  double timeReduction = 1, totBestMoveChanges = 0;
  Color us = rootPos.side_to_move();
  int iterIdx = 0;

  std::memset(ss-7, 0, 10 * sizeof(Stack));
  for (int i = 7; i > 0; i--)
      (ss-i)->continuationHistory = &this->continuationHistory[0][0][NO_PIECE][0]; // Use as a sentinel

  for (int i = 0; i <= MAX_PLY + 2; ++i)
      (ss+i)->ply = i;

  ss->pv = pv;

  bestValue = delta = alpha = -VALUE_INFINITE;
  beta = VALUE_INFINITE;

  if (mainThread)
  {
      if (mainThread->bestPreviousScore == VALUE_INFINITE)
          for (int i = 0; i < 4; ++i)
              mainThread->iterValue[i] = VALUE_ZERO;
      else
          for (int i = 0; i < 4; ++i)
              mainThread->iterValue[i] = mainThread->bestPreviousScore;
  }

  std::copy(&lowPlyHistory[2][0], &lowPlyHistory.back().back() + 1, &lowPlyHistory[0][0]);
  std::fill(&lowPlyHistory[MAX_LPH - 2][0], &lowPlyHistory.back().back() + 1, 0);

  size_t multiPV = size_t(Options["MultiPV"]);

  multiPV = std::min(multiPV, rootMoves.size());

  ttHitAverage.set(50, 100);                  // initialize the running average at 50%
  doubleExtensionAverage[WHITE].set(0, 100);  // initialize the running average at 0%
  doubleExtensionAverage[BLACK].set(0, 100);  // initialize the running average at 0%

  nodesLastExplosive = nodes;
  nodesLastNormal    = nodes;
  state = EXPLOSION_NONE;
  trend = SCORE_ZERO;

  int searchAgainCounter = 0;

  // Iterative deepening loop until requested to stop or the target depth is reached
  while (   ++rootDepth < MAX_PLY
         && !Threads.stop
         && !(Limits.depth && mainThread && rootDepth > Limits.depth))
  {
      // Age out PV variability metric
      if (mainThread)
          totBestMoveChanges /= 2;

      // Save the last iteration's scores before first PV line is searched and
      // all the move scores except the (new) PV are set to -VALUE_INFINITE.
      for (RootMove& rm : rootMoves)
          rm.previousScore = rm.score;

      size_t pvFirst = 0;
      pvLast = 0;

      if (!Threads.increaseDepth)
         searchAgainCounter++;

      // MultiPV loop. We perform a full root search for each PV line
      for (pvIdx = 0; pvIdx < multiPV && !Threads.stop; ++pvIdx)
      {
          if (pvIdx == pvLast)
          {
              pvFirst = pvLast;
              for (pvLast++; pvLast < rootMoves.size(); pvLast++)
                  if (rootMoves[pvLast].tbRank != rootMoves[pvFirst].tbRank)
                      break;
          }

          // Reset UCI info selDepth for each depth and each PV line
          selDepth = 0;

          // Reset aspiration window starting size
          if (rootDepth >= 4)
          {
              Value prev = rootMoves[pvIdx].previousScore;
              delta = Value(17);
              alpha = std::max(prev - delta,-VALUE_INFINITE);
              beta  = std::min(prev + delta, VALUE_INFINITE);

              // Adjust trend based on root move's previousScore (dynamic contempt)
              int dt = int8_t(Options["Dynamic Contempt"]);
              int tr = dt * (113 * prev / (abs(prev) + 147));

              trend = (us == WHITE ?  make_score(tr, tr / 2)
                                   : -make_score(tr, tr / 2));
          }

          // Start with a small aspiration window and, in the case of a fail
          // high/low, re-search with a bigger window until we don't fail
          // high/low anymore.
          while (true)
          {
              Depth adjustedDepth = std::max(1, rootDepth - searchAgainCounter);
              bestValue = Stockfish::search<Root>(rootPos, ss, alpha, beta, adjustedDepth, false);

              // Bring the best move to the front. It is critical that sorting
              // is done with a stable algorithm because all the values but the
              // first and eventually the new best one are set to -VALUE_INFINITE
              // and we want to keep the same order for all the moves except the
              // new PV that goes to the front. Note that in case of MultiPV
              // search the already searched PV lines are preserved.
              std::stable_sort(rootMoves.begin() + pvIdx, rootMoves.begin() + pvLast);

              // If search has been stopped, we break immediately. Sorting is
              // safe because RootMoves is still valid, although it refers to
              // the previous iteration.
              if (Threads.stop)
                  break;

              // When failing high/low give some update (without cluttering
              // the UI) before a re-search.
              if (   mainThread
                  && multiPV == 1
                  && (bestValue <= alpha || bestValue >= beta)
                  && Time.elapsed() > 3000)
                  sync_cout << UCI::pv(rootPos, rootDepth, alpha, beta) << sync_endl;

              // In case of failing low/high increase aspiration window and
              // re-search, otherwise exit the loop.
              if (bestValue <= alpha)
              {
                  beta = (alpha + beta) / 2;
                  alpha = std::max(bestValue - delta, -VALUE_INFINITE);

                  if (mainThread)
                      mainThread->stopOnPonderhit = false;
              }
              else if (bestValue >= beta)
                  beta = std::min(bestValue + delta, VALUE_INFINITE);

              else
                  break;

              delta += delta / 4 + 5;

              assert(alpha >= -VALUE_INFINITE && beta <= VALUE_INFINITE);
          }

          // Sort the PV lines searched so far and update the GUI
          std::stable_sort(rootMoves.begin() + pvFirst, rootMoves.begin() + pvIdx + 1);

          if (    mainThread
              && (Threads.stop || pvIdx + 1 == multiPV || Time.elapsed() > 3000))
              sync_cout << UCI::pv(rootPos, rootDepth, alpha, beta) << sync_endl;
      }

      if (!Threads.stop)
          completedDepth = rootDepth;

      if (rootMoves[0].pv[0] != lastBestMove) {
         lastBestMove = rootMoves[0].pv[0];
         lastBestMoveDepth = rootDepth;
      }

      // Have we found a "mate in x"?
      if (   Limits.mate
          && bestValue >= VALUE_MATE_IN_MAX_PLY
          && VALUE_MATE - bestValue <= 2 * Limits.mate)
          Threads.stop = true;

      if (!mainThread)
          continue;

      // Do we have time for the next iteration? Can we stop searching now?
      if (    Limits.use_time_management()
          && !Threads.stop
          && !mainThread->stopOnPonderhit)
      {
          double fallingEval = (318 + 6 * (mainThread->bestPreviousScore - bestValue)
                                    + 6 * (mainThread->iterValue[iterIdx] - bestValue)) / 825.0;
          fallingEval = std::clamp(fallingEval, 0.5, 1.5);

          // If the bestMove is stable over several iterations, reduce time accordingly
          timeReduction = lastBestMoveDepth + 9 < completedDepth ? 1.92 : 0.95;
          double reduction = (1.47 + mainThread->previousTimeReduction) / (2.32 * timeReduction);

          // Use part of the gained time from a previous stable move for the current move
          for (Thread* th : Threads)
          {
              totBestMoveChanges += th->bestMoveChanges;
              th->bestMoveChanges = 0;
          }

          double bestMoveInstability = 1.073 + std::max(1.0, 2.25 - 9.9 / rootDepth)
                                              * totBestMoveChanges / Threads.size();

          TimePoint elapsedT = Time.elapsed();
          TimePoint optimumT = Time.optimum();

          // Stop the search if we have only one legal move, or if available time elapsed
          if (   (rootMoves.size() == 1 && (elapsedT > optimumT / 16))
              || elapsedT > optimumT * fallingEval * reduction * bestMoveInstability)
          {
              // If we are allowed to ponder do not stop the search now but
              // keep pondering until the GUI sends "ponderhit" or "stop".
              if (mainThread->ponder)
                  mainThread->stopOnPonderhit = true;
              else
                  Threads.stop = true;
          }
          else if (   Threads.increaseDepth
                   && !mainThread->ponder
                   && elapsedT > optimumT * fallingEval * reduction * bestMoveInstability * 0.58)
                   Threads.increaseDepth = false;
          else
                   Threads.increaseDepth = true;
      }

      mainThread->iterValue[iterIdx] = bestValue;
      iterIdx = (iterIdx + 1) & 3;
  }

  if (!mainThread)
      return;

  mainThread->previousTimeReduction = timeReduction;
}


namespace {

  // search<>() is the main search function for both PV and non-PV nodes

  template <NodeType nodeType>
  Value search(Position& pos, Stack* ss, Value alpha, Value beta, Depth depth, bool cutNode) {

    Thread* thisThread = pos.this_thread();

    // Step 0. Limit search explosion
    if (   ss->ply > 10
        && search_explosion(thisThread) == MUST_CALM_DOWN
        && depth > (ss-1)->depth)
       depth = (ss-1)->depth;

    constexpr bool PvNode = nodeType != NonPV;
    constexpr bool rootNode = nodeType == Root;
    const Depth maxNextDepth = rootNode ? depth : depth + 1;

    // Dive into quiescence search when the depth reaches zero
    if (depth <= 0)
        return qsearch<PvNode ? PV : NonPV>(pos, ss, alpha, beta);

    assert(-VALUE_INFINITE <= alpha && alpha < beta && beta <= VALUE_INFINITE);
    assert(PvNode || (alpha == beta - 1));
    assert(0 < depth && depth < MAX_PLY);
    assert(!(PvNode && cutNode));

    Move pv[MAX_PLY+1], capturesSearched[32], quietsSearched[64];
    StateInfo st;
    ASSERT_ALIGNED(&st, Eval::NNUE::CacheLineSize);

    TTEntry* tte;
    Key posKey;
    Move ttMove, move, excludedMove, bestMove;
    Depth extension, newDepth, ttDepth;
    Bound ttBound;
    Value bestValue, value, ttValue, eval, probCutBeta;
    bool givesCheck, improving, didLMR, priorCapture, isMate, gameCycle;
    bool captureOrPromotion, doFullDepthSearch, moveCountPruning,
         ttCapture, singularQuietLMR, noLMRExtension, kingDanger;

    Piece movedPiece;
    int moveCount, captureCount, quietCount, rootDepth;

    // Step 1. Initialize node
    ss->inCheck         = pos.checkers();
    priorCapture        = pos.captured_piece();
    Color us            = pos.side_to_move();
    moveCount           = captureCount = quietCount = ss->moveCount = 0;
    bestValue           = -VALUE_INFINITE;
    gameCycle           = kingDanger = false;
    rootDepth           = thisThread->rootDepth;

    // Check for the available remaining time
    if (thisThread == Threads.main())
        static_cast<MainThread*>(thisThread)->check_time();

    thisThread->nodes++;

    // Used to send selDepth info to GUI (selDepth counts from 1, ply from 0)
    if (PvNode && thisThread->selDepth < ss->ply + 1)
        thisThread->selDepth = ss->ply + 1;

    // Transposition table lookup. We don't want the score of a partial
    // search to overwrite a previous full search TT value, so we use a different
    // position key in case of an excluded move.
    excludedMove = ss->excludedMove;
    posKey = excludedMove == MOVE_NONE ? pos.key() : pos.key() ^ make_key(excludedMove);
    tte = TT.probe(posKey, ss->ttHit);
    ttValue = ss->ttHit ? value_from_tt(tte->value(), ss->ply, pos.rule50_count()) : VALUE_NONE;
    ttDepth = tte->depth();
    ttBound = tte->bound();
    ttMove =  rootNode ? thisThread->rootMoves[thisThread->pvIdx].pv[0]
            : ss->ttHit    ? tte->move() : MOVE_NONE;
    if (!excludedMove)
        ss->ttPv = PvNode || (ss->ttHit && tte->is_pv());

    // Update low ply history for previous move if we are near root and position is or has been in PV
    if (   ss->ttPv
        && depth > 12
        && ss->ply - 1 < MAX_LPH
        && !priorCapture
        && is_ok((ss-1)->currentMove))
        thisThread->lowPlyHistory[ss->ply - 1][from_to((ss-1)->currentMove)] << stat_bonus(depth - 5);

    // running average of ttHit
    thisThread->ttHitAverage.update(ss->ttHit);

    if (!rootNode)
    {
        // Check if we have an upcoming move which draws by repetition, or
        // if the opponent had an alternative move earlier to this position.
        if (pos.has_game_cycle(ss->ply))
        {
            if (VALUE_DRAW >= beta)
            {
                tte->save(posKey, VALUE_DRAW, ss->ttPv, BOUND_UPPER,
                          depth, MOVE_NONE, VALUE_NONE);

                return VALUE_DRAW;
            }
            gameCycle = true;
            alpha = std::max(alpha, VALUE_DRAW);
        }

        // Step 2. Check for aborted search and immediate draw
        if (pos.is_draw(ss->ply))
            return VALUE_DRAW;

        if (Threads.stop.load(std::memory_order_relaxed) || ss->ply >= MAX_PLY)
            return ss->ply >= MAX_PLY && !ss->inCheck ? evaluate(pos)
                                                      : VALUE_DRAW;

        // Step 3. Mate distance pruning. Even if we mate at the next move our score
        // would be at best mate_in(ss->ply+1), but if alpha is already bigger because
        // a shorter mate was found upward in the tree then there is no need to search
        // because we will never beat the current alpha. Same logic but with reversed
        // signs applies also in the opposite condition of being mated instead of giving
        // mate. In this case return a fail-high score.
        if (alpha >= mate_in(ss->ply+1))
            return mate_in(ss->ply+1);

    }

    assert(0 <= ss->ply && ss->ply < MAX_PLY);

    (ss+1)->ttPv         = false;
    (ss+1)->excludedMove = bestMove = MOVE_NONE;
    (ss+2)->killers[0]   = (ss+2)->killers[1] = MOVE_NONE;
    ss->doubleExtensions = (ss-1)->doubleExtensions;
    ss->depth            = depth;
    Square prevSq        = to_sq((ss-1)->currentMove);

    // Update the running average statistics for double extensions
    thisThread->doubleExtensionAverage[us].update(ss->depth > (ss-1)->depth);

    // Initialize statScore to zero for the grandchildren of the current position.
    // So statScore is shared between all grandchildren and only the first grandchild
    // starts with statScore = 0. Later grandchildren start with the last calculated
    // statScore of the previous grandchild. This influences the reduction rules in
    // LMR which are based on the statScore of parent position.
    if (!rootNode)
        (ss+2)->statScore = 0;

    // At non-PV nodes we check for an early TT cutoff
    if (  !PvNode
        && ss->ttHit
        && !gameCycle
        && pos.rule50_count() < 88
        && ttDepth >= depth
        && ttValue != VALUE_NONE // Possible in case of TT access race
        && (ttValue != VALUE_DRAW || VALUE_DRAW >= beta)
        && (ttValue >= beta ? (ttBound & BOUND_LOWER)
                            : (ttBound & BOUND_UPPER)))
    {
        // If ttMove is quiet, update move sorting heuristics on TT hit
        if (ttMove)
        {
            if (ttValue >= beta)
            {
                // Bonus for a quiet ttMove that fails high
                if (!pos.capture_or_promotion(ttMove))
                    update_quiet_stats(pos, ss, ttMove, stat_bonus(depth), depth);

                // Extra penalty for early quiet moves of the previous ply
                if ((ss-1)->moveCount <= 2 && !priorCapture)
                    update_continuation_histories(ss-1, pos.piece_on(prevSq), prevSq, -stat_bonus(depth + 1));
            }
            // Penalty for a quiet ttMove that fails low
            else if (!pos.capture_or_promotion(ttMove))
            {
                int penalty = -stat_bonus(depth);
                thisThread->mainHistory[us][from_to(ttMove)] << penalty;
                update_continuation_histories(ss, pos.moved_piece(ttMove), to_sq(ttMove), penalty);
            }
        }

        return ttValue;
    }

    // Step 5. Tablebases probe
    if (!rootNode && TB::Cardinality)
    {
        int piecesCount = popcount(pos.pieces());

        if (    piecesCount <= TB::Cardinality
            && (piecesCount <  TB::Cardinality || depth >= TB::ProbeDepth)
            &&  pos.rule50_count() == 0
            && !pos.can_castle(ANY_CASTLING))
        {
            TB::ProbeState err;
            TB::WDLScore v = Tablebases::probe_wdl(pos, &err);

            // Force check of time on the next occasion
            if (thisThread == Threads.main())
                static_cast<MainThread*>(thisThread)->callsCnt = 0;

            if (err != TB::ProbeState::FAIL)
            {
                thisThread->tbHits.fetch_add(1, std::memory_order_relaxed);

                int drawScore = TB::UseRule50 ? 1 : 0;

                int centiPly = PawnValueEg * ss->ply / 100;

                Value tbValue =    v < -drawScore ? -VALUE_TB_WIN + centiPly + PawnValueEg * popcount(pos.pieces( pos.side_to_move()))
                                 : v >  drawScore ?  VALUE_TB_WIN - centiPly - PawnValueEg * popcount(pos.pieces(~pos.side_to_move()))
                                 : v < 0 ? Value(-56) : VALUE_DRAW;

                if (    abs(v) <= drawScore
                    || !ss->ttHit
                    || (v < -drawScore && beta  > tbValue + 19)
                    || (v >  drawScore && alpha < tbValue - 19))
                {
                    tte->save(posKey, tbValue, ss->ttPv, v > drawScore ? BOUND_LOWER : v < -drawScore ? BOUND_UPPER : BOUND_EXACT,
                              depth, MOVE_NONE, VALUE_NONE);

                    return tbValue;
                }
            }
        }
    }

    CapturePieceToHistory& captureHistory = thisThread->captureHistory;

    // Step 6. Static evaluation of the position
    if (ss->inCheck)
    {
        // Skip early pruning when in check
        ss->staticEval = eval = VALUE_NONE;
        improving = false;
    }
    else
    {
    if (ss->ttHit)
    {
        // Never assume anything about values stored in TT
        if ((ss->staticEval = eval = tte->eval()) == VALUE_NONE)
            ss->staticEval = eval = evaluate(pos);

        // Can ttValue be used as a better position evaluation?
        if (    ttValue != VALUE_NONE
            && (ttBound & (ttValue > eval ? BOUND_LOWER : BOUND_UPPER)))
            eval = ttValue;
    }
    else
    {
        // In case of null move search use previous static eval with a different sign
        // and addition of two tempos
        if ((ss-1)->currentMove != MOVE_NULL)
            ss->staticEval = eval = evaluate(pos);
        else
            ss->staticEval = eval = -(ss-1)->staticEval;
    }

    ss->staticEval = eval = eval * std::max(0, (100 - pos.rule50_count())) / 100;

    if (gameCycle)
        ss->staticEval = eval = eval * std::max(0, (100 - pos.rule50_count())) / 100;

    if (!ss->ttHit && !excludedMove)
        tte->save(posKey, VALUE_NONE, ss->ttPv, BOUND_NONE, DEPTH_NONE, MOVE_NONE, eval);

    // Use static evaluation difference to improve quiet move ordering
    if (is_ok((ss-1)->currentMove) && !(ss-1)->inCheck && !priorCapture)
    {
        int bonus = std::clamp(-depth * 4 * int((ss-1)->staticEval + ss->staticEval), -1000, 1000);
        thisThread->mainHistory[~us][from_to((ss-1)->currentMove)] << bonus;
    }

    // Set up improving flag that is used in various pruning heuristics
    // We define position as improving if static evaluation of position is better
    // Than the previous static evaluation at our turn
    // In case of us being in check at our previous move we look at move prior to it
    improving =  (ss-2)->staticEval == VALUE_NONE
               ? ss->staticEval > (ss-4)->staticEval || (ss-4)->staticEval == VALUE_NONE
               : ss->staticEval > (ss-2)->staticEval;

    // Begin early pruning.
    if (   !PvNode
        && !excludedMove
        && !gameCycle
        && !thisThread->nmpGuard
        &&  abs(eval) < 2 * VALUE_KNOWN_WIN)
    {
       if (rootDepth > 10)
           kingDanger = pos.king_danger();

       // Step 7. Futility pruning: child node (~30 Elo)
       if (    depth < 6
           && !kingDanger
           &&  abs(alpha) < VALUE_KNOWN_WIN
           &&  eval - futility_margin(depth, improving) >= beta
           &&  eval < VALUE_KNOWN_WIN) // Do not return unproven wins
           return eval;

       // Step 8. Null move search with verification search (~40 Elo)
       if (   (ss-1)->currentMove != MOVE_NULL
           && (ss-1)->statScore < 23767
           &&  eval >= beta
           &&  eval >= ss->staticEval
           &&  ss->staticEval >= beta - 20 * depth - 22 * improving + 168 * ss->ttPv + 177
           &&  pos.non_pawn_material(us)
           && !kingDanger
           && !(rootDepth > 10 && MoveList<LEGAL>(pos).size() < 6))
       {
           assert(eval - beta >= 0);

           // Null move dynamic reduction based on depth and value
           Depth R = std::min(int(eval - beta) / 205, 3) + depth / 3 + 4;

           if (   depth < 11
               || ttValue >= beta
               || ttDepth < depth-R
               || !(ttBound & BOUND_UPPER))
           {
           ss->currentMove = MOVE_NULL;
           ss->continuationHistory = &thisThread->continuationHistory[0][0][NO_PIECE][0];

           pos.do_null_move(st);

           Value nullValue = -search<NonPV>(pos, ss+1, -beta, -beta+1, depth-R, !cutNode);

           pos.undo_null_move();

           if (nullValue >= beta)
           {
               // Do not return unproven mate or TB scores
               nullValue = std::min(nullValue, VALUE_TB_WIN_IN_MAX_PLY);

               if (abs(beta) < VALUE_KNOWN_WIN && depth < 11 && beta <= qsearch<NonPV>(pos, ss, beta-1, beta))
                   return nullValue;

               // Do verification search at high depths
               thisThread->nmpGuard = true;

               Value v = search<NonPV>(pos, ss, beta-1, beta, depth-R, false);

               thisThread->nmpGuard = false;

               if (v >= beta)
                   return nullValue;
           }
           }
       }

       probCutBeta = beta + 209 - 44 * improving;

       // Step 9. ProbCut (~10 Elo)
       // If we have a good enough capture and a reduced search returns a value
       // much above beta, we can (almost) safely prune the previous move.
       if (    depth > 4
           &&  abs(beta) < VALUE_TB_WIN_IN_MAX_PLY

           // If we don't have a ttHit or our ttDepth is not greater our
           // reduced depth search, continue with the probcut.
           && (!ss->ttHit || ttDepth < depth - 3))
       {
           assert(probCutBeta < VALUE_INFINITE);
           MovePicker mp(pos, ttMove, probCutBeta - ss->staticEval, &captureHistory);
           int probCutCount = 0;
           bool ttPv = ss->ttPv;
           ss->ttPv = false;

           while (  (move = mp.next_move()) != MOVE_NONE
                  && probCutCount < 2 + 2 * cutNode)
               if (move != excludedMove)
               {
                   assert(pos.capture_or_promotion(move));
                   assert(depth >= 5);

                   captureOrPromotion = true;
                   probCutCount++;

                   ss->currentMove = move;
                   ss->continuationHistory = &thisThread->continuationHistory[ss->inCheck]
                                                                             [captureOrPromotion]
                                                                             [pos.moved_piece(move)]
                                                                             [to_sq(move)];

                   pos.do_move(move, st);

                   // Perform a preliminary qsearch to verify that the move holds
                   value = -qsearch<NonPV>(pos, ss+1, -probCutBeta, -probCutBeta+1);

                   // If the qsearch held perform the regular search
                   if (value >= probCutBeta)
                       value = -search<NonPV>(pos, ss+1, -probCutBeta, -probCutBeta+1, depth - 4, !cutNode);

                   pos.undo_move(move);

                   if (value >= probCutBeta)
                   {
                       value = std::min(value, VALUE_TB_WIN_IN_MAX_PLY);

                       // if transposition table doesn't have equal or more deep info write probCut data into it
                       tte->save(posKey, value_to_tt(value, ss->ply), ttPv,
                                 BOUND_LOWER, depth - 3, move, ss->staticEval);

                       return value;
                   }
               }

           ss->ttPv = ttPv;
       }
    } // End early Pruning

    // Step 10. If the position is not in TT, decrease depth by 2 or 1 depending on node type
    if (   PvNode
        && depth >= 6
        && !ttMove)
        depth -= 2;

    if (   cutNode
        && depth >= 9
        && !ttMove)
        depth--;

    } // In check search starts here

    ttCapture = ttMove && pos.capture_or_promotion(ttMove);
    int rangeReduction = 0;

    const PieceToHistory* contHist[] = { (ss-1)->continuationHistory, (ss-2)->continuationHistory,
                                          nullptr                   , (ss-4)->continuationHistory,
                                          nullptr                   , (ss-6)->continuationHistory };

    Move countermove = thisThread->counterMoves[pos.piece_on(prevSq)][prevSq];

    MovePicker mp(pos, ttMove, depth, &thisThread->mainHistory,
                                      &thisThread->lowPlyHistory,
                                      &captureHistory,
                                      contHist,
                                      countermove,
                                      ss->killers,
                                      ss->ply);

    value = bestValue;
    singularQuietLMR = moveCountPruning = noLMRExtension = false;

    // Indicate PvNodes that will probably fail low if the node was searched
    // at a depth equal or greater than the current depth, and the result of this search was a fail low.
    bool likelyFailLow =    PvNode
                         && ttMove
                         && (tte->bound() & BOUND_UPPER)
                         && tte->depth() >= depth;

    // Step 12. Loop through all pseudo-legal moves until no moves remain
    // or a beta cutoff occurs.
    while ((move = mp.next_move(moveCountPruning)) != MOVE_NONE)
    {
      assert(is_ok(move));

      if (move == excludedMove)
          continue;

      // At root obey the "searchmoves" option and skip moves not listed in Root
      // Move List. As a consequence any illegal move is also skipped. In MultiPV
      // mode we also skip PV moves which have been already searched and those
      // of lower "TB rank" if we are in a TB root position.
      if (rootNode && !std::count(thisThread->rootMoves.begin() + thisThread->pvIdx,
                                  thisThread->rootMoves.begin() + thisThread->pvLast, move))
          continue;

      ss->moveCount = ++moveCount;

      if (rootNode && thisThread == Threads.main() && Time.elapsed() > 3000)
          sync_cout << "info depth " << depth
                    << " currmove " << UCI::move(move, pos.is_chess960())
                    << " currmovenumber " << moveCount + thisThread->pvIdx << sync_endl;
      if (PvNode)
          (ss+1)->pv = nullptr;

      extension = 0;
      captureOrPromotion = pos.capture_or_promotion(move);
      movedPiece = pos.moved_piece(move);
      givesCheck = pos.gives_check(move);
      isMate = false;

      if (givesCheck)
      {
          pos.do_move(move, st, givesCheck);
          isMate = MoveList<LEGAL>(pos).size() == 0;
          pos.undo_move(move);
      }

      if (isMate)
      {
          ss->currentMove = move;
          ss->continuationHistory = &thisThread->continuationHistory[ss->inCheck]
                                                                    [captureOrPromotion]
                                                                    [movedPiece]
                                                                    [to_sq(move)];
          value = mate_in(ss->ply+1);

          if (PvNode && (moveCount == 1 || (value > alpha && (rootNode || value < beta))))
          {
              (ss+1)->pv = pv;
              (ss+1)->pv[0] = MOVE_NONE;
          }
      }
      else
      {

      // Calculate new depth for this move
      newDepth = depth - 1;

      // Step 13. Pruning at shallow depth (~200 Elo). Depth conditions are important for mate finding.
      if (  !PvNode
          && pos.non_pawn_material(us)
          && bestValue > VALUE_TB_LOSS_IN_MAX_PLY)
      {
          // Skip quiet moves if movecount exceeds our FutilityMoveCount threshold
          moveCountPruning = moveCount >= futility_move_count(improving, depth);

          // Reduced depth of the next LMR search
          int lmrDepth = std::max(newDepth - reduction(improving, depth, moveCount, rangeReduction > 2), 0);

          if (   captureOrPromotion
              || givesCheck)
          {
              // Capture history based pruning when the move doesn't give check
              if (   !givesCheck
                  && lmrDepth < 1
                  && captureHistory[movedPiece][to_sq(move)][type_of(pos.piece_on(to_sq(move)))] < 0)
                  continue;

              // SEE based pruning
              if (!pos.see_ge(move, Value(-218) * depth)) // (~25 Elo)
                  continue;
          }
          else
          {
              // Continuation history based pruning (~20 Elo)
              if (lmrDepth < 5
                  && (*contHist[0])[movedPiece][to_sq(move)]
                  + (*contHist[1])[movedPiece][to_sq(move)]
                  + (*contHist[3])[movedPiece][to_sq(move)] < -3000 * depth + 3000)
                  continue;

              // Futility pruning: parent node (~5 Elo)
              if (   !ss->inCheck
                  && lmrDepth < 3
                  && ss->staticEval + 172 + 145 * lmrDepth <= alpha)
                  continue;

              // Prune moves with negative SEE (~20 Elo)
              if (!pos.see_ge(move, Value(-21 * lmrDepth * (lmrDepth + 1))))
                  continue;
          }
      }

      // Step 14. Extensions (~75 Elo)
      if (   gameCycle
          && (depth < 5 || PvNode))
          extension = 2;

      // Singular extension search (~70 Elo). If all moves but one fail low on a
      // search of (alpha-s, beta-s), and just one fails high on (alpha, beta),
      // then that move is singular and should be extended. To verify this we do
      // a reduced search on all the other moves but the ttMove and if the
      // result is lower than ttValue minus a margin, then we will extend the ttMove.
      else if (  !rootNode
          &&  depth >= 7
          &&  move == ttMove
          && !excludedMove // Avoid recursive singular search
          &&  ttValue != VALUE_NONE
          &&  abs(beta) < VALUE_TB_WIN_IN_MAX_PLY
          && (ttBound & BOUND_LOWER)
          &&  ttDepth >= depth - 3)
      {
          Value singularBeta = std::max(ttValue - 3 * depth, VALUE_TB_LOSS_IN_MAX_PLY);
          Depth singularDepth = (depth - 1) / 2;

          ss->excludedMove = move;
          value = search<NonPV>(pos, ss, singularBeta - 1, singularBeta, singularDepth, cutNode);
          ss->excludedMove = MOVE_NONE;

          if (value < singularBeta)
          {
              extension = 1;
              singularQuietLMR = !ttCapture;

              // Avoid search explosion by limiting the number of double extensions
              if (  !PvNode
                  && value < singularBeta - 75
                  && ss->doubleExtensions <= 6)
              {
                  extension = 2;
                  noLMRExtension = true;
              }
          }

          // Multi-cut pruning
          // Our ttMove is assumed to fail high, and now we failed high also on a reduced
          // search without the ttMove. So we assume this expected Cut-node is not singular,
          // that multiple moves fail high, and we can prune the whole subtree by returning
          // a soft bound.
<<<<<<< HEAD
          else if (!PvNode && !((ss->ply & 1) && (ss-1)->moveCount > 1))
=======
          else if (singularBeta >= beta)
              return singularBeta;

          // If the eval of ttMove is greater than beta we try also if there is another
          // move that pushes it over beta, if so the position also has probably multiple
          // moves giving fail highs. We will then reduce the ttMove (negative extension).
          else if (ttValue >= beta)
>>>>>>> 21ad356c
          {
            if (singularBeta >= beta)
                return std::min(singularBeta, VALUE_TB_WIN_IN_MAX_PLY);

<<<<<<< HEAD
            // If the eval of ttMove is greater than beta we try also if there is another
            // move that pushes it over beta, if so also produce a cutoff.
            else if (ttValue >= beta)
            {
                ss->excludedMove = move;
                value = search<NonPV>(pos, ss, beta - 1, beta, (depth + 3) / 2, cutNode);
                ss->excludedMove = MOVE_NONE;

                if (value >= beta)
                    return beta;
            }
          }
      }

      // Secondary extensions
      if (!extension)
      {
        // Capture extensions for PvNodes and cutNodes
        if (   (PvNode || cutNode)
            && captureOrPromotion
            && moveCount != 1)
            extension = 1;

        // Check extension
        else if (   givesCheck
                 && depth > 6
                 && abs(ss->staticEval) > Value(100))
=======
              if (value >= beta)
                  extension = -2;
          }
      }

      // Capture extensions for PvNodes and cutNodes
      else if (   (PvNode || cutNode)
               && captureOrPromotion
               && moveCount != 1)
          extension = 1;

      // Check extensions
      else if (   givesCheck
               && depth > 6
               && abs(ss->staticEval) > 100)
          extension = 1;

      // Quiet ttMove extensions
      else if (   PvNode
               && move == ttMove
               && move == ss->killers[0]
               && (*contHist[0])[movedPiece][to_sq(move)] >= 10000)
>>>>>>> 21ad356c
          extension = 1;
       }

      // Add extension to new depth
      newDepth += extension;
      ss->doubleExtensions = (ss-1)->doubleExtensions + (extension == 2);

      // Speculative prefetch as early as possible
      prefetch(TT.first_entry(pos.key_after(move)));

      // Update the current move (this must be done after singular extension search)
      ss->currentMove = move;
      ss->continuationHistory = &thisThread->continuationHistory[ss->inCheck]
                                                                [captureOrPromotion]
                                                                [movedPiece]
                                                                [to_sq(move)];

      // Step 15. Make the move
      pos.do_move(move, st, givesCheck);

      // Step 16. Late moves reduction / extension (LMR, ~200 Elo)
      // We use various heuristics for the sons of a node after the first son has
      // been searched. In general we would like to reduce them, but there are many
      // cases where we extend a son if it has good chances to be "interesting".
      if (    depth >= 3
          && !gameCycle
          && !givesCheck
          &&  moveCount > 1 + 2 * rootNode
          &&  thisThread->selDepth > depth
          && (!PvNode || ss->ply > 1 || thisThread->id() % 4 != 3)
          && (!captureOrPromotion || (cutNode && (ss-1)->moveCount >1)))
      {
          Depth r = reduction(improving, depth, moveCount, rangeReduction > 2);

          if (PvNode || (ss-1)->moveCount == 1)
              r--;

          // Decrease reduction if the ttHit running average is large (~0 Elo)
          if (thisThread->ttHitAverage.is_greater(537, 1024))
              r--;

          // Decrease reduction if position is or has been on the PV
          // and node is not likely to fail low. (~3 Elo)
          if (   ss->ttPv
              && !likelyFailLow)
              r -= 2;

          if (rootDepth > 10 && pos.king_danger())
              r--;

          // Decrease reduction if opponent's move count is high (~1 Elo)
          if ((ss-1)->moveCount > 13)
              r--;

          // Decrease reduction if ttMove has been singularly extended (~1 Elo)
          if (singularQuietLMR)
              r--;

          // Increase reduction for cut nodes (~3 Elo)
          if (cutNode && move != ss->killers[0])
              r += 2;

          // Increase reduction if ttMove is a capture (~3 Elo)
          if (ttCapture)
              r++;

          ss->statScore =  thisThread->mainHistory[us][from_to(move)]
                         + (*contHist[0])[movedPiece][to_sq(move)]
                         + (*contHist[1])[movedPiece][to_sq(move)]
                         + (*contHist[3])[movedPiece][to_sq(move)]
                         - 4923;

          // Decrease/increase reduction for moves with a good/bad history (~30 Elo)
          r -= ss->statScore / 14721;

<<<<<<< HEAD
          if (!PvNode && (ss-1)->moveCount > 1)
          {
            Depth rr = newDepth / (2 + ss->ply / 2.8);

            r -= rr;
          }

          // In general we want to cap the LMR depth search at newDepth. But if
          // reductions are really negative and movecount is low, we allow this move
          // to be searched deeper than the first move in specific cases (note that
          // this may lead to hidden double extensions if newDepth got it own extension
          // before).
=======
          // In general we want to cap the LMR depth search at newDepth. But if reductions
          // are really negative and movecount is low, we allow this move to be searched
          // deeper than the first move (this may lead to hidden double extensions if
          // newDepth got its own extension before).
>>>>>>> 21ad356c
          int deeper =   r >= -1               ? 0
                       : noLMRExtension        ? 0
                       : moveCount <= 5        ? 1
                       : (depth > 6 && PvNode) ? 1
                       :                         0;

          Depth d = std::clamp(newDepth - r, 1, newDepth + deeper);

          value = -search<NonPV>(pos, ss+1, -(alpha+1), -alpha, d, true);

          // Range reductions (~3 Elo)
          if (ss->staticEval - value < 30 && depth > 7)
              rangeReduction++;

          // If the son is reduced and fails high it will be re-searched at full depth
          doFullDepthSearch = value > alpha && d < newDepth;
          didLMR = true;
      }
      else
      {
          doFullDepthSearch = !PvNode || moveCount > 1;
          didLMR = false;
      }

      // Step 17. Full depth search when LMR is skipped or fails high
      if (doFullDepthSearch)
      {
          value = -search<NonPV>(pos, ss+1, -(alpha+1), -alpha, newDepth, !cutNode);

          // If the move passed LMR update its stats
          if (didLMR && !captureOrPromotion)
          {
              int bonus = value > alpha ?  stat_bonus(newDepth)
                                        : -stat_bonus(newDepth);

              update_continuation_histories(ss, movedPiece, to_sq(move), bonus);
          }
      }

      // For PV nodes only, do a full PV search on the first move or after a fail
      // high (in the latter case search only if value < beta), otherwise let the
      // parent node fail low with value <= alpha and try another move.
      if (PvNode && (moveCount == 1 || (value > alpha && (rootNode || value < beta))))
      {
          (ss+1)->pv = pv;
          (ss+1)->pv[0] = MOVE_NONE;

          value = -search<PV>(pos, ss+1, -beta, -alpha,
                              std::min(maxNextDepth, newDepth), false);
      }

      // Step 18. Undo move
      pos.undo_move(move);
      }

      assert(value > -VALUE_INFINITE && value < VALUE_INFINITE);

      // Step 19. Check for a new best move
      // Finished searching the move. If a stop occurred, the return value of
      // the search cannot be trusted, and we return immediately without
      // updating best move, PV and TT.
      if (Threads.stop.load(std::memory_order_relaxed))
          return VALUE_ZERO;

      if (rootNode)
      {
          RootMove& rm = *std::find(thisThread->rootMoves.begin(),
                                    thisThread->rootMoves.end(), move);

          // PV move or new best move?
          if (moveCount == 1 || value > alpha)
          {
              rm.score = value;
              rm.selDepth = thisThread->selDepth;
              rm.pv.resize(1);

              assert((ss+1)->pv);

              for (Move* m = (ss+1)->pv; *m != MOVE_NONE; ++m)
                  rm.pv.push_back(*m);

              // We record how often the best move has been changed in each
              // iteration. This information is used for time management and LMR
              if (moveCount > 1)
                  ++thisThread->bestMoveChanges;
          }
          else
              // All other moves but the PV are set to the lowest value: this
              // is not a problem when sorting because the sort is stable and the
              // move position in the list is preserved - just the PV is pushed up.
              rm.score = -VALUE_INFINITE;
      }

      if (value > bestValue)
      {
          bestValue = value;

          if (value > alpha)
          {
              bestMove = move;

              if (PvNode && !rootNode) // Update pv even in fail-high case
                  update_pv(ss->pv, move, (ss+1)->pv);

              if (PvNode && value < beta) // Update alpha! Always alpha < beta
                  alpha = value;
              else
              {
                  assert(value >= beta); // Fail high
                  break;
              }
          }
      }

      // If the move is worse than some previously searched move, remember it to update its stats later
      if (move != bestMove)
      {
          if (captureOrPromotion && captureCount < 32)
              capturesSearched[captureCount++] = move;

          else if (!captureOrPromotion && quietCount < 64)
              quietsSearched[quietCount++] = move;
      }
    }

    // The following condition would detect a stop only after move loop has been
    // completed. But in this case bestValue is valid because we have fully
    // searched our subtree, and we can anyhow save the result in TT.
    /*
       if (Threads.stop)
        return VALUE_DRAW;
    */

    // Step 20. Check for mate and stalemate
    // All legal moves have been searched and if there are no legal moves, it
    // must be a mate or a stalemate. If we are in a singular extension search then
    // return a fail low score.

    assert(moveCount || !ss->inCheck || excludedMove || !MoveList<LEGAL>(pos).size());

    if (!moveCount)
        bestValue = excludedMove ? alpha :
                    ss->inCheck  ? mated_in(ss->ply)
                                 : VALUE_DRAW;

    // If there is a move which produces search value greater than alpha we update stats of searched moves
    else if (bestMove)
        update_all_stats(pos, ss, bestMove, bestValue, beta, prevSq,
                         quietsSearched, quietCount, capturesSearched, captureCount, depth);

    // Bonus for prior countermove that caused the fail low
    else if (   (depth >= 3 || PvNode)
             && !priorCapture)
        update_continuation_histories(ss-1, pos.piece_on(prevSq), prevSq, stat_bonus(depth) * (1 + (PvNode || cutNode)));

    // If no good move is found and the previous position was ttPv, then the previous
    // opponent move is probably good and the new position is added to the search tree.
    if (bestValue <= alpha)
        ss->ttPv = ss->ttPv || ((ss-1)->ttPv && depth > 3);

    // Otherwise, a counter move has been found and if the position is the last leaf
    // in the search tree, remove the position from the search tree.
    else if (depth > 3)
        ss->ttPv = ss->ttPv && (ss+1)->ttPv;

    // Write gathered information in transposition table
    if (!excludedMove && !(rootNode && thisThread->pvIdx))
        tte->save(posKey, value_to_tt(bestValue, ss->ply), ss->ttPv,
                  bestValue >= beta ? BOUND_LOWER :
                  PvNode && bestMove ? BOUND_EXACT : BOUND_UPPER,
                  depth, bestMove, ss->staticEval);

    assert(bestValue > -VALUE_INFINITE && bestValue < VALUE_INFINITE);

    return bestValue;
  }


  // qsearch() is the quiescence search function, which is called by the main search
  // function with zero depth, or recursively with further decreasing depth per call.
  template <NodeType nodeType>
  Value qsearch(Position& pos, Stack* ss, Value alpha, Value beta, Depth depth) {

    static_assert(nodeType != Root);
    constexpr bool PvNode = nodeType == PV;

    assert(alpha >= -VALUE_INFINITE && alpha < beta && beta <= VALUE_INFINITE);
    assert(PvNode || (alpha == beta - 1));
    assert(depth <= 0);

    Move pv[MAX_PLY+1];
    StateInfo st;
    ASSERT_ALIGNED(&st, Eval::NNUE::CacheLineSize);

    TTEntry* tte;
    Key posKey;
    Move ttMove, move, bestMove;
    Depth ttDepth;
    Bound ttBound;
    Value bestValue, value, ttValue, futilityValue, futilityBase, oldAlpha;
    bool pvHit, givesCheck, captureOrPromotion, gameCycle;
    int moveCount;

    if (PvNode)
    {
        oldAlpha = alpha; // To flag BOUND_EXACT when eval above alpha and no available moves
        (ss+1)->pv = pv;
        ss->pv[0] = MOVE_NONE;
    }

    Thread* thisThread = pos.this_thread();
    bestMove = MOVE_NONE;
    ss->inCheck = pos.checkers();
    moveCount = 0;
    gameCycle = false;

    thisThread->nodes++;

    if (pos.has_game_cycle(ss->ply))
    {
       if (VALUE_DRAW >= beta)
           return VALUE_DRAW;

       alpha = std::max(alpha, VALUE_DRAW);
       gameCycle = true;
    }

    if (pos.is_draw(ss->ply))
        return VALUE_DRAW;

    // Check for an immediate draw or maximum ply reached
    if (ss->ply >= MAX_PLY)
        return !ss->inCheck ? evaluate(pos) : VALUE_DRAW;

    if (alpha >= mate_in(ss->ply+1))
        return mate_in(ss->ply+1);

    assert(0 <= ss->ply && ss->ply < MAX_PLY);

    // Decide whether or not to include checks: this fixes also the type of
    // TT entry depth that we are going to use. Note that in qsearch we use
    // only two types of depth in TT: DEPTH_QS_CHECKS or DEPTH_QS_NO_CHECKS.
    ttDepth = ss->inCheck || depth >= DEPTH_QS_CHECKS ? DEPTH_QS_CHECKS
                                                  : DEPTH_QS_NO_CHECKS;
    // Transposition table lookup
    posKey = pos.key();
    tte = TT.probe(posKey, ss->ttHit);
    ttValue = ss->ttHit ? value_from_tt(tte->value(), ss->ply, pos.rule50_count()) : VALUE_NONE;
    ttBound = tte->bound();
    ttMove = ss->ttHit ? tte->move() : MOVE_NONE;
    pvHit = ss->ttHit && tte->is_pv();

    if (  !PvNode
        && ss->ttHit
        && !gameCycle
        && pos.rule50_count() < 88
        && tte->depth() >= ttDepth
        && ttValue != VALUE_NONE // Only in case of TT access race
        && (ttValue != VALUE_DRAW || VALUE_DRAW >= beta)
        && (ttValue >= beta ? (ttBound & BOUND_LOWER)
                            : (ttBound & BOUND_UPPER)))
        return ttValue;

    // Evaluate the position statically
    if (ss->inCheck)
    {
        ss->staticEval = VALUE_NONE;
        bestValue = futilityBase = -VALUE_INFINITE;
    }
    else
    {
        if (ss->ttHit)
        {
            // Never assume anything about values stored in TT
            if ((ss->staticEval = bestValue = tte->eval()) == VALUE_NONE)
                ss->staticEval = bestValue = evaluate(pos);

            // Can ttValue be used as a better position evaluation?
            if (    ttValue != VALUE_NONE
                && (ttBound & (ttValue > bestValue ? BOUND_LOWER : BOUND_UPPER)))
                bestValue = ttValue;
        }
        else
            // In case of null move search use previous static eval with a different sign
            // and addition of two tempos
            ss->staticEval = bestValue =
            (ss-1)->currentMove != MOVE_NULL ? evaluate(pos)
                                             : -(ss-1)->staticEval;

        ss->staticEval = bestValue = bestValue * std::max(0, (100 - pos.rule50_count())) / 100;

        if (gameCycle)
            ss->staticEval = bestValue = bestValue * std::max(0, (100 - pos.rule50_count())) / 100;

        // Stand pat. Return immediately if static value is at least beta
        if (bestValue >= beta)
        {
            // Save gathered info in transposition table
            if (!ss->ttHit)
                tte->save(posKey, value_to_tt(bestValue, ss->ply), false, BOUND_LOWER,
                          DEPTH_NONE, MOVE_NONE, ss->staticEval);

            return bestValue;
        }

        if (PvNode && bestValue > alpha)
            alpha = bestValue;

        futilityBase = bestValue + 155;
    }

    const PieceToHistory* contHist[] = { (ss-1)->continuationHistory, (ss-2)->continuationHistory,
                                          nullptr                   , (ss-4)->continuationHistory,
                                          nullptr                   , (ss-6)->continuationHistory };

    // Initialize a MovePicker object for the current position, and prepare
    // to search the moves. Because the depth is <= 0 here, only captures,
    // queen promotions, and other checks (only if depth >= DEPTH_QS_CHECKS)
    // will be generated.
    MovePicker mp(pos, ttMove, depth, &thisThread->mainHistory,
                                      &thisThread->captureHistory,
                                      contHist,
                                      to_sq((ss-1)->currentMove));

    // Loop through the moves until no moves remain or a beta cutoff occurs
    while ((move = mp.next_move()) != MOVE_NONE)
    {
      assert(is_ok(move));

      givesCheck = pos.gives_check(move);
      captureOrPromotion = pos.capture_or_promotion(move);

      moveCount++;

      if (!PvNode && bestValue > VALUE_TB_LOSS_IN_MAX_PLY)
      {
         // Futility pruning and moveCount pruning
         if (   !givesCheck
             &&  futilityBase > -VALUE_KNOWN_WIN
             &&  type_of(move) != PROMOTION)
         {
             if (moveCount > 2)
                 continue;

             futilityValue = futilityBase + PieceValue[EG][pos.piece_on(to_sq(move))];

             if (futilityValue <= alpha)
             {
                 bestValue = std::max(bestValue, futilityValue);
                 continue;
             }

             if (futilityBase <= alpha && !pos.see_ge(move, VALUE_ZERO + 1))
             {
                 bestValue = std::max(bestValue, futilityBase);
                 continue;
             }
         }

         // Do not search moves with negative SEE values
         if (!pos.see_ge(move))
             continue;
      }

      // Speculative prefetch as early as possible
      prefetch(TT.first_entry(pos.key_after(move)));

      ss->currentMove = move;
      ss->continuationHistory = &thisThread->continuationHistory[ss->inCheck]
                                                                [captureOrPromotion]
                                                                [pos.moved_piece(move)]
                                                                [to_sq(move)];

      // Continuation history based pruning
      if (  !captureOrPromotion
          && !PvNode
          && bestValue > VALUE_TB_LOSS_IN_MAX_PLY
          && (*contHist[0])[pos.moved_piece(move)][to_sq(move)] < CounterMovePruneThreshold
          && (*contHist[1])[pos.moved_piece(move)][to_sq(move)] < CounterMovePruneThreshold)
          continue;

      // Make and search the move
      pos.do_move(move, st, givesCheck);
      value = -qsearch<nodeType>(pos, ss+1, -beta, -alpha, depth - 1);
      pos.undo_move(move);

      assert(value > -VALUE_INFINITE && value < VALUE_INFINITE);

      // Check for a new best move
      if (value > bestValue)
      {
          bestValue = value;

          if (value > alpha)
          {
              bestMove = move;

              if (PvNode) // Update pv even in fail-high case
                  update_pv(ss->pv, move, (ss+1)->pv);

              if (PvNode && value < beta) // Update alpha here!
                  alpha = value;
              else
                  break; // Fail high
          }
       }
    }

    // All legal moves have been searched. A special case: if we're in check
    // and no legal moves were found, it is checkmate.
    if (ss->inCheck && bestValue == -VALUE_INFINITE)
    {
        assert(!MoveList<LEGAL>(pos).size());

        return mated_in(ss->ply); // Plies to mate from the root
    }

    // Save gathered info in transposition table
    tte->save(posKey, value_to_tt(bestValue, ss->ply), pvHit,
              bestValue >= beta ? BOUND_LOWER :
              PvNode && bestValue > oldAlpha  ? BOUND_EXACT : BOUND_UPPER,
              ttDepth, bestMove, ss->staticEval);

    assert(bestValue > -VALUE_INFINITE && bestValue < VALUE_INFINITE);

    return bestValue;
  }


  // value_to_tt() adjusts a mate or TB score from "plies to mate from the root" to
  // "plies to mate from the current position". Standard scores are unchanged.
  // The function is called before storing a value in the transposition table.

  Value value_to_tt(Value v, int ply) {

    assert(v != VALUE_NONE);

    return  v >= VALUE_TB_WIN_IN_MAX_PLY  ? v + ply
          : v <= VALUE_TB_LOSS_IN_MAX_PLY ? v - ply : v;
  }


  // value_from_tt() is the inverse of value_to_tt(): it adjusts a mate or TB score
  // from the transposition table (which refers to the plies to mate/be mated from
  // current position) to "plies to mate/be mated (TB win/loss) from the root". However,
  // for mate scores, to avoid potentially false mate scores related to the 50 moves rule
  // and the graph history interaction, we return an optimal TB score instead.

  Value value_from_tt(Value v, int ply, int r50c) {

    /*return  v == VALUE_NONE             ? VALUE_NONE
          : v >= VALUE_MATE_IN_MAX_PLY  ? v - ply
          : v <= VALUE_MATED_IN_MAX_PLY ? v + ply : v; */

    if (v == VALUE_NONE)
        return VALUE_NONE;

    if (v >= VALUE_TB_WIN_IN_MAX_PLY)  // TB win or better
    {
        if (v >= VALUE_MATE_IN_MAX_PLY && VALUE_MATE - v > 99 - r50c)
            return VALUE_MATE_IN_MAX_PLY - 1; // do not return a potentially false mate score

        return v - ply;
    }

    if (v <= VALUE_TB_LOSS_IN_MAX_PLY) // TB loss or worse
    {
        if (v <= VALUE_MATED_IN_MAX_PLY && VALUE_MATE + v > 99 - r50c)
            return VALUE_MATED_IN_MAX_PLY + 1; // do not return a potentially false mate score

        return v + ply;
    }

    return v;

  }


  // update_pv() adds current move and appends child pv[]

  void update_pv(Move* pv, Move move, Move* childPv) {

    for (*pv++ = move; childPv && *childPv != MOVE_NONE; )
        *pv++ = *childPv++;
    *pv = MOVE_NONE;
  }


  // update_all_stats() updates stats at the end of search() when a bestMove is found

  void update_all_stats(const Position& pos, Stack* ss, Move bestMove, Value bestValue, Value beta, Square prevSq,
                        Move* quietsSearched, int quietCount, Move* capturesSearched, int captureCount, Depth depth) {

    int bonus1, bonus2;
    Color us = pos.side_to_move();
    Thread* thisThread = pos.this_thread();
    CapturePieceToHistory& captureHistory = thisThread->captureHistory;
    Piece moved_piece = pos.moved_piece(bestMove);
    PieceType captured = type_of(pos.piece_on(to_sq(bestMove)));

    bonus1 = stat_bonus(depth + 1);
    bonus2 = bestValue > beta + PawnValueMg ? bonus1                                 // larger bonus
                                            : std::min(bonus1, stat_bonus(depth));   // smaller bonus

    if (!pos.capture_or_promotion(bestMove))
    {
        // Increase stats for the best move in case it was a quiet move
        update_quiet_stats(pos, ss, bestMove, bonus2, depth);

        // Decrease stats for all non-best quiet moves
        for (int i = 0; i < quietCount; ++i)
        {
            thisThread->mainHistory[us][from_to(quietsSearched[i])] << -bonus2;
            update_continuation_histories(ss, pos.moved_piece(quietsSearched[i]), to_sq(quietsSearched[i]), -bonus2);
        }
    }
    else
        // Increase stats for the best move in case it was a capture move
        captureHistory[moved_piece][to_sq(bestMove)][captured] << bonus1;

    // Extra penalty for a quiet early move that was not a TT move or
    // main killer move in previous ply when it gets refuted.
    if (   ((ss-1)->moveCount == 1 + (ss-1)->ttHit || ((ss-1)->currentMove == (ss-1)->killers[0]))
        && !pos.captured_piece())
            update_continuation_histories(ss-1, pos.piece_on(prevSq), prevSq, -bonus1);

    // Decrease stats for all non-best capture moves
    for (int i = 0; i < captureCount; ++i)
    {
        moved_piece = pos.moved_piece(capturesSearched[i]);
        captured = type_of(pos.piece_on(to_sq(capturesSearched[i])));
        captureHistory[moved_piece][to_sq(capturesSearched[i])][captured] << -bonus1;
    }
  }


  // update_continuation_histories() updates histories of the move pairs formed
  // by moves at ply -1, -2, -4, and -6 with current move.

  void update_continuation_histories(Stack* ss, Piece pc, Square to, int bonus) {

    for (int i : {1, 2, 4, 6})
    {
        // Only update first 2 continuation histories if we are in check
        if (ss->inCheck && i > 2)
            break;
        if (is_ok((ss-i)->currentMove))
            (*(ss-i)->continuationHistory)[pc][to] << bonus;
    }
  }


  // update_quiet_stats() updates move sorting heuristics

  void update_quiet_stats(const Position& pos, Stack* ss, Move move, int bonus, int depth) {

    // Update killers
    if (ss->killers[0] != move)
    {
        ss->killers[1] = ss->killers[0];
        ss->killers[0] = move;
    }

    Color us = pos.side_to_move();
    Thread* thisThread = pos.this_thread();
    thisThread->mainHistory[us][from_to(move)] << bonus;
    update_continuation_histories(ss, pos.moved_piece(move), to_sq(move), bonus);

    // Penalty for reversed move in case of moved piece not being a pawn
    if (type_of(pos.moved_piece(move)) != PAWN)
        thisThread->mainHistory[us][from_to(reverse_move(move))] << -bonus;

    // Update countermove history
    if (is_ok((ss-1)->currentMove))
    {
        Square prevSq = to_sq((ss-1)->currentMove);
        thisThread->counterMoves[pos.piece_on(prevSq)][prevSq] = move;
    }

    // Update low ply history
    if (depth > 11 && ss->ply < MAX_LPH)
        thisThread->lowPlyHistory[ss->ply][from_to(move)] << stat_bonus(depth - 7);
  }

} // namespace


/// MainThread::check_time() is used to print debug info and, more importantly,
/// to detect when we are out of available time and thus stop the search.

void MainThread::check_time() {

  if (--callsCnt > 0)
      return;

  // When using nodes, ensure checking rate is not lower than 0.1% of nodes
  callsCnt = Limits.nodes ? std::min(1024, int(Limits.nodes / 1024)) : 1024;

  static TimePoint lastInfoTime = now();

  TimePoint elapsed = Time.elapsed();
  TimePoint tick = Limits.startTime + elapsed;

  if (tick - lastInfoTime >= 1000)
  {
      lastInfoTime = tick;
      dbg_print();
  }

  // We should not stop pondering until told so by the GUI
  if (ponder)
      return;

  if (   (Limits.use_time_management() && (elapsed > Time.maximum() - 10 || stopOnPonderhit))
      || (Limits.movetime && elapsed >= Limits.movetime)
      || (Limits.nodes && Threads.nodes_searched() >= (uint64_t)Limits.nodes))
      Threads.stop = true;
}


/// UCI::pv() formats PV information according to the UCI protocol. UCI requires
/// that all (if any) unsearched PV lines are sent using a previous search score.

string UCI::pv(const Position& pos, Depth depth, Value alpha, Value beta) {

  std::stringstream ss;
  TimePoint elapsed = Time.elapsed() + 1;
  const RootMoves& rootMoves = pos.this_thread()->rootMoves;
  size_t pvIdx = pos.this_thread()->pvIdx;
  size_t multiPV = std::min((size_t)Options["MultiPV"], rootMoves.size());
  uint64_t nodesSearched = Threads.nodes_searched();
  uint64_t tbHits = Threads.tb_hits() + (TB::RootInTB ? rootMoves.size() : 0);

  for (size_t i = 0; i < multiPV; ++i)
  {
      bool updated = rootMoves[i].score != -VALUE_INFINITE;

      if (depth == 1 && !updated && i > 0)
          continue;

      Depth d = updated ? depth : std::max(1, depth - 1);
      Value v = updated ? rootMoves[i].score : rootMoves[i].previousScore;
      Value v2 = rootMoves[i].previousScore;

      if (v == -VALUE_INFINITE)
          v = VALUE_ZERO;

      bool tb = TB::RootInTB && abs(v) < VALUE_TB_WIN - 6 * PawnValueEg;

      v = tb ? rootMoves[i].tbScore : v;

      if (ss.rdbuf()->in_avail()) // Not at first line
          ss << "\n";

      ss << "info"
         << " depth "    << d
         << " seldepth " << rootMoves[i].selDepth
         << " multipv "  << i + 1
         << " score "    << UCI::value(v, v2);

      if (Options["UCI_ShowWDL"])
          ss << UCI::wdl(v, pos.game_ply());

      if (!tb && i == pvIdx)
          ss << (v >= beta ? " lowerbound" : v <= alpha ? " upperbound" : "");

      ss << " nodes "    << nodesSearched
         << " nps "      << nodesSearched * 1000 / elapsed;

      if (elapsed > 1000) // Earlier makes little sense
          ss << " hashfull " << TT.hashfull();

      ss << " tbhits "   << tbHits
         << " time "     << elapsed
         << " pv";

      for (Move m : rootMoves[i].pv)
          ss << " " << UCI::move(m, pos.is_chess960());
  }

  return ss.str();
}


/// RootMove::extract_ponder_from_tt() is called in case we have no ponder move
/// before exiting the search, for instance, in case we stop the search during a
/// fail high at root. We try hard to have a ponder move to return to the GUI,
/// otherwise in case of 'ponder on' we have nothing to think on.

bool RootMove::extract_ponder_from_tt(Position& pos) {

    StateInfo st;
    ASSERT_ALIGNED(&st, Eval::NNUE::CacheLineSize);

    bool ttHit;

    assert(pv.size() == 1);

    if (pv[0] == MOVE_NONE)
        return false;

    pos.do_move(pv[0], st);
    TTEntry* tte = TT.probe(pos.key(), ttHit);

    if (ttHit)
    {
        Move m = tte->move(); // Local copy to be SMP safe
        if (MoveList<LEGAL>(pos).contains(m))
            pv.push_back(m);
    }

    pos.undo_move(pv[0]);
    return pv.size() > 1;
}

void Tablebases::rank_root_moves(Position& pos, Search::RootMoves& rootMoves) {

    RootInTB = false;
    UseRule50 = bool(Options["Syzygy50MoveRule"]);
    ProbeDepth = int(Options["SyzygyProbeDepth"]);
    Cardinality = int(Options["SyzygyProbeLimit"]);

    // Tables with fewer pieces than SyzygyProbeLimit are searched with
    // ProbeDepth == DEPTH_ZERO
    if (Cardinality > MaxCardinality)
    {
        Cardinality = MaxCardinality;
        ProbeDepth = 0;
    }

    if (Cardinality >= popcount(pos.pieces()) && !pos.can_castle(ANY_CASTLING))
    {
        // Rank moves using DTZ tables
        RootInTB = root_probe(pos, rootMoves);

        if (!RootInTB)
        {
            // DTZ tables are missing; try to rank moves using WDL tables
            RootInTB = root_probe_wdl(pos, rootMoves);
        }
    }

    if (RootInTB)
    {
        // Sort moves according to TB rank
        std::stable_sort(rootMoves.begin(), rootMoves.end(),
                  [](const RootMove &a, const RootMove &b) { return a.tbRank > b.tbRank; } );
    }
    else
    {
        // Clean up if root_probe() and root_probe_wdl() have failed
        for (auto& m : rootMoves)
            m.tbRank = 0;
    }
}

} // namespace Stockfish<|MERGE_RESOLUTION|>--- conflicted
+++ resolved
@@ -1089,24 +1089,14 @@
           // search without the ttMove. So we assume this expected Cut-node is not singular,
           // that multiple moves fail high, and we can prune the whole subtree by returning
           // a soft bound.
-<<<<<<< HEAD
           else if (!PvNode && !((ss->ply & 1) && (ss-1)->moveCount > 1))
-=======
-          else if (singularBeta >= beta)
-              return singularBeta;
-
-          // If the eval of ttMove is greater than beta we try also if there is another
-          // move that pushes it over beta, if so the position also has probably multiple
-          // moves giving fail highs. We will then reduce the ttMove (negative extension).
-          else if (ttValue >= beta)
->>>>>>> 21ad356c
           {
             if (singularBeta >= beta)
                 return std::min(singularBeta, VALUE_TB_WIN_IN_MAX_PLY);
 
-<<<<<<< HEAD
             // If the eval of ttMove is greater than beta we try also if there is another
-            // move that pushes it over beta, if so also produce a cutoff.
+            // move that pushes it over beta, if so the position also has probably multiple
+            // moves giving fail highs. We will then reduce the ttMove (negative extension).
             else if (ttValue >= beta)
             {
                 ss->excludedMove = move;
@@ -1114,49 +1104,32 @@
                 ss->excludedMove = MOVE_NONE;
 
                 if (value >= beta)
-                    return beta;
+                    extension = -2;
             }
           }
       }
 
       // Secondary extensions
-      if (!extension)
+      if (extension < 1)
       {
         // Capture extensions for PvNodes and cutNodes
         if (   (PvNode || cutNode)
             && captureOrPromotion
             && moveCount != 1)
-            extension = 1;
+            ++extension;
 
         // Check extension
         else if (   givesCheck
                  && depth > 6
                  && abs(ss->staticEval) > Value(100))
-=======
-              if (value >= beta)
-                  extension = -2;
-          }
-      }
-
-      // Capture extensions for PvNodes and cutNodes
-      else if (   (PvNode || cutNode)
-               && captureOrPromotion
-               && moveCount != 1)
-          extension = 1;
-
-      // Check extensions
-      else if (   givesCheck
-               && depth > 6
-               && abs(ss->staticEval) > 100)
-          extension = 1;
-
-      // Quiet ttMove extensions
-      else if (   PvNode
+          ++extension;
+
+        // Quiet ttMove extensions
+        else if (   PvNode
                && move == ttMove
                && move == ss->killers[0]
                && (*contHist[0])[movedPiece][to_sq(move)] >= 10000)
->>>>>>> 21ad356c
-          extension = 1;
+          ++extension;
        }
 
       // Add extension to new depth
@@ -1231,7 +1204,6 @@
           // Decrease/increase reduction for moves with a good/bad history (~30 Elo)
           r -= ss->statScore / 14721;
 
-<<<<<<< HEAD
           if (!PvNode && (ss-1)->moveCount > 1)
           {
             Depth rr = newDepth / (2 + ss->ply / 2.8);
@@ -1239,17 +1211,10 @@
             r -= rr;
           }
 
-          // In general we want to cap the LMR depth search at newDepth. But if
-          // reductions are really negative and movecount is low, we allow this move
-          // to be searched deeper than the first move in specific cases (note that
-          // this may lead to hidden double extensions if newDepth got it own extension
-          // before).
-=======
           // In general we want to cap the LMR depth search at newDepth. But if reductions
           // are really negative and movecount is low, we allow this move to be searched
           // deeper than the first move (this may lead to hidden double extensions if
           // newDepth got its own extension before).
->>>>>>> 21ad356c
           int deeper =   r >= -1               ? 0
                        : noLMRExtension        ? 0
                        : moveCount <= 5        ? 1
