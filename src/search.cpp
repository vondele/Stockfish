--- conflicted
+++ resolved
@@ -523,13 +523,8 @@
     Key posKey;
     Move ttMove, move, excludedMove, bestMove;
     Depth extension, newDepth;
-<<<<<<< HEAD
     Value bestValue, value, ttValue, eval;
-    bool ttHit, inCheck, givesCheck, singularExtensionNode, improving;
-=======
-    Value bestValue, value, ttValue, eval, maxValue;
     bool ttHit, inCheck, givesCheck, improving;
->>>>>>> 62619fa2
     bool captureOrPromotion, doFullDepthSearch, moveCountPruning, skipQuiets, ttCapture, pvExact;
     Piece movedPiece;
     int moveCount, captureCount, quietCount;
