/*
  Stockfish, a UCI chess playing engine derived from Glaurung 2.1
  Copyright (C) 2004-2008 Tord Romstad (Glaurung author)
  Copyright (C) 2008-2015 Marco Costalba, Joona Kiiski, Tord Romstad
  Copyright (C) 2015-2017 Marco Costalba, Joona Kiiski, Gary Linscott, Tord Romstad

  Stockfish is free software: you can redistribute it and/or modify
  it under the terms of the GNU General Public License as published by
  the Free Software Foundation, either version 3 of the License, or
  (at your option) any later version.

  Stockfish is distributed in the hope that it will be useful,
  but WITHOUT ANY WARRANTY; without even the implied warranty of
  MERCHANTABILITY or FITNESS FOR A PARTICULAR PURPOSE.  See the
  GNU General Public License for more details.

  You should have received a copy of the GNU General Public License
  along with this program.  If not, see <http://www.gnu.org/licenses/>.
*/

#include <algorithm>
#include <cassert>
#include <cmath>
#include <cstring>   // For std::memset
#include <iostream>
#include <sstream>

#include "evaluate.h"
#include "misc.h"
#include "movegen.h"
#include "movepick.h"
#include "position.h"
#include "search.h"
#include "timeman.h"
#include "thread.h"
#include "tt.h"
#include "uci.h"
#include "syzygy/tbprobe.h"

namespace Search {

  SignalsType Signals;
  LimitsType Limits;
}

namespace Tablebases {

  int Cardinality;
  bool RootInTB;
  bool UseRule50;
  Depth ProbeDepth;
  Value Score;
}

namespace TB = Tablebases;

using std::string;
using Eval::evaluate;
using namespace Search;

namespace {

  // Different node types, used as a template parameter
  enum NodeType { NonPV, PV };

  // Razoring and futility margin based on depth
  const int razor_margin[4] = { 483, 570, 603, 554 };
  Value futility_margin(Depth d) { return Value(150 * d / ONE_PLY); }

  // Futility and reductions lookup tables, initialized at startup
  int FutilityMoveCounts[2][16]; // [improving][depth]
  int Reductions[2][2][64][64];  // [pv][improving][depth][moveNumber]

  template <bool PvNode> Depth reduction(bool i, Depth d, int mn) {
    return Reductions[PvNode][i][std::min(d / ONE_PLY, 63)][std::min(mn, 63)] * ONE_PLY;
  }

  // Skill structure is used to implement strength limit
  struct Skill {
    Skill(int l) : level(l) {}
    bool enabled() const { return level < 20; }
    bool time_to_pick(Depth depth) const { return depth / ONE_PLY == 1 + level; }
    Move best_move(size_t multiPV) { return best ? best : pick_best(multiPV); }
    Move pick_best(size_t multiPV);

    int level;
    Move best = MOVE_NONE;
  };

  // EasyMoveManager structure is used to detect an 'easy move'. When the PV is
  // stable across multiple search iterations, we can quickly return the best move.
  struct EasyMoveManager {

    void clear() {
      stableCnt = 0;
      expectedPosKey = 0;
      pv[0] = pv[1] = pv[2] = MOVE_NONE;
    }

    Move get(Key key) const {
      return expectedPosKey == key ? pv[2] : MOVE_NONE;
    }

    void update(Position& pos, const std::vector<Move>& newPv) {

      assert(newPv.size() >= 3);

      // Keep track of how many times in a row the 3rd ply remains stable
      stableCnt = (newPv[2] == pv[2]) ? stableCnt + 1 : 0;

      if (!std::equal(newPv.begin(), newPv.begin() + 3, pv))
      {
          std::copy(newPv.begin(), newPv.begin() + 3, pv);

          StateInfo st[2];
          pos.do_move(newPv[0], st[0]);
          pos.do_move(newPv[1], st[1]);
          expectedPosKey = pos.key();
          pos.undo_move(newPv[1]);
          pos.undo_move(newPv[0]);
      }
    }

    int stableCnt;
    Key expectedPosKey;
    Move pv[3];
  };

  // Set of rows with half bits set to 1 and half to 0. It is used to allocate
  // the search depths across the threads.
  typedef std::vector<int> Row;

  const Row HalfDensity[] = {
    {0, 1},
    {1, 0},
    {0, 0, 1, 1},
    {0, 1, 1, 0},
    {1, 1, 0, 0},
    {1, 0, 0, 1},
    {0, 0, 0, 1, 1, 1},
    {0, 0, 1, 1, 1, 0},
    {0, 1, 1, 1, 0, 0},
    {1, 1, 1, 0, 0, 0},
    {1, 1, 0, 0, 0, 1},
    {1, 0, 0, 0, 1, 1},
    {0, 0, 0, 0, 1, 1, 1, 1},
    {0, 0, 0, 1, 1, 1, 1, 0},
    {0, 0, 1, 1, 1, 1, 0 ,0},
    {0, 1, 1, 1, 1, 0, 0 ,0},
    {1, 1, 1, 1, 0, 0, 0 ,0},
    {1, 1, 1, 0, 0, 0, 0 ,1},
    {1, 1, 0, 0, 0, 0, 1 ,1},
    {1, 0, 0, 0, 0, 1, 1 ,1},
  };

  const size_t HalfDensitySize = std::extent<decltype(HalfDensity)>::value;

  Value bonus(Depth depth)   { int d = depth / ONE_PLY ; return  Value(d * d + 2 * d - 2); }
  Value penalty(Depth depth) { int d = depth / ONE_PLY ; return -Value(d * d + 4 * d + 1); }

  EasyMoveManager EasyMove;
  bool study = Options["Study"];
  Value DrawValue[COLOR_NB];

  template <NodeType NT>
  Value search(Position& pos, Stack* ss, Value alpha, Value beta, Depth depth, bool cutNode, bool skipEarlyPruning);

  template <NodeType NT, bool InCheck>
  Value qsearch(Position& pos, Stack* ss, Value alpha, Value beta, Depth depth = DEPTH_ZERO);

  Value value_to_tt(Value v, int ply);
  Value value_from_tt(Value v, int ply);
  void update_pv(Move* pv, Move move, Move* childPv);
  void update_cm_stats(Stack* ss, Piece pc, Square s, Value bonus);
  void update_stats(const Position& pos, Stack* ss, Move move, Move* quiets, int quietsCnt, Value bonus);
  void check_time();

} // namespace


/// Search::init() is called during startup to initialize various lookup tables

void Search::init() {

  for (int imp = 0; imp <= 1; ++imp)
      for (int d = 1; d < 64; ++d)
          for (int mc = 1; mc < 64; ++mc)
          {
              double r = log(d) * log(mc) / 2;

              Reductions[NonPV][imp][d][mc] = int(std::round(r));
              Reductions[PV][imp][d][mc] = std::max(Reductions[NonPV][imp][d][mc] - 1, 0);

              // Increase reduction for non-PV nodes when eval is not improving
              if (!imp && Reductions[NonPV][imp][d][mc] >= 2)
                Reductions[NonPV][imp][d][mc]++;
          }

  for (int d = 0; d < 16; ++d)
  {
      FutilityMoveCounts[0][d] = int(2.4 + 0.773 * pow(d + 0.00, 1.8));
      FutilityMoveCounts[1][d] = int(2.9 + 1.045 * pow(d + 0.49, 1.8));
  }
}


/// Search::clear() resets search state to zero, to obtain reproducible results

void Search::clear() {

  TT.clear();

  for (Thread* th : Threads)
  {
      th->counterMoves.clear();
      th->history.clear();
      th->counterMoveHistory.clear();
      th->resetCalls = true;
  }

  Threads.main()->previousScore = VALUE_INFINITE;
}


/// Search::perft() is our utility to verify move generation. All the leaf nodes
/// up to the given depth are generated and counted, and the sum is returned.
template<bool Root>
uint64_t Search::perft(Position& pos, Depth depth) {

  StateInfo st;
  uint64_t cnt, nodes = 0;
  const bool leaf = (depth == 2 * ONE_PLY);

  for (const auto& m : MoveList<LEGAL>(pos))
  {
      if (Root && depth <= ONE_PLY)
          cnt = 1, nodes++;
      else
      {
          pos.do_move(m, st);
          cnt = leaf ? MoveList<LEGAL>(pos).size() : perft<false>(pos, depth - ONE_PLY);
          nodes += cnt;
          pos.undo_move(m);
      }
      if (Root)
          sync_cout << UCI::move(m, pos.is_chess960()) << ": " << cnt << sync_endl;
  }
  return nodes;
}

template uint64_t Search::perft<true>(Position&, Depth);


/// MainThread::search() is called by the main thread when the program receives
/// the UCI 'go' command. It searches from the root position and outputs the "bestmove".

void MainThread::search() {

  Color us = rootPos.side_to_move();
  Time.init(Limits, us, rootPos.game_ply());

  int contempt = Options["Contempt"] * PawnValueEg / 100; // From centipawns
  DrawValue[ us] = VALUE_DRAW - Value(contempt);
  DrawValue[~us] = VALUE_DRAW + Value(contempt);

  if (rootMoves.empty())
  {
      rootMoves.push_back(RootMove(MOVE_NONE));
      sync_cout << "info depth 0 score "
                << UCI::value(rootPos.checkers() ? -VALUE_MATE : VALUE_DRAW)
                << sync_endl;
  }
  else
  {
      for (Thread* th : Threads)
          if (th != this)
              th->start_searching();

      Thread::search(); // Let's start searching!
  }

  // When playing in 'nodes as time' mode, subtract the searched nodes from
  // the available ones before exiting.
  if (Limits.npmsec)
      Time.availableNodes += Limits.inc[us] - Threads.nodes_searched();

  // When we reach the maximum depth, we can arrive here without a raise of
  // Signals.stop. However, if we are pondering or in an infinite search,
  // the UCI protocol states that we shouldn't print the best move before the
  // GUI sends a "stop" or "ponderhit" command. We therefore simply wait here
  // until the GUI sends one of those commands (which also raises Signals.stop).
  if (!Signals.stop && (Limits.ponder || Limits.infinite))
  {
      Signals.stopOnPonderhit = true;
      wait(Signals.stop);
  }

  // Stop the threads if not already stopped
  Signals.stop = true;

  // Wait until all threads have finished
  for (Thread* th : Threads)
      if (th != this)
          th->wait_for_search_finished();

  // Check if there are threads with a better score than main thread
  Thread* bestThread = this;
  if (   !this->easyMovePlayed
      &&  Options["MultiPV"] == 1
      && !Limits.depth
      && !Skill(Options["Skill Level"]).enabled()
      &&  rootMoves[0].pv[0] != MOVE_NONE)
  {
      for (Thread* th : Threads)
      {
          Depth depthDiff = th->completedDepth - bestThread->completedDepth;
          Value scoreDiff = th->rootMoves[0].score - bestThread->rootMoves[0].score;

          if (scoreDiff > 0 && depthDiff >= 0)
              bestThread = th;
      }
  }

  previousScore = bestThread->rootMoves[0].score;

  // Send new PV when needed
  if (bestThread != this)
      sync_cout << UCI::pv(bestThread->rootPos, bestThread->completedDepth, -VALUE_INFINITE, VALUE_INFINITE) << sync_endl;

  sync_cout << "bestmove " << UCI::move(bestThread->rootMoves[0].pv[0], rootPos.is_chess960());

  if (bestThread->rootMoves[0].pv.size() > 1 || bestThread->rootMoves[0].extract_ponder_from_tt(rootPos))
      std::cout << " ponder " << UCI::move(bestThread->rootMoves[0].pv[1], rootPos.is_chess960());

  std::cout << sync_endl;
}


// Thread::search() is the main iterative deepening loop. It calls search()
// repeatedly with increasing depth until the allocated thinking time has been
// consumed, the user stops the search, or the maximum search depth is reached.

void Thread::search() {

  Stack stack[MAX_PLY+7], *ss = stack+4; // To allow referencing (ss-4) and (ss+2)
  Value bestValue, alpha, beta, delta;
  Move easyMove = MOVE_NONE;
  MainThread* mainThread = (this == Threads.main() ? Threads.main() : nullptr);

  std::memset(ss-4, 0, 7 * sizeof(Stack));

  bestValue = delta = alpha = -VALUE_INFINITE;
  beta = VALUE_INFINITE;
  completedDepth = DEPTH_ZERO;

  if (mainThread)
  {
      easyMove = EasyMove.get(rootPos.key());
      EasyMove.clear();
      mainThread->easyMovePlayed = mainThread->failedLow = false;
      mainThread->bestMoveChanges = 0;
      TT.new_search();
  }

  size_t multiPV = Options["MultiPV"];
  Skill skill(Options["Skill Level"]);

  // When playing with strength handicap enable MultiPV search that we will
  // use behind the scenes to retrieve a set of possible moves.
  if (skill.enabled())
      multiPV = std::max(multiPV, (size_t)4);

  multiPV = std::min(multiPV, rootMoves.size());

  // Iterative deepening loop until requested to stop or the target depth is reached
  while (   (rootDepth += ONE_PLY) < DEPTH_MAX
         && !Signals.stop
         && (!Limits.depth || Threads.main()->rootDepth / ONE_PLY <= Limits.depth))
  {
      // Set up the new depths for the helper threads skipping on average every
      // 2nd ply (using a half-density matrix).
      if (!mainThread)
      {
          const Row& row = HalfDensity[(idx - 1) % HalfDensitySize];
          if (row[(rootDepth / ONE_PLY + rootPos.game_ply()) % row.size()])
             continue;
      }

      // Age out PV variability metric
      if (mainThread)
          mainThread->bestMoveChanges *= 0.505, mainThread->failedLow = false;

      // Save the last iteration's scores before first PV line is searched and
      // all the move scores except the (new) PV are set to -VALUE_INFINITE.
      for (RootMove& rm : rootMoves)
          rm.previousScore = rm.score;

      // MultiPV loop. We perform a full root search for each PV line
      for (PVIdx = 0; PVIdx < multiPV && !Signals.stop; ++PVIdx)
      {
          // Reset aspiration window starting size
          if (rootDepth >= 5 * ONE_PLY)
          {
              delta = Value(18);
              alpha = std::max(rootMoves[PVIdx].previousScore - delta,-VALUE_INFINITE);
              beta  = std::min(rootMoves[PVIdx].previousScore + delta, VALUE_INFINITE);
          }

          // Start with a small aspiration window and, in the case of a fail
          // high/low, re-search with a bigger window until we're not failing
          // high/low anymore.
          while (true)
          {
              bestValue = ::search<PV>(rootPos, ss, alpha, beta, rootDepth, false, false);

              // Bring the best move to the front. It is critical that sorting
              // is done with a stable algorithm because all the values but the
              // first and eventually the new best one are set to -VALUE_INFINITE
              // and we want to keep the same order for all the moves except the
              // new PV that goes to the front. Note that in case of MultiPV
              // search the already searched PV lines are preserved.
              std::stable_sort(rootMoves.begin() + PVIdx, rootMoves.end());

              // If search has been stopped, break immediately. Sorting and
              // writing PV back to TT is safe because RootMoves is still
              // valid, although it refers to the previous iteration.
              if (Signals.stop)
                  break;

              // When failing high/low give some update (without cluttering
              // the UI) before a re-search.
              if (   mainThread
                  && multiPV == 1
                  && (bestValue <= alpha || bestValue >= beta)
                  && Time.elapsed() > 3000)
                  sync_cout << UCI::pv(rootPos, rootDepth, alpha, beta) << sync_endl;

              // In case of failing low/high increase aspiration window and
              // re-search, otherwise exit the loop.
              if (bestValue <= alpha)
              {
                  beta = (alpha + beta) / 2;
                  alpha = std::max(bestValue - delta, -VALUE_INFINITE);

                  if (mainThread)
                  {
                      mainThread->failedLow = true;
                      Signals.stopOnPonderhit = false;
                  }
              }
              else if (bestValue >= beta)
              {
                  alpha = (alpha + beta) / 2;
                  beta = std::min(bestValue + delta, VALUE_INFINITE);
              }
              else
                  break;

              delta += delta / 4 + 5;

              assert(alpha >= -VALUE_INFINITE && beta <= VALUE_INFINITE);
          }

          // Sort the PV lines searched so far and update the GUI
          std::stable_sort(rootMoves.begin(), rootMoves.begin() + PVIdx + 1);

          if (!mainThread)
              continue;

          if (Signals.stop || PVIdx + 1 == multiPV || Time.elapsed() > 3000)
              sync_cout << UCI::pv(rootPos, rootDepth, alpha, beta) << sync_endl;
      }

      if (!Signals.stop)
          completedDepth = rootDepth;

      if (!mainThread)
          continue;

      // If skill level is enabled and time is up, pick a sub-optimal best move
      if (skill.enabled() && skill.time_to_pick(rootDepth))
          skill.pick_best(multiPV);

      // Have we found a "mate in x"?
      if (   Limits.mate
          && bestValue >= VALUE_MATE_IN_MAX_PLY
          && VALUE_MATE - bestValue <= 2 * Limits.mate)
          Signals.stop = true;

      // Do we have time for the next iteration? Can we stop searching now?
      if (Limits.use_time_management())
      {
          if (!Signals.stop && !Signals.stopOnPonderhit)
          {
              // Stop the search if only one legal move is available, or if all
              // of the available time has been used, or if we matched an easyMove
              // from the previous search and just did a fast verification.
              const int F[] = { mainThread->failedLow,
                                bestValue - mainThread->previousScore };

              int improvingFactor = std::max(229, std::min(715, 357 + 119 * F[0] - 6 * F[1]));
              double unstablePvFactor = 1 + mainThread->bestMoveChanges;

              bool doEasyMove =   rootMoves[0].pv[0] == easyMove
                               && mainThread->bestMoveChanges < 0.03
                               && Time.elapsed() > Time.optimum() * 5 / 42;

              if (   rootMoves.size() == 1
                  || Time.elapsed() > Time.optimum() * unstablePvFactor * improvingFactor / 628
                  || (mainThread->easyMovePlayed = doEasyMove, doEasyMove))
              {
                  // If we are allowed to ponder do not stop the search now but
                  // keep pondering until the GUI sends "ponderhit" or "stop".
                  if (Limits.ponder)
                      Signals.stopOnPonderhit = true;
                  else
                      Signals.stop = true;
              }
          }

          if (rootMoves[0].pv.size() >= 3)
              EasyMove.update(rootPos, rootMoves[0].pv);
          else
              EasyMove.clear();
      }
  }

  if (!mainThread)
      return;

  // Clear any candidate easy move that wasn't stable for the last search
  // iterations; the second condition prevents consecutive fast moves.
  if (EasyMove.stableCnt < 6 || mainThread->easyMovePlayed)
      EasyMove.clear();

  // If skill level is enabled, swap best PV line with the sub-optimal one
  if (skill.enabled())
      std::swap(rootMoves[0], *std::find(rootMoves.begin(),
                rootMoves.end(), skill.best_move(multiPV)));
}


namespace {

  // search<>() is the main search function for both PV and non-PV nodes

  template <NodeType NT>
  Value search(Position& pos, Stack* ss, Value alpha, Value beta, Depth depth, bool cutNode, bool skipEarlyPruning) {

    const bool PvNode = NT == PV;
    const bool rootNode = PvNode && (ss-1)->ply == 0;

    assert(-VALUE_INFINITE <= alpha && alpha < beta && beta <= VALUE_INFINITE);
    assert(PvNode || (alpha == beta - 1));
    assert(DEPTH_ZERO < depth && depth < DEPTH_MAX);
    assert(!(PvNode && cutNode));
    assert(depth / ONE_PLY * ONE_PLY == depth);

    Move pv[MAX_PLY+1], quietsSearched[64];
    StateInfo st;
    TTEntry* tte;
    Key posKey;
    Move ttMove, move, excludedMove, bestMove;
    Depth extension, newDepth;
    Value bestValue, value, ttValue, eval, nullValue;
    bool ttHit, inCheck, givesCheck, singularExtensionNode, improving;
    bool captureOrPromotion, doFullDepthSearch, moveCountPruning;
    Piece moved_piece;
    int moveCount, quietCount;

    // Step 1. Initialize node
    Thread* thisThread = pos.this_thread();
    inCheck = pos.checkers();
    moveCount = quietCount =  ss->moveCount = 0;
    ss->history = VALUE_ZERO;
    bestValue = -VALUE_INFINITE;
    ss->ply = (ss-1)->ply + 1;

    // Check for the available remaining time
    if (thisThread->resetCalls.load(std::memory_order_relaxed))
    {
        thisThread->resetCalls = false;
        // At low node count increase the checking rate to about 0.1% of nodes
        // otherwise use a default value.
        thisThread->callsCnt = Limits.nodes ? std::min((int64_t)4096, Limits.nodes / 1024)
                                            : 4096;
    }

    if (--thisThread->callsCnt <= 0)
    {
        for (Thread* th : Threads)
            th->resetCalls = true;

        check_time();
    }

    // Used to send selDepth info to GUI
    if (PvNode && thisThread->maxPly < ss->ply)
        thisThread->maxPly = ss->ply;

    if (!rootNode)
    {
        // Step 2. Check for aborted search and immediate draw
        if (Signals.stop.load(std::memory_order_relaxed) || pos.is_draw(ss->ply) || ss->ply >= MAX_PLY)
            return ss->ply >= MAX_PLY && !inCheck ? evaluate(pos)
                                                  : DrawValue[pos.side_to_move()];

        // Step 3. Mate distance pruning. Even if we mate at the next move our score
        // would be at best mate_in(ss->ply+1), but if alpha is already bigger because
        // a shorter mate was found upward in the tree then there is no need to search
        // because we will never beat the current alpha. Same logic but with reversed
        // signs applies also in the opposite condition of being mated instead of giving
        // mate. In this case return a fail-high score.
        alpha = std::max(mated_in(ss->ply), alpha);
        beta = std::min(mate_in(ss->ply+1), beta);
        if (alpha >= beta)
            return alpha;
    }

    assert(0 <= ss->ply && ss->ply < MAX_PLY);

    ss->currentMove = (ss+1)->excludedMove = bestMove = MOVE_NONE;
    ss->counterMoves = nullptr;
    (ss+2)->killers[0] = (ss+2)->killers[1] = MOVE_NONE;
    Square prevSq = to_sq((ss-1)->currentMove);

    // Step 4. Transposition table lookup. We don't want the score of a partial
    // search to overwrite a previous full search TT value, so we use a different
    // position key in case of an excluded move.
    excludedMove = ss->excludedMove;
    posKey = pos.key() ^ Key(excludedMove);
    tte = TT.probe(posKey, ttHit);
    ttValue = ttHit ? value_from_tt(tte->value(), ss->ply) : VALUE_NONE;
    ttMove =  rootNode ? thisThread->rootMoves[thisThread->PVIdx].pv[0]
            : ttHit    ? tte->move() : MOVE_NONE;

    // At non-PV nodes we check for an early TT cutoff
    if (  !PvNode
        && ttHit
        && tte->depth() >= depth
        && ttValue != VALUE_NONE // Possible in case of TT access race
        && (ttValue >= beta ? (tte->bound() & BOUND_LOWER)
                            : (tte->bound() & BOUND_UPPER)))
    {
        // If ttMove is quiet, update move sorting heuristics on TT hit
        if (ttValue >= beta && ttMove)
        {
            if (!pos.capture_or_promotion(ttMove))
                update_stats(pos, ss, ttMove, nullptr, 0, bonus(depth));

            // Extra penalty for a quiet TT move in previous ply when it gets refuted
            if ((ss-1)->moveCount == 1 && !pos.captured_piece())
                update_cm_stats(ss-1, pos.piece_on(prevSq), prevSq, penalty(depth));
        }
        return ttValue;
    }

    // Step 4a. Tablebase probe
    if (!rootNode && TB::Cardinality)
    {
<<<<<<< HEAD
        int piecesCnt = popcount(pos.pieces());
=======
        int piecesCount = pos.count<ALL_PIECES>(WHITE) + pos.count<ALL_PIECES>(BLACK);
>>>>>>> cf4a38e0

        if (    piecesCount <= TB::Cardinality
            && (piecesCount <  TB::Cardinality || depth >= TB::ProbeDepth)
            &&  pos.rule50_count() == 0
            && !pos.can_castle(ANY_CASTLING))
        {
            TB::ProbeState err;
            TB::WDLScore v = Tablebases::probe_wdl(pos, &err);

            if (err != TB::ProbeState::FAIL)
            {
                thisThread->tbHits++;

                int drawScore = TB::UseRule50 ? 1 : 0;

                if (    abs(v) <= drawScore
                    || !ttHit
                    || (v < -drawScore && ttValue > -VALUE_KNOWN_WIN)
                    || (v >  drawScore && ttValue <  VALUE_KNOWN_WIN))
                {
                    value =  v < -drawScore ? -VALUE_MATE_IN_MAX_PLY + ss->ply + (pos.non_pawn_material(pos.side_to_move()) - pos.non_pawn_material(~pos.side_to_move())) / 256
                           : v >  drawScore ?  VALUE_MATE_IN_MAX_PLY - ss->ply + (pos.non_pawn_material(pos.side_to_move()) - pos.non_pawn_material(~pos.side_to_move())) / 256
                                            :  VALUE_DRAW + v * drawScore;

                    tte->save(posKey, value_to_tt(value, ss->ply),
                              v > drawScore ? BOUND_LOWER : v < -drawScore ? BOUND_UPPER : BOUND_EXACT,
                              depth, MOVE_NONE, VALUE_NONE, TT.generation());

                    if (abs(v) <= drawScore)
                        return value;
                }
            }
        }
    }

    // Step 5. Evaluate the position statically
    if (inCheck)
    {
        ss->staticEval = eval = VALUE_NONE;
        goto moves_loop;
    }

    else if (ttHit)
    {
        // Never assume anything on values stored in TT
        if ((ss->staticEval = eval = tte->eval()) == VALUE_NONE)
            eval = ss->staticEval = evaluate(pos);

        // Can ttValue be used as a better position evaluation?
        if (ttValue != VALUE_NONE)
            if (tte->bound() & (ttValue > eval ? BOUND_LOWER : BOUND_UPPER))
                eval = ttValue;
    }
    else
    {
        eval = ss->staticEval =
        (ss-1)->currentMove != MOVE_NULL ? evaluate(pos)
                                         : -(ss-1)->staticEval + 2 * Eval::Tempo;

        tte->save(posKey, VALUE_NONE, BOUND_NONE, DEPTH_NONE, MOVE_NONE,
                  ss->staticEval, TT.generation());
    }

    if (skipEarlyPruning)
        goto moves_loop;

    // Step 6. Razoring (skipped when in check)
    if (   !PvNode
        &&  depth < 4 * ONE_PLY
        &&  ttMove == MOVE_NONE
        &&  eval + razor_margin[depth / ONE_PLY] <= alpha
        &&  abs(eval) < 2 * VALUE_KNOWN_WIN)
    {
        if (depth <= ONE_PLY)
            return qsearch<NonPV, false>(pos, ss, alpha, alpha+1);

        Value ralpha = alpha - razor_margin[depth / ONE_PLY];
        Value v = qsearch<NonPV, false>(pos, ss, ralpha, ralpha+1);
        if (v <= ralpha)
            return v;
    }

    // Step 7. Futility pruning: child node (skipped when in check)
    if (   !PvNode
        &&  depth < 7 * ONE_PLY
        &&  eval - futility_margin(depth) >= beta
        &&  eval < VALUE_KNOWN_WIN  // Do not return unproven wins
        &&  pos.non_pawn_material(pos.side_to_move())
        &&  pos.non_pawn_material(~pos.side_to_move()))
        return eval;

    // Step 8. Null move search with verification search (is omitted in PV nodes)
    if (   !PvNode
        &&  eval >= beta
        && (ss->staticEval >= beta - 35 * (depth / ONE_PLY - 6) || depth >= 13 * ONE_PLY)
        &&  abs(eval) < 2 * VALUE_KNOWN_WIN
        &&  pos.non_pawn_material(pos.side_to_move())
        &&  pos.non_pawn_material(~pos.side_to_move())
        && !(depth > 4 * ONE_PLY && (MoveList<LEGAL, KING>(pos).size() < 1 || MoveList<LEGAL>(pos).size() < 6)))
    {
        ss->currentMove = MOVE_NULL;
        ss->counterMoves = nullptr;

        assert(eval - beta >= 0);

        // Null move dynamic reduction based on depth and value
        Depth R = ((823 + 67 * depth / ONE_PLY) / 256 + std::min((eval - beta) / PawnValueMg, 3)) * ONE_PLY;

        pos.do_null_move(st);
        nullValue = depth-R < ONE_PLY ? -qsearch<NonPV, false>(pos, ss+1, -beta, -beta+1)
                                      : - search<NonPV>(pos, ss+1, -beta, -beta+1, depth-R, !cutNode, true);
        pos.undo_null_move();

        if (nullValue >= beta)
        {
            // Do not return unproven mate scores
            if (nullValue >= VALUE_MATE_IN_MAX_PLY)
                nullValue = beta;

            if (depth < 12 * ONE_PLY && abs(beta) < VALUE_KNOWN_WIN)
                return nullValue;

            // Do verification search at high depths
            Value v = depth-R < ONE_PLY ? qsearch<NonPV, false>(pos, ss, beta-1, beta)
                                        :  search<NonPV>(pos, ss, beta-1, beta, depth-R, false, true);

            if (v >= beta)
                return nullValue;
        }
    }

    // Step 9. ProbCut (skipped when in check)
    // If we have a good enough capture and a reduced search returns a value
    // much above beta, we can (almost) safely prune the previous move.
    if (   !PvNode
        &&  depth >= 5 * ONE_PLY
        &&  ss->ply % 2 == 1
        &&  abs(beta) < VALUE_MATE_IN_MAX_PLY
        &&  abs(eval) < 2 * VALUE_KNOWN_WIN)
    {
        Value rbeta = std::min(beta + 200, VALUE_INFINITE);
        Depth rdepth = depth - 4 * ONE_PLY;

        assert(rdepth >= ONE_PLY);
        assert((ss-1)->currentMove != MOVE_NONE);
        assert((ss-1)->currentMove != MOVE_NULL);

        MovePicker mp(pos, ttMove, rbeta - ss->staticEval);

        while ((move = mp.next_move()) != MOVE_NONE)
            if (pos.legal(move))
            {
                ss->currentMove = move;
                ss->counterMoves = &thisThread->counterMoveHistory[pos.moved_piece(move)][to_sq(move)];
                pos.do_move(move, st);
                value = -search<NonPV>(pos, ss+1, -rbeta, -rbeta+1, rdepth, !cutNode, false);
                pos.undo_move(move);
                if (value >= rbeta)
                    return value;
            }
    }

    // Step 10. Internal iterative deepening (skipped when in check)
    if (    depth >= 6 * ONE_PLY
        && !ttMove
        && (PvNode || ss->staticEval + 256 >= beta))
    {
        Depth d = (3 * depth / (4 * ONE_PLY) - 2) * ONE_PLY;
        search<NT>(pos, ss, alpha, beta, d, cutNode, true);

        tte = TT.probe(posKey, ttHit);
        ttMove = ttHit ? tte->move() : MOVE_NONE;
    }

moves_loop: // When in check search starts from here

    const CounterMoveStats* cmh  = (ss-1)->counterMoves;
    const CounterMoveStats* fmh  = (ss-2)->counterMoves;
    const CounterMoveStats* fmh2 = (ss-4)->counterMoves;

    MovePicker mp(pos, ttMove, depth, ss);
    value = bestValue; // Workaround a bogus 'uninitialized' warning under gcc
    improving =   ss->staticEval >= (ss-2)->staticEval
            /* || ss->staticEval == VALUE_NONE Already implicit in the previous condition */
               ||(ss-2)->staticEval == VALUE_NONE;

    singularExtensionNode =   !rootNode
                           &&  depth >= 8 * ONE_PLY
                           &&  ttMove != MOVE_NONE
                           &&  ttValue != VALUE_NONE
                           && !excludedMove // Recursive singular search is not allowed
                           && (tte->bound() & BOUND_LOWER)
                           &&  tte->depth() >= depth - 3 * ONE_PLY;

    // Step 11. Loop through moves
    // Loop through all pseudo-legal moves until no moves remain or a beta cutoff occurs
    while ((move = mp.next_move()) != MOVE_NONE)
    {
      assert(is_ok(move));

      if (move == excludedMove)
          continue;

      // At root obey the "searchmoves" option and skip moves not listed in Root
      // Move List. As a consequence any illegal move is also skipped. In MultiPV
      // mode we also skip PV moves which have been already searched.
      if (rootNode && !std::count(thisThread->rootMoves.begin() + thisThread->PVIdx,
                                  thisThread->rootMoves.end(), move))
          continue;

      ss->moveCount = ++moveCount;

      if (rootNode && thisThread == Threads.main() && Time.elapsed() > 3000)
          sync_cout << "info depth " << depth / ONE_PLY
                    << " currmove " << UCI::move(move, pos.is_chess960())
                    << " currmovenumber " << moveCount + thisThread->PVIdx << sync_endl;

      if (PvNode)
          (ss+1)->pv = nullptr;

      extension = DEPTH_ZERO;
      captureOrPromotion = pos.capture_or_promotion(move);
      moved_piece = pos.moved_piece(move);

      givesCheck =  type_of(move) == NORMAL && !pos.discovered_check_candidates()
                  ? pos.check_squares(type_of(pos.piece_on(from_sq(move)))) & to_sq(move)
                  : pos.gives_check(move);

      moveCountPruning =   depth < 16 * ONE_PLY
                        && moveCount >= FutilityMoveCounts[improving][depth / ONE_PLY];

      // Step 12. Extensions
      // Extend checks
      if (    givesCheck
          && !moveCountPruning
          &&  pos.see_ge(move, VALUE_ZERO))
          extension = ONE_PLY;

      // Singular extension search. If all moves but one fail low on a search of
      // (alpha-s, beta-s), and just one fails high on (alpha, beta), then that move
      // is singular and should be extended. To verify this we do a reduced search
      // on all the other moves but the ttMove and if the result is lower than
      // ttValue minus a margin then we extend the ttMove.
      if (    singularExtensionNode
          &&  move == ttMove
          && !extension
          &&  pos.legal(move))
      {
          Value rBeta = std::max(ttValue - 2 * depth / ONE_PLY, -VALUE_MATE);
          Depth d = (depth / (2 * ONE_PLY)) * ONE_PLY;
          ss->excludedMove = move;
          value = search<NonPV>(pos, ss, rBeta - 1, rBeta, d, cutNode, true);
          ss->excludedMove = MOVE_NONE;

          if (value < rBeta)
              extension = ONE_PLY;
      }

      // Calculate new depth for this move
      newDepth = depth - ONE_PLY + extension;

      // Step 13. Pruning at shallow depth
      if (  !PvNode
          && bestValue > VALUE_MATED_IN_MAX_PLY)
      {
          if (   !captureOrPromotion
              && !givesCheck
              && !pos.advanced_pawn_push(move))
          {
              // Move count based pruning
              if (moveCountPruning)
                  continue;

              // Reduced depth of the next LMR search
              int lmrDepth = std::max(newDepth - reduction<PvNode>(improving, depth, moveCount), DEPTH_ZERO) / ONE_PLY;

              // Countermoves based pruning
              if (   lmrDepth < 3
                  && (!cmh  || (*cmh )[moved_piece][to_sq(move)] < VALUE_ZERO)
                  && (!fmh  || (*fmh )[moved_piece][to_sq(move)] < VALUE_ZERO)
                  && (!fmh2 || (*fmh2)[moved_piece][to_sq(move)] < VALUE_ZERO || (cmh && fmh)))
                  continue;

              // Futility pruning: parent node
              if (   lmrDepth < 7
                  && !inCheck
                  && ss->staticEval + 256 + 200 * lmrDepth <= alpha)
                  continue;

              // Prune moves with negative SEE
              if (   lmrDepth < 8
                  && !pos.see_ge(move, Value(-35 * lmrDepth * lmrDepth)))
                  continue;
          }
          else if (    depth < 7 * ONE_PLY
                   && !extension
                   && !pos.see_ge(move, -PawnValueEg * (depth / ONE_PLY)))
                  continue;
      }

      // Speculative prefetch as early as possible
      prefetch(TT.first_entry(pos.key_after(move)));

      // Check for legality just before making the move
      if (!rootNode && !pos.legal(move))
      {
          ss->moveCount = --moveCount;
          continue;
      }

      // Update the current move (this must be done after singular extension search)
      ss->currentMove = move;
      ss->counterMoves = &thisThread->counterMoveHistory[moved_piece][to_sq(move)];

      // Step 14. Make the move
      pos.do_move(move, st, givesCheck);

      // Step 15. Reduced depth search (LMR). If the move fails high it will be
      // re-searched at full depth.
      if (    depth >= 3 * ONE_PLY
          &&  moveCount > 1
          && (!captureOrPromotion || moveCountPruning)
          &&  thisThread->maxPly > depth
          && !(depth >= 16 * ONE_PLY && ss->ply <= 3 * ONE_PLY))
      {
          Depth r = reduction<PvNode>(improving, depth, moveCount);

          if (captureOrPromotion)
              r -= r ? ONE_PLY : DEPTH_ZERO;
          else
          {
              // Increase reduction for cut nodes
              if (cutNode)
                  r += 2 * ONE_PLY;

              // Decrease reduction for moves that escape a capture. Filter out
              // castling moves, because they are coded as "king captures rook" and
              // hence break make_move().
              else if (   type_of(move) == NORMAL
                       && !pos.see_ge(make_move(to_sq(move), from_sq(move)),  VALUE_ZERO))
                  r -= 2 * ONE_PLY;

              ss->history =  (cmh  ? (*cmh )[moved_piece][to_sq(move)] : VALUE_ZERO)
                           + (fmh  ? (*fmh )[moved_piece][to_sq(move)] : VALUE_ZERO)
                           + (fmh2 ? (*fmh2)[moved_piece][to_sq(move)] : VALUE_ZERO)
                           + thisThread->history.get(~pos.side_to_move(), move)
                           - 8000; // Correction factor

              // Decrease/increase reduction by comparing opponent's stat score
              if (ss->history > VALUE_ZERO && (ss-1)->history < VALUE_ZERO)
                  r -= ONE_PLY;

              else if (ss->history < VALUE_ZERO && (ss-1)->history > VALUE_ZERO)
                  r += ONE_PLY;

              // Decrease/increase reduction for moves with a good/bad history
              r = std::max(DEPTH_ZERO, (r / ONE_PLY - ss->history / 20000) * ONE_PLY);
          }

          if (study && ss->ply < depth / 2 - ONE_PLY)
              r = DEPTH_ZERO;

          Depth d = std::max(newDepth - r, ONE_PLY);

          value = -search<NonPV>(pos, ss+1, -(alpha+1), -alpha, d, true, false);

          doFullDepthSearch = (value > alpha && d != newDepth);
      }
      else
          doFullDepthSearch = !PvNode || moveCount > 1;

      // Step 16. Full depth search when LMR is skipped or fails high
      if (doFullDepthSearch)
          value = newDepth <   ONE_PLY ?
                            givesCheck ? -qsearch<NonPV,  true>(pos, ss+1, -(alpha+1), -alpha)
                                       : -qsearch<NonPV, false>(pos, ss+1, -(alpha+1), -alpha)
                                       : - search<NonPV>(pos, ss+1, -(alpha+1), -alpha, newDepth, !cutNode, false);

      // For PV nodes only, do a full PV search on the first move or after a fail
      // high (in the latter case search only if value < beta), otherwise let the
      // parent node fail low with value <= alpha and try another move.
      if (PvNode && (moveCount == 1 || (value > alpha && (rootNode || value < beta))))
      {
          (ss+1)->pv = pv;
          (ss+1)->pv[0] = MOVE_NONE;

          value = newDepth <   ONE_PLY ?
                            givesCheck ? -qsearch<PV,  true>(pos, ss+1, -beta, -alpha)
                                       : -qsearch<PV, false>(pos, ss+1, -beta, -alpha)
                                       : - search<PV>(pos, ss+1, -beta, -alpha, newDepth, false, false);
      }

      // Step 17. Undo move
      pos.undo_move(move);

      assert(value > -VALUE_INFINITE && value < VALUE_INFINITE);

      // Step 18. Check for a new best move
      // Finished searching the move. If a stop occurred, the return value of
      // the search cannot be trusted, and we return immediately without
      // updating best move, PV and TT.
      if (Signals.stop.load(std::memory_order_relaxed))
          return VALUE_ZERO;

      if (rootNode)
      {
          RootMove& rm = *std::find(thisThread->rootMoves.begin(),
                                    thisThread->rootMoves.end(), move);

          // PV move or new best move ?
          if (moveCount == 1 || value > alpha)
          {
              rm.score = value;
              rm.pv.resize(1);

              assert((ss+1)->pv);

              for (Move* m = (ss+1)->pv; *m != MOVE_NONE; ++m)
                  rm.pv.push_back(*m);

              // We record how often the best move has been changed in each
              // iteration. This information is used for time management: When
              // the best move changes frequently, we allocate some more time.
              if (moveCount > 1 && thisThread == Threads.main())
                  ++static_cast<MainThread*>(thisThread)->bestMoveChanges;
          }
          else
              // All other moves but the PV are set to the lowest value: this is
              // not a problem when sorting because the sort is stable and the
              // move position in the list is preserved - just the PV is pushed up.
              rm.score = -VALUE_INFINITE;
      }

      if (value > bestValue)
      {
          bestValue = value;

          if (value > alpha)
          {
              bestMove = move;

              if (PvNode && !rootNode) // Update pv even in fail-high case
                  update_pv(ss->pv, move, (ss+1)->pv);

              if (PvNode && value < beta) // Update alpha! Always alpha < beta
                  alpha = value;
              else
              {
                  assert(value >= beta); // Fail high
                  break;
              }
          }
      }

      if (!captureOrPromotion && move != bestMove && quietCount < 64)
          quietsSearched[quietCount++] = move;
    }

    // The following condition would detect a stop only after move loop has been
    // completed. But in this case bestValue is valid because we have fully
    // searched our subtree, and we can anyhow save the result in TT.
    /*
       if (Signals.stop)
        return VALUE_DRAW;
    */

    // Step 20. Check for mate and stalemate
    // All legal moves have been searched and if there are no legal moves, it
    // must be a mate or a stalemate. If we are in a singular extension search then
    // return a fail low score.

    assert(moveCount || !inCheck || excludedMove || !MoveList<LEGAL>(pos).size());

    if (!moveCount)
        bestValue = excludedMove ? alpha
                   :     inCheck ? mated_in(ss->ply) : DrawValue[pos.side_to_move()];
    else if (bestMove)
    {

        // Quiet best move: update move sorting heuristics
        if (!pos.capture_or_promotion(bestMove))
            update_stats(pos, ss, bestMove, quietsSearched, quietCount, bonus(depth));

        // Extra penalty for a quiet TT move in previous ply when it gets refuted
        if ((ss-1)->moveCount == 1 && !pos.captured_piece())
            update_cm_stats(ss-1, pos.piece_on(prevSq), prevSq, penalty(depth));
    }
    // Bonus for prior countermove that caused the fail low
    else if (    depth >= 3 * ONE_PLY
             && !pos.captured_piece()
             && is_ok((ss-1)->currentMove))
        update_cm_stats(ss-1, pos.piece_on(prevSq), prevSq, bonus(depth));

    tte->save(posKey, value_to_tt(bestValue, ss->ply),
              bestValue >= beta ? BOUND_LOWER :
              PvNode && bestMove ? BOUND_EXACT : BOUND_UPPER,
              depth, bestMove, ss->staticEval, TT.generation());

    assert(bestValue > -VALUE_INFINITE && bestValue < VALUE_INFINITE);

    return bestValue;
  }


  // qsearch() is the quiescence search function, which is called by the main
  // search function with depth zero, or recursively with depth less than ONE_PLY.

  template <NodeType NT, bool InCheck>
  Value qsearch(Position& pos, Stack* ss, Value alpha, Value beta, Depth depth) {

    const bool PvNode = NT == PV;

    assert(InCheck == !!pos.checkers());
    assert(alpha >= -VALUE_INFINITE && alpha < beta && beta <= VALUE_INFINITE);
    assert(PvNode || (alpha == beta - 1));
    assert(depth <= DEPTH_ZERO);
    assert(depth / ONE_PLY * ONE_PLY == depth);

    Move pv[MAX_PLY+1];
    StateInfo st;
    TTEntry* tte;
    Key posKey;
    Move ttMove, move, bestMove;
    Value bestValue, value, ttValue, futilityValue, futilityBase, oldAlpha;
    bool ttHit, givesCheck, evasionPrunable;
    Depth ttDepth;

    if (PvNode)
    {
        oldAlpha = alpha; // To flag BOUND_EXACT when eval above alpha and no available moves
        (ss+1)->pv = pv;
        ss->pv[0] = MOVE_NONE;
    }

    ss->currentMove = bestMove = MOVE_NONE;
    ss->ply = (ss-1)->ply + 1;

    // Check for an instant draw or if the maximum ply has been reached
    if (pos.is_draw(ss->ply) || ss->ply >= MAX_PLY)
        return ss->ply >= MAX_PLY && !InCheck ? evaluate(pos)
                                              : DrawValue[pos.side_to_move()];

    assert(0 <= ss->ply && ss->ply < MAX_PLY);

    // Decide whether or not to include checks: this fixes also the type of
    // TT entry depth that we are going to use. Note that in qsearch we use
    // only two types of depth in TT: DEPTH_QS_CHECKS or DEPTH_QS_NO_CHECKS.
    ttDepth = InCheck || depth >= DEPTH_QS_CHECKS ? DEPTH_QS_CHECKS
                                                  : DEPTH_QS_NO_CHECKS;

    // Transposition table lookup
    posKey = pos.key();
    tte = TT.probe(posKey, ttHit);
    ttMove = ttHit ? tte->move() : MOVE_NONE;
    ttValue = ttHit ? value_from_tt(tte->value(), ss->ply) : VALUE_NONE;

    if (  !PvNode
        && ttHit
        && tte->depth() >= ttDepth
        && ttValue != VALUE_NONE // Only in case of TT access race
        && (ttValue >= beta ? (tte->bound() &  BOUND_LOWER)
                            : (tte->bound() &  BOUND_UPPER)))
        return ttValue;

    // Evaluate the position statically
    if (InCheck)
    {
        ss->staticEval = VALUE_NONE;
        bestValue = futilityBase = -VALUE_INFINITE;
    }
    else
    {
        if (ttHit)
        {
            // Never assume anything on values stored in TT
            if ((ss->staticEval = bestValue = tte->eval()) == VALUE_NONE)
                ss->staticEval = bestValue = evaluate(pos);

            // Can ttValue be used as a better position evaluation?
            if (ttValue != VALUE_NONE)
                if (tte->bound() & (ttValue > bestValue ? BOUND_LOWER : BOUND_UPPER))
                    bestValue = ttValue;
        }
        else
            ss->staticEval = bestValue =
            (ss-1)->currentMove != MOVE_NULL ? evaluate(pos)
                                             : -(ss-1)->staticEval + 2 * Eval::Tempo;

        // Stand pat. Return immediately if static value is at least beta
        if (bestValue >= beta)
        {
            if (!ttHit)
                tte->save(pos.key(), value_to_tt(bestValue, ss->ply), BOUND_LOWER,
                          DEPTH_NONE, MOVE_NONE, ss->staticEval, TT.generation());

            return bestValue;
        }

        if (PvNode && bestValue > alpha)
            alpha = bestValue;

        futilityBase = bestValue + 128;
    }

    // Initialize a MovePicker object for the current position, and prepare
    // to search the moves. Because the depth is <= 0 here, only captures,
    // queen promotions and checks (only if depth >= DEPTH_QS_CHECKS) will
    // be generated.
    MovePicker mp(pos, ttMove, depth, to_sq((ss-1)->currentMove));

    // Loop through the moves until no moves remain or a beta cutoff occurs
    while ((move = mp.next_move()) != MOVE_NONE)
    {
      assert(is_ok(move));

      givesCheck =  type_of(move) == NORMAL && !pos.discovered_check_candidates()
                  ? pos.check_squares(type_of(pos.piece_on(from_sq(move)))) & to_sq(move)
                  : pos.gives_check(move);

      // Futility pruning
      if (   !InCheck
          && !givesCheck
          &&  futilityBase > -VALUE_KNOWN_WIN
          && !pos.advanced_pawn_push(move))
      {
          assert(type_of(move) != ENPASSANT); // Due to !pos.advanced_pawn_push

          futilityValue = futilityBase + PieceValue[EG][pos.piece_on(to_sq(move))];

          if (futilityValue <= alpha)
          {
              bestValue = std::max(bestValue, futilityValue);
              continue;
          }

          if (futilityBase <= alpha && !pos.see_ge(move, VALUE_ZERO + 1))
          {
              bestValue = std::max(bestValue, futilityBase);
              continue;
          }
      }

      // Detect non-capture evasions that are candidates to be pruned
      evasionPrunable =    InCheck
                       &&  bestValue > VALUE_MATED_IN_MAX_PLY
                       && !pos.capture(move);

      // Don't search moves with negative SEE values
      if (  (!InCheck || evasionPrunable)
          &&  type_of(move) != PROMOTION
          &&  !pos.see_ge(move, VALUE_ZERO))
          continue;

      // Speculative prefetch as early as possible
      prefetch(TT.first_entry(pos.key_after(move)));

      // Check for legality just before making the move
      if (!pos.legal(move))
          continue;

      ss->currentMove = move;

      // Make and search the move
      pos.do_move(move, st, givesCheck);
      value = givesCheck ? -qsearch<NT,  true>(pos, ss+1, -beta, -alpha, depth - ONE_PLY)
                         : -qsearch<NT, false>(pos, ss+1, -beta, -alpha, depth - ONE_PLY);
      pos.undo_move(move);

      assert(value > -VALUE_INFINITE && value < VALUE_INFINITE);

      // Check for a new best move
      if (value > bestValue)
      {
          bestValue = value;

          if (value > alpha)
          {
              if (PvNode) // Update pv even in fail-high case
                  update_pv(ss->pv, move, (ss+1)->pv);

              if (PvNode && value < beta) // Update alpha here!
              {
                  alpha = value;
                  bestMove = move;
              }
              else // Fail high
              {
                  tte->save(posKey, value_to_tt(value, ss->ply), BOUND_LOWER,
                            ttDepth, move, ss->staticEval, TT.generation());

                  return value;
              }
          }
       }
    }

    // All legal moves have been searched. A special case: If we're in check
    // and no legal moves were found, it is checkmate.
    if (InCheck && bestValue == -VALUE_INFINITE)
        return mated_in(ss->ply); // Plies to mate from the root

    tte->save(posKey, value_to_tt(bestValue, ss->ply),
              PvNode && bestValue > oldAlpha ? BOUND_EXACT : BOUND_UPPER,
              ttDepth, bestMove, ss->staticEval, TT.generation());

    assert(bestValue > -VALUE_INFINITE && bestValue < VALUE_INFINITE);

    return bestValue;
  }


  // value_to_tt() adjusts a mate score from "plies to mate from the root" to
  // "plies to mate from the current position". Non-mate scores are unchanged.
  // The function is called before storing a value in the transposition table.

  Value value_to_tt(Value v, int ply) {

    assert(v != VALUE_NONE);

    return  v >= VALUE_MATE_IN_MAX_PLY  ? v + ply
          : v <= VALUE_MATED_IN_MAX_PLY ? v - ply : v;
  }


  // value_from_tt() is the inverse of value_to_tt(): It adjusts a mate score
  // from the transposition table (which refers to the plies to mate/be mated
  // from current position) to "plies to mate/be mated from the root".

  Value value_from_tt(Value v, int ply) {

    return  v == VALUE_NONE             ? VALUE_NONE
          : v >= VALUE_MATE_IN_MAX_PLY  ? v - ply
          : v <= VALUE_MATED_IN_MAX_PLY ? v + ply : v;
  }


  // update_pv() adds current move and appends child pv[]

  void update_pv(Move* pv, Move move, Move* childPv) {

    for (*pv++ = move; childPv && *childPv != MOVE_NONE; )
        *pv++ = *childPv++;
    *pv = MOVE_NONE;
  }


  // update_cm_stats() updates countermove and follow-up move history

  void update_cm_stats(Stack* ss, Piece pc, Square s, Value bonus) {

    CounterMoveStats* cmh  = (ss-1)->counterMoves;
    CounterMoveStats* fmh1 = (ss-2)->counterMoves;
    CounterMoveStats* fmh2 = (ss-4)->counterMoves;

    if (cmh)
        cmh->update(pc, s, bonus);

    if (fmh1)
        fmh1->update(pc, s, bonus);

    if (fmh2)
        fmh2->update(pc, s, bonus);
  }


  // update_stats() updates move sorting heuristics when a new quiet best move is found

  void update_stats(const Position& pos, Stack* ss, Move move,
                    Move* quiets, int quietsCnt, Value bonus) {

    if (ss->killers[0] != move)
    {
        ss->killers[1] = ss->killers[0];
        ss->killers[0] = move;
    }

    Color c = pos.side_to_move();
    Thread* thisThread = pos.this_thread();
    thisThread->history.update(c, move, bonus);
    update_cm_stats(ss, pos.moved_piece(move), to_sq(move), bonus);

    if ((ss-1)->counterMoves)
    {
        Square prevSq = to_sq((ss-1)->currentMove);
        thisThread->counterMoves.update(pos.piece_on(prevSq), prevSq, move);
    }

    // Decrease all the other played quiet moves
    for (int i = 0; i < quietsCnt; ++i)
    {
        thisThread->history.update(c, quiets[i], -bonus);
        update_cm_stats(ss, pos.moved_piece(quiets[i]), to_sq(quiets[i]), -bonus);
    }
  }


  // When playing with strength handicap, choose best move among a set of RootMoves
  // using a statistical rule dependent on 'level'. Idea by Heinz van Saanen.

  Move Skill::pick_best(size_t multiPV) {

    const RootMoves& rootMoves = Threads.main()->rootMoves;
    static PRNG rng(now()); // PRNG sequence should be non-deterministic

    // RootMoves are already sorted by score in descending order
    Value topScore = rootMoves[0].score;
    int delta = std::min(topScore - rootMoves[multiPV - 1].score, PawnValueMg);
    int weakness = 120 - 2 * level;
    int maxScore = -VALUE_INFINITE;

    // Choose best move. For each move score we add two terms, both dependent on
    // weakness. One is deterministic and bigger for weaker levels, and one is
    // random. Then we choose the move with the resulting highest score.
    for (size_t i = 0; i < multiPV; ++i)
    {
        // This is our magic formula
        int push = (  weakness * int(topScore - rootMoves[i].score)
                    + delta * (rng.rand<unsigned>() % weakness)) / 128;

        if (rootMoves[i].score + push > maxScore)
        {
            maxScore = rootMoves[i].score + push;
            best = rootMoves[i].pv[0];
        }
    }

    return best;
  }


  // check_time() is used to print debug info and, more importantly, to detect
  // when we are out of available time and thus stop the search.

  void check_time() {

    static TimePoint lastInfoTime = now();

    int elapsed = Time.elapsed();
    TimePoint tick = Limits.startTime + elapsed;

    if (tick - lastInfoTime >= 1000)
    {
        lastInfoTime = tick;
        dbg_print();
    }

    // An engine may not stop pondering until told so by the GUI
    if (Limits.ponder)
        return;

    if (   (Limits.use_time_management() && elapsed > Time.maximum() - 10)
        || (Limits.movetime && elapsed >= Limits.movetime)
        || (Limits.nodes && Threads.nodes_searched() >= (uint64_t)Limits.nodes))
            Signals.stop = true;
  }

} // namespace


/// UCI::pv() formats PV information according to the UCI protocol. UCI requires
/// that all (if any) unsearched PV lines are sent using a previous search score.

string UCI::pv(const Position& pos, Depth depth, Value alpha, Value beta) {

  std::stringstream ss;
  int elapsed = Time.elapsed() + 1;
  const RootMoves& rootMoves = pos.this_thread()->rootMoves;
  size_t PVIdx = pos.this_thread()->PVIdx;
  size_t multiPV = std::min((size_t)Options["MultiPV"], rootMoves.size());
  uint64_t nodesSearched = Threads.nodes_searched();
  uint64_t tbHits = Threads.tb_hits() + (TB::RootInTB ? rootMoves.size() : 0);

  for (size_t i = 0; i < multiPV; ++i)
  {
      bool updated = (i <= PVIdx);

      if (depth == ONE_PLY && !updated)
          continue;

      Depth d = updated ? depth : depth - ONE_PLY;
      Value v = updated ? rootMoves[i].score : rootMoves[i].previousScore;

      bool tb = TB::RootInTB && abs(v) < VALUE_MATE - MAX_PLY;
      v = tb ? TB::Score : v;

      if (ss.rdbuf()->in_avail()) // Not at first line
          ss << "\n";

      ss << "info"
         << " depth "    << d / ONE_PLY
         << " seldepth " << pos.this_thread()->maxPly
         << " multipv "  << i + 1
         << " score "    << UCI::value(v);

      if (!tb && i == PVIdx)
          ss << (v >= beta ? " lowerbound" : v <= alpha ? " upperbound" : "");

      ss << " nodes "    << nodesSearched
         << " nps "      << nodesSearched * 1000 / elapsed;

      if (elapsed > 1000) // Earlier makes little sense
          ss << " hashfull " << TT.hashfull();

      ss << " tbhits "   << tbHits
         << " time "     << elapsed
         << " pv";

      for (Move m : rootMoves[i].pv)
          ss << " " << UCI::move(m, pos.is_chess960());
  }

  return ss.str();
}


/// RootMove::extract_ponder_from_tt() is called in case we have no ponder move
/// before exiting the search, for instance, in case we stop the search during a
/// fail high at root. We try hard to have a ponder move to return to the GUI,
/// otherwise in case of 'ponder on' we have nothing to think on.

bool RootMove::extract_ponder_from_tt(Position& pos) {

    StateInfo st;
    bool ttHit;

    assert(pv.size() == 1);

    if (!pv[0])
        return false;

    pos.do_move(pv[0], st);
    TTEntry* tte = TT.probe(pos.key(), ttHit);

    if (ttHit)
    {
        Move m = tte->move(); // Local copy to be SMP safe
        if (MoveList<LEGAL>(pos).contains(m))
            pv.push_back(m);
    }

    pos.undo_move(pv[0]);
    return pv.size() > 1;
}

void Tablebases::filter_root_moves(Position& pos, Search::RootMoves& rootMoves) {

    RootInTB = false;
    UseRule50 = Options["Syzygy50MoveRule"];
    ProbeDepth = Options["SyzygyProbeDepth"] * ONE_PLY;
    Cardinality = Options["SyzygyProbeLimit"];

    // Skip TB probing when no TB found: !TBLargest -> !TB::Cardinality
    if (Cardinality > MaxCardinality)
    {
        Cardinality = MaxCardinality;
        ProbeDepth = DEPTH_ZERO;
    }

    if (Cardinality < popcount(pos.pieces()) || pos.can_castle(ANY_CASTLING))
        return;

    // If the current root position is in the tablebases, then RootMoves
    // contains only moves that preserve the draw or the win.
    RootInTB = root_probe(pos, rootMoves, TB::Score);

    if (!RootInTB) // If DTZ tables are missing, use WDL tables as a fallback
        RootInTB = root_probe_wdl(pos, rootMoves, TB::Score);

    if (RootInTB && !UseRule50)
        TB::Score =  TB::Score > VALUE_DRAW ?  VALUE_MATE - MAX_PLY - 1
                   : TB::Score < VALUE_DRAW ? -VALUE_MATE + MAX_PLY + 1
                                            :  VALUE_DRAW;
}<|MERGE_RESOLUTION|>--- conflicted
+++ resolved
@@ -658,11 +658,7 @@
     // Step 4a. Tablebase probe
     if (!rootNode && TB::Cardinality)
     {
-<<<<<<< HEAD
-        int piecesCnt = popcount(pos.pieces());
-=======
-        int piecesCount = pos.count<ALL_PIECES>(WHITE) + pos.count<ALL_PIECES>(BLACK);
->>>>>>> cf4a38e0
+        int piecesCount = popcount(pos.pieces());
 
         if (    piecesCount <= TB::Cardinality
             && (piecesCount <  TB::Cardinality || depth >= TB::ProbeDepth)
