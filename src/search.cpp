--- conflicted
+++ resolved
@@ -386,10 +386,6 @@
           // Start with a small aspiration window and, in the case of a fail
           // high/low, re-search with a bigger window until we don't fail
           // high/low anymore.
-<<<<<<< HEAD
-=======
-          int failedHighCnt = 0;
->>>>>>> e044068b
           while (true)
           {
               bestValue = Stockfish::search<PV>(rootPos, ss, alpha, beta, rootDepth - searchAgainCounter, false);
@@ -786,84 +782,10 @@
 
     // Begin early pruning.
     if (   !PvNode
-<<<<<<< HEAD
         && !excludedMove
         && !gameCycle
         && !thisThread->nmpGuard
         &&  abs(eval) < 2 * VALUE_KNOWN_WIN)
-=======
-        &&  depth < 9
-        &&  eval - futility_margin(depth, improving) >= beta
-        &&  eval < VALUE_KNOWN_WIN) // Do not return unproven wins
-        return eval;
-
-    // Step 8. Null move search with verification search (~40 Elo)
-    if (   !PvNode
-        && (ss-1)->currentMove != MOVE_NULL
-        && (ss-1)->statScore < 23767
-        &&  eval >= beta
-        &&  eval >= ss->staticEval
-        &&  ss->staticEval >= beta - 20 * depth - 22 * improving + 168 * ss->ttPv + 159
-        && !excludedMove
-        &&  pos.non_pawn_material(us)
-        && (ss->ply >= thisThread->nmpMinPly || us != thisThread->nmpColor))
-    {
-        assert(eval - beta >= 0);
-
-        // Null move dynamic reduction based on depth and value
-        Depth R = (1090 + 81 * depth) / 256 + std::min(int(eval - beta) / 205, 3);
-
-        ss->currentMove = MOVE_NULL;
-        ss->continuationHistory = &thisThread->continuationHistory[0][0][NO_PIECE][0];
-
-        pos.do_null_move(st);
-
-        Value nullValue = -search<NonPV>(pos, ss+1, -beta, -beta+1, depth-R, !cutNode);
-
-        pos.undo_null_move();
-
-        if (nullValue >= beta)
-        {
-            // Do not return unproven mate or TB scores
-            if (nullValue >= VALUE_TB_WIN_IN_MAX_PLY)
-                nullValue = beta;
-
-            if (thisThread->nmpMinPly || (abs(beta) < VALUE_KNOWN_WIN && depth < 14))
-                return nullValue;
-
-            assert(!thisThread->nmpMinPly); // Recursive verification is not allowed
-
-            // Do verification search at high depths, with null move pruning disabled
-            // for us, until ply exceeds nmpMinPly.
-            thisThread->nmpMinPly = ss->ply + 3 * (depth-R) / 4;
-            thisThread->nmpColor = us;
-
-            Value v = search<NonPV>(pos, ss, beta-1, beta, depth-R, false);
-
-            thisThread->nmpMinPly = 0;
-
-            if (v >= beta)
-                return nullValue;
-        }
-    }
-
-    probCutBeta = beta + 209 - 44 * improving;
-
-    // Step 9. ProbCut (~4 Elo)
-    // If we have a good enough capture and a reduced search returns a value
-    // much above beta, we can (almost) safely prune the previous move.
-    if (   !PvNode
-        &&  depth > 4
-        &&  abs(beta) < VALUE_TB_WIN_IN_MAX_PLY
-        // if value from transposition table is lower than probCutBeta, don't attempt probCut
-        // there and in further interactions with transposition table cutoff depth is set to depth - 3
-        // because probCut search has depth set to depth - 4 but we also do a move before it
-        // so effective depth is equal to depth - 3
-        && !(   ss->ttHit
-             && tte->depth() >= depth - 3
-             && ttValue != VALUE_NONE
-             && ttValue < probCutBeta))
->>>>>>> e044068b
     {
        if (rootDepth > 10)
            kingDanger = pos.king_danger();
@@ -878,10 +800,10 @@
 
        // Step 8. Null move search with verification search (~40 Elo)
        if (   (ss-1)->currentMove != MOVE_NULL
-           && (ss-1)->statScore < 24185
+           && (ss-1)->statScore < 23767
            &&  eval >= beta
            &&  eval >= ss->staticEval
-           &&  ss->staticEval >= beta - 24 * depth - 34 * improving + 162 * ss->ttPv + 159
+           &&  ss->staticEval >= beta - 20 * depth - 22 * improving + 168 * ss->ttPv + 159
            &&  pos.non_pawn_material(us)
            && !kingDanger
            && !(rootDepth > 10 && MoveList<LEGAL>(pos).size() < 6))
@@ -889,7 +811,7 @@
            assert(eval - beta >= 0);
 
            // Null move dynamic reduction based on depth and value
-           Depth R = (1062 + 68 * depth) / 256 + std::min(int(eval - beta) / 190, 3);
+           Depth R = (1090 + 81 * depth) / 256 + std::min(int(eval - beta) / 205, 3);
 
            if (   depth < 11
                || ttValue >= beta
@@ -998,24 +920,6 @@
 
     ttCapture = ttMove && pos.capture_or_promotion(ttMove);
 
-<<<<<<< HEAD
-=======
-    // Step 11. A small Probcut idea, when we are in check
-    probCutBeta = beta + 409;
-    if (   ss->inCheck
-        && !PvNode
-        && depth >= 4
-        && ttCapture
-        && (tte->bound() & BOUND_LOWER)
-        && tte->depth() >= depth - 3
-        && ttValue >= probCutBeta
-        && abs(ttValue) <= VALUE_KNOWN_WIN
-        && abs(beta) <= VALUE_KNOWN_WIN
-       )
-        return probCutBeta;
-
-
->>>>>>> e044068b
     const PieceToHistory* contHist[] = { (ss-1)->continuationHistory, (ss-2)->continuationHistory,
                                           nullptr                   , (ss-4)->continuationHistory,
                                           nullptr                   , (ss-6)->continuationHistory };
@@ -1178,13 +1082,10 @@
           {
               extension = 1;
               singularQuietLMR = !ttCapture;
-<<<<<<< HEAD
+
               if (  !PvNode
                   && depth < rootDepth - ss->ply
-                  && value < singularBeta - 140)
-=======
-              if (!PvNode && value < singularBeta - 93)
->>>>>>> e044068b
+                  && value < singularBeta - 93)
                   extension = 2;
           }
 
@@ -1279,13 +1180,6 @@
               if (ttCapture)
                   r++;
 
-<<<<<<< HEAD
-              // Increase reduction for cut nodes (~3 Elo)
-              if (cutNode)
-                  r += 2;
-
-=======
->>>>>>> e044068b
               ss->statScore =  thisThread->mainHistory[us][from_to(move)]
                              + (*contHist[0])[movedPiece][to_sq(move)]
                              + (*contHist[1])[movedPiece][to_sq(move)]
