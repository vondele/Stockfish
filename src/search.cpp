--- conflicted
+++ resolved
@@ -898,19 +898,8 @@
                    }
                }
        }
-    } //End early Pruning
-
-<<<<<<< HEAD
-    // Step 11. If the position is not in TT, decrease depth by 2
-    if (   PvNode
-        && depth >= 6
-        && !ttMove)
-        depth -= 2;
-
+    } // End early Pruning
     } // In check search starts here
-=======
-moves_loop: // When in check, search starts from here
->>>>>>> 242a7d9f
 
     const PieceToHistory* contHist[] = { (ss-1)->continuationHistory, (ss-2)->continuationHistory,
                                           nullptr                   , (ss-4)->continuationHistory,
@@ -994,13 +983,8 @@
       // Calculate new depth for this move
       newDepth = depth - 1;
 
-<<<<<<< HEAD
-      // Step 13. Pruning at shallow depth (~200 Elo)
+      // Step 12. Pruning at shallow depth (~200 Elo)
       if (  !PvNode
-=======
-      // Step 12. Pruning at shallow depth (~200 Elo)
-      if (  !rootNode
->>>>>>> 242a7d9f
           && pos.non_pawn_material(us)
           && bestValue > VALUE_TB_LOSS_IN_MAX_PLY)
       {
@@ -1056,14 +1040,10 @@
           }
       }
 
-<<<<<<< HEAD
-      // Step 14. Extensions (~75 Elo)
+      // Step 13. Extensions (~75 Elo)
       if (   gameCycle
           && (depth < 5 || PvNode))
           extension = 2;
-=======
-      // Step 13. Extensions (~75 Elo)
->>>>>>> 242a7d9f
 
       // Singular extension search (~70 Elo). If all moves but one fail low on a
       // search of (alpha-s, beta-s), and just one fails high on (alpha, beta),
@@ -1561,7 +1541,6 @@
 
       if (!PvNode)
       {
-<<<<<<< HEAD
          // Futility pruning
          if (   !ss->inCheck
              && !givesCheck
@@ -1571,7 +1550,7 @@
              assert(type_of(move) != ENPASSANT); // Due to !pos.advanced_pawn_push
 
              // moveCount pruning
-             if (moveCount > abs(depth) + 2)
+             if (moveCount > 2)
                  continue;
 
              futilityValue = futilityBase + PieceValue[EG][pos.piece_on(to_sq(move))];
@@ -1592,27 +1571,6 @@
          // Do not search moves with negative SEE values
          if (!ss->inCheck && !pos.see_ge(move))
              continue;
-=======
-          assert(type_of(move) != ENPASSANT); // Due to !pos.advanced_pawn_push
-
-          // moveCount pruning
-          if (moveCount > 2)
-              continue;
-
-          futilityValue = futilityBase + PieceValue[EG][pos.piece_on(to_sq(move))];
-
-          if (futilityValue <= alpha)
-          {
-              bestValue = std::max(bestValue, futilityValue);
-              continue;
-          }
-
-          if (futilityBase <= alpha && !pos.see_ge(move, VALUE_ZERO + 1))
-          {
-              bestValue = std::max(bestValue, futilityBase);
-              continue;
-          }
->>>>>>> 242a7d9f
       }
 
       // Speculative prefetch as early as possible
