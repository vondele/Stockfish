/*
  Stockfish, a UCI chess playing engine derived from Glaurung 2.1
  Copyright (C) 2004-2008 Tord Romstad (Glaurung author)
  Copyright (C) 2008-2015 Marco Costalba, Joona Kiiski, Tord Romstad
  Copyright (C) 2015-2018 Marco Costalba, Joona Kiiski, Gary Linscott, Tord Romstad

  Stockfish is free software: you can redistribute it and/or modify
  it under the terms of the GNU General Public License as published by
  the Free Software Foundation, either version 3 of the License, or
  (at your option) any later version.

  Stockfish is distributed in the hope that it will be useful,
  but WITHOUT ANY WARRANTY; without even the implied warranty of
  MERCHANTABILITY or FITNESS FOR A PARTICULAR PURPOSE.  See the
  GNU General Public License for more details.

  You should have received a copy of the GNU General Public License
  along with this program.  If not, see <http://www.gnu.org/licenses/>.
*/

#include <algorithm>
#include <cassert>
#include <cmath>
#include <cstring>   // For std::memset
#include <iostream>
#include <sstream>

#include "evaluate.h"
#include "misc.h"
#include "movegen.h"
#include "movepick.h"
#include "position.h"
#include "search.h"
#include "thread.h"
#include "timeman.h"
#include "tt.h"
#include "uci.h"
#include "syzygy/tbprobe.h"

namespace Search {

  LimitsType Limits;
}

namespace Tablebases {

  int Cardinality;
  bool RootInTB;
  bool UseRule50;
  Depth ProbeDepth;
}

namespace TB = Tablebases;

using std::string;
using Eval::evaluate;
using namespace Search;

namespace {

  // Different node types, used as a template parameter
  enum NodeType { NonPV, PV };

  // Sizes and phases of the skip-blocks, used for distributing search depths across the threads
  constexpr int SkipSize[]  = { 1, 1, 2, 2, 2, 2, 3, 3, 3, 3, 3, 3, 4, 4, 4, 4, 4, 4, 4, 4 };
  constexpr int SkipPhase[] = { 0, 1, 0, 1, 2, 3, 0, 1, 2, 3, 4, 5, 0, 1, 2, 3, 4, 5, 6, 7 };

  // Razor and futility margins
  constexpr int RazorMargin = 600;
  Value futility_margin(Depth d, bool improving) {
    return Value((175 - 50 * improving) * d / ONE_PLY);
  }

  // Futility and reductions lookup tables, initialized at startup
  int FutilityMoveCounts[2][16]; // [improving][depth]
  int Reductions[2][2][64][64];  // [pv][improving][depth][moveNumber]

  template <bool PvNode> Depth reduction(bool i, Depth d, int mn) {
    return Reductions[PvNode][i][std::min(d / ONE_PLY, 63)][std::min(mn, 63)] * ONE_PLY;
  }

  // History and stats update bonus, based on depth
  int stat_bonus(Depth depth) {
    int d = depth / ONE_PLY;
    return d > 17 ? 0 : 29 * d * d + 138 * d - 134;
  }

  // Skill structure is used to implement strength limit
  struct Skill {
    explicit Skill(int l) : level(l) {}
    bool enabled() const { return level < 20; }
    bool time_to_pick(Depth depth) const { return depth / ONE_PLY == 1 + level; }
    Move pick_best(size_t multiPV);

    int level;
    Move best = MOVE_NONE;
  };

  template <NodeType NT>
  Value search(Position& pos, Stack* ss, Value alpha, Value beta, Depth depth, bool cutNode);

  template <NodeType NT>
  Value qsearch(Position& pos, Stack* ss, Value alpha, Value beta, Depth depth = DEPTH_ZERO);

  Value value_to_tt(Value v, int ply);
  Value value_from_tt(Value v, int ply);
  void update_pv(Move* pv, Move move, Move* childPv);
  void update_continuation_histories(Stack* ss, Piece pc, Square to, int bonus);
  void update_quiet_stats(const Position& pos, Stack* ss, Move move, Move* quiets, int quietsCnt, int bonus);
  void update_capture_stats(const Position& pos, Move move, Move* captures, int captureCnt, int bonus);

  inline bool gives_check(const Position& pos, Move move) {
    Color us = pos.side_to_move();
    return  type_of(move) == NORMAL && !(pos.blockers_for_king(~us) & pos.pieces(us))
          ? pos.check_squares(type_of(pos.moved_piece(move))) & to_sq(move)
          : pos.gives_check(move);
  }

  // perft() is our utility to verify move generation. All the leaf nodes up
  // to the given depth are generated and counted, and the sum is returned.
  template<bool Root>
  uint64_t perft(Position& pos, Depth depth) {

    StateInfo st;
    uint64_t cnt, nodes = 0;
    const bool leaf = (depth == 2 * ONE_PLY);

    for (const auto& m : MoveList<LEGAL>(pos))
    {
        if (Root && depth <= ONE_PLY)
            cnt = 1, nodes++;
        else
        {
            pos.do_move(m, st);
            cnt = leaf ? MoveList<LEGAL>(pos).size() : perft<false>(pos, depth - ONE_PLY);
            nodes += cnt;
            pos.undo_move(m);
        }
        if (Root)
            sync_cout << UCI::move(m, pos.is_chess960()) << ": " << cnt << sync_endl;
    }
    return nodes;
  }

} // namespace


/// Search::init() is called at startup to initialize various lookup tables

void Search::init() {

  for (int imp = 0; imp <= 1; ++imp)
      for (int d = 1; d < 64; ++d)
          for (int mc = 1; mc < 64; ++mc)
          {
              double r = log(d) * log(mc) / 1.95;

              Reductions[NonPV][imp][d][mc] = int(std::round(r));
              Reductions[PV][imp][d][mc] = std::max(Reductions[NonPV][imp][d][mc] - 1, 0);

              // Increase reduction for non-PV nodes when eval is not improving
              if (!imp && r > 1.0)
                Reductions[NonPV][imp][d][mc]++;
          }

  for (int d = 0; d < 16; ++d)
  {
      FutilityMoveCounts[0][d] = int(2.4 + 0.74 * pow(d, 1.78));
      FutilityMoveCounts[1][d] = int(5.0 + 1.00 * pow(d, 2.00));
  }
}


/// Search::clear() resets search state to its initial value

void Search::clear() {

  Threads.main()->wait_for_search_finished();

  Time.availableNodes = 0;
  TT.clear();
  Threads.clear();
}


/// MainThread::search() is called by the main thread when the program receives
/// the UCI 'go' command. It searches from the root position and outputs the "bestmove".

void MainThread::search() {

  if (Limits.perft)
  {
      nodes = perft<true>(rootPos, Limits.perft * ONE_PLY);
      sync_cout << "\nNodes searched: " << nodes << "\n" << sync_endl;
      return;
  }

  Color us = rootPos.side_to_move();
  Time.init(Limits, us, rootPos.game_ply());
  TT.new_search();

  if (rootMoves.empty())
  {
      rootMoves.emplace_back(MOVE_NONE);
      sync_cout << "info depth 0 score "
                << UCI::value(rootPos.checkers() ? -VALUE_MATE : VALUE_DRAW)
                << sync_endl;
  }
  else
  {
      for (Thread* th : Threads)
          if (th != this)
              th->start_searching();

      Thread::search(); // Let's start searching!
  }

  // When we reach the maximum depth, we can arrive here without a raise of
  // Threads.stop. However, if we are pondering or in an infinite search,
  // the UCI protocol states that we shouldn't print the best move before the
  // GUI sends a "stop" or "ponderhit" command. We therefore simply wait here
  // until the GUI sends one of those commands (which also raises Threads.stop).
  Threads.stopOnPonderhit = true;

  while (!Threads.stop && (Threads.ponder || Limits.infinite))
  {} // Busy wait for a stop or a ponder reset

  // Stop the threads if not already stopped (also raise the stop if
  // "ponderhit" just reset Threads.ponder).
  Threads.stop = true;

  // Wait until all threads have finished
  for (Thread* th : Threads)
      if (th != this)
          th->wait_for_search_finished();

  // When playing in 'nodes as time' mode, subtract the searched nodes from
  // the available ones before exiting.
  if (Limits.npmsec)
      Time.availableNodes += Limits.inc[us] - Threads.nodes_searched();

  // Check if there are threads with a better score than main thread
  Thread* bestThread = this;
  if (    Options["MultiPV"] == 1
      && !Limits.depth
      && !Skill(Options["Skill Level"]).enabled()
      &&  rootMoves[0].pv[0] != MOVE_NONE)
  {
      std::map<Move, int> votes;
      Value minScore = this->rootMoves[0].score;

      // Find out minimum score and reset votes for moves which can be voted
      for (Thread* th: Threads)
      {
          minScore = std::min(minScore, th->rootMoves[0].score);
          votes[th->rootMoves[0].pv[0]] = 0;
      }

      // Vote according to score and depth
      for (Thread* th : Threads)
          votes[th->rootMoves[0].pv[0]] +=  int(th->rootMoves[0].score - minScore)
                                          + int(th->completedDepth);

      // Select best thread
      int bestVote = votes[this->rootMoves[0].pv[0]];
      for (Thread* th : Threads)
      {
          if (votes[th->rootMoves[0].pv[0]] > bestVote)
          {
              bestVote = votes[th->rootMoves[0].pv[0]];
              bestThread = th;
          }
      }
  }

  previousScore = bestThread->rootMoves[0].score;

  // Send again PV info if we have a new best thread
  if (bestThread != this)
      sync_cout << UCI::pv(bestThread->rootPos, bestThread->completedDepth, -VALUE_INFINITE, VALUE_INFINITE) << sync_endl;

  sync_cout << "bestmove " << UCI::move(bestThread->rootMoves[0].pv[0], rootPos.is_chess960());

  if (bestThread->rootMoves[0].pv.size() > 1 || bestThread->rootMoves[0].extract_ponder_from_tt(rootPos))
      std::cout << " ponder " << UCI::move(bestThread->rootMoves[0].pv[1], rootPos.is_chess960());

  std::cout << sync_endl;
}


/// Thread::search() is the main iterative deepening loop. It calls search()
/// repeatedly with increasing depth until the allocated thinking time has been
/// consumed, the user stops the search, or the maximum search depth is reached.

void Thread::search() {

  Stack stack[MAX_PLY+7], *ss = stack+4; // To reference from (ss-4) to (ss+2)
  Value bestValue, alpha, beta, delta;
  Move  lastBestMove = MOVE_NONE;
  Depth lastBestMoveDepth = DEPTH_ZERO;
  MainThread* mainThread = (this == Threads.main() ? Threads.main() : nullptr);
  double timeReduction = 1.0;
  Color us = rootPos.side_to_move();
  bool failedLow;

  std::memset(ss-4, 0, 7 * sizeof(Stack));
  for (int i = 4; i > 0; i--)
     (ss-i)->continuationHistory = &this->continuationHistory[NO_PIECE][0]; // Use as sentinel

  bestValue = delta = alpha = -VALUE_INFINITE;
  beta = VALUE_INFINITE;

  if (mainThread)
      mainThread->bestMoveChanges = 0, failedLow = false;

  size_t multiPV = Options["MultiPV"];
  Skill skill(Options["Skill Level"]);

  // When playing with strength handicap enable MultiPV search that we will
  // use behind the scenes to retrieve a set of possible moves.
  if (skill.enabled())
      multiPV = std::max(multiPV, (size_t)4);

  multiPV = std::min(multiPV, rootMoves.size());

  int ct = int(Options["Contempt"]) * PawnValueEg / 100; // From centipawns

  // In analysis mode, adjust contempt in accordance with user preference
  if (Limits.infinite || Options["UCI_AnalyseMode"])
      ct =  Options["Analysis Contempt"] == "Off"  ? 0
          : Options["Analysis Contempt"] == "Both" ? ct
          : Options["Analysis Contempt"] == "White" && us == BLACK ? -ct
          : Options["Analysis Contempt"] == "Black" && us == WHITE ? -ct
          : ct;

  // In evaluate.cpp the evaluation is from the white point of view
  contempt = (us == WHITE ?  make_score(ct, ct / 2)
                          : -make_score(ct, ct / 2));

  // Iterative deepening loop until requested to stop or the target depth is reached
  while (   (rootDepth += ONE_PLY) < DEPTH_MAX
         && !Threads.stop
         && !(Limits.depth && mainThread && rootDepth / ONE_PLY > Limits.depth))
  {
      // Distribute search depths across the helper threads
      if (idx > 0)
      {
          int i = (idx - 1) % 20;
          if (((rootDepth / ONE_PLY + SkipPhase[i]) / SkipSize[i]) % 2)
              continue;  // Retry with an incremented rootDepth
      }

      // Age out PV variability metric
      if (mainThread)
          mainThread->bestMoveChanges *= 0.517, failedLow = false;

      // Save the last iteration's scores before first PV line is searched and
      // all the move scores except the (new) PV are set to -VALUE_INFINITE.
      for (RootMove& rm : rootMoves)
          rm.previousScore = rm.score;

      size_t pvFirst = 0;
      pvLast = 0;

      // MultiPV loop. We perform a full root search for each PV line
      for (pvIdx = 0; pvIdx < multiPV && !Threads.stop; ++pvIdx)
      {
          if (pvIdx == pvLast)
          {
              pvFirst = pvLast;
              for (pvLast++; pvLast < rootMoves.size(); pvLast++)
                  if (rootMoves[pvLast].tbRank != rootMoves[pvFirst].tbRank)
                      break;
          }

          // Reset UCI info selDepth for each depth and each PV line
          selDepth = 0;

          // Reset aspiration window starting size
          if (rootDepth >= 5 * ONE_PLY)
          {
              Value previousScore = rootMoves[pvIdx].previousScore;
              delta = Value(18);
              alpha = std::max(previousScore - delta,-VALUE_INFINITE);
              beta  = std::min(previousScore + delta, VALUE_INFINITE);

              // Adjust contempt based on root move's previousScore (dynamic contempt)
              int dct = ct + 88 * previousScore / (abs(previousScore) + 200);

              contempt = (us == WHITE ?  make_score(dct, dct / 2)
                                      : -make_score(dct, dct / 2));
          }

          // Start with a small aspiration window and, in the case of a fail
          // high/low, re-search with a bigger window until we don't fail
          // high/low anymore.
          while (true)
          {
              bestValue = ::search<PV>(rootPos, ss, alpha, beta, rootDepth, false);

              // Bring the best move to the front. It is critical that sorting
              // is done with a stable algorithm because all the values but the
              // first and eventually the new best one are set to -VALUE_INFINITE
              // and we want to keep the same order for all the moves except the
              // new PV that goes to the front. Note that in case of MultiPV
              // search the already searched PV lines are preserved.
              std::stable_sort(rootMoves.begin() + pvIdx, rootMoves.begin() + pvLast);

              // If search has been stopped, we break immediately. Sorting is
              // safe because RootMoves is still valid, although it refers to
              // the previous iteration.
              if (Threads.stop)
                  break;

              // When failing high/low give some update (without cluttering
              // the UI) before a re-search.
              if (   mainThread
                  && multiPV == 1
                  && (bestValue <= alpha || bestValue >= beta)
                  && Time.elapsed() > 3000)
                  sync_cout << UCI::pv(rootPos, rootDepth, alpha, beta) << sync_endl;

              // In case of failing low/high increase aspiration window and
              // re-search, otherwise exit the loop.
              if (bestValue <= alpha)
              {
                  beta = (alpha + beta) / 2;
                  alpha = std::max(bestValue - delta, -VALUE_INFINITE);

                  if (mainThread)
                  {
                      failedLow = true;
                      Threads.stopOnPonderhit = false;
                  }
              }
              else if (bestValue >= beta)
                  beta = std::min(bestValue + delta, VALUE_INFINITE);
              else
                  break;

              delta += delta / 4 + 5;

              assert(alpha >= -VALUE_INFINITE && beta <= VALUE_INFINITE);
          }

          // Sort the PV lines searched so far and update the GUI
          std::stable_sort(rootMoves.begin() + pvFirst, rootMoves.begin() + pvIdx + 1);

          if (    mainThread
              && (Threads.stop || pvIdx + 1 == multiPV || Time.elapsed() > 3000))
              sync_cout << UCI::pv(rootPos, rootDepth, alpha, beta) << sync_endl;
      }

      if (!Threads.stop)
          completedDepth = rootDepth;

      if (rootMoves[0].pv[0] != lastBestMove) {
         lastBestMove = rootMoves[0].pv[0];
         lastBestMoveDepth = rootDepth;
      }

      // Have we found a "mate in x"?
      if (   Limits.mate
          && bestValue >= VALUE_MATE_IN_MAX_PLY
          && VALUE_MATE - bestValue <= 2 * Limits.mate)
          Threads.stop = true;

      if (!mainThread)
          continue;

      // If skill level is enabled and time is up, pick a sub-optimal best move
      if (skill.enabled() && skill.time_to_pick(rootDepth))
          skill.pick_best(multiPV);

      // Do we have time for the next iteration? Can we stop searching now?
      if (    Limits.use_time_management()
          && !Threads.stop
          && !Threads.stopOnPonderhit)
          {
              const int F[] = { failedLow,
                                bestValue - mainThread->previousScore };

              int improvingFactor = std::max(246, std::min(832, 306 + 119 * F[0] - 6 * F[1]));

              // If the bestMove is stable over several iterations, reduce time accordingly
              timeReduction = 1.0;
              for (int i : {3, 4, 5})
                  if (lastBestMoveDepth * i < completedDepth)
                     timeReduction *= 1.25;

              // Use part of the gained time from a previous stable move for the current move
              double bestMoveInstability = 1.0 + mainThread->bestMoveChanges;
              bestMoveInstability *= std::pow(mainThread->previousTimeReduction, 0.528) / timeReduction;

              // Stop the search if we have only one legal move, or if available time elapsed
              if (   rootMoves.size() == 1
                  || Time.elapsed() > Time.optimum() * bestMoveInstability * improvingFactor / 581)
              {
                  // If we are allowed to ponder do not stop the search now but
                  // keep pondering until the GUI sends "ponderhit" or "stop".
                  if (Threads.ponder)
                      Threads.stopOnPonderhit = true;
                  else
                      Threads.stop = true;
              }
          }
  }

  if (!mainThread)
      return;

  mainThread->previousTimeReduction = timeReduction;

  // If skill level is enabled, swap best PV line with the sub-optimal one
  if (skill.enabled())
      std::swap(rootMoves[0], *std::find(rootMoves.begin(), rootMoves.end(),
                skill.best ? skill.best : skill.pick_best(multiPV)));
}


namespace {

  // search<>() is the main search function for both PV and non-PV nodes

  template <NodeType NT>
  Value search(Position& pos, Stack* ss, Value alpha, Value beta, Depth depth, bool cutNode) {

    constexpr bool PvNode = NT == PV;
    const bool rootNode = PvNode && ss->ply == 0;

    // Dive into quiescence search when the depth reaches zero
    if (depth < ONE_PLY)
        return qsearch<NT>(pos, ss, alpha, beta);

    assert(-VALUE_INFINITE <= alpha && alpha < beta && beta <= VALUE_INFINITE);
    assert(PvNode || (alpha == beta - 1));
    assert(DEPTH_ZERO < depth && depth < DEPTH_MAX);
    assert(!(PvNode && cutNode));
    assert(depth / ONE_PLY * ONE_PLY == depth);

    Move pv[MAX_PLY+1], capturesSearched[32], quietsSearched[64];
    StateInfo st;
    TTEntry* tte;
    Key posKey;
    Move ttMove, move, excludedMove, bestMove;
    Depth extension, newDepth;
<<<<<<< HEAD
    Value bestValue, value, ttValue, eval;
=======
    Value bestValue, value, ttValue, eval, maxValue, pureStaticEval;
>>>>>>> e846a930
    bool ttHit, inCheck, givesCheck, improving;
    bool captureOrPromotion, doFullDepthSearch, moveCountPruning, skipQuiets, ttCapture, pvExact;
    Piece movedPiece;
    int moveCount, captureCount, quietCount;

    // Step 1. Initialize node
    Thread* thisThread = pos.this_thread();
    inCheck = pos.checkers();
    Color us = pos.side_to_move();
    moveCount = captureCount = quietCount = ss->moveCount = 0;
    bestValue = -VALUE_INFINITE;

    // Check for the available remaining time
    if (thisThread == Threads.main())
        static_cast<MainThread*>(thisThread)->check_time();

    // Used to send selDepth info to GUI (selDepth counts from 1, ply from 0)
    if (PvNode && thisThread->selDepth < ss->ply + 1)
        thisThread->selDepth = ss->ply + 1;

    excludedMove = ss->excludedMove;
    posKey = pos.key() ^ Key(excludedMove);
    tte = TT.probe(posKey, ttHit);

    if (!rootNode)
    {
        // Check if we have an upcoming move which draws by repetition, or
        // if the opponent had an alternative move earlier to this position.
        if (pos.has_game_cycle(ss->ply))
        {
            alpha = std::max(alpha, VALUE_DRAW);
            if (VALUE_DRAW >= beta)
            {
                tte->save(posKey, VALUE_DRAW, BOUND_EXACT,
                          depth, MOVE_NONE, VALUE_NONE);

                return VALUE_DRAW;
            }
        }

        // Step 2. Check for aborted search and immediate draw
<<<<<<< HEAD
        if (pos.is_draw(ss->ply))
        {
            tte->save(posKey, VALUE_DRAW, BOUND_EXACT,
                      depth, MOVE_NONE, VALUE_NONE);

            return VALUE_DRAW;
        }

        if (Threads.stop.load(std::memory_order_relaxed) || ss->ply >= MAX_PLY)
            return ss->ply >= MAX_PLY && !inCheck ? evaluate(pos)
                                                  : VALUE_DRAW;
=======
        if (   Threads.stop.load(std::memory_order_relaxed)
            || pos.is_draw(ss->ply)
            || ss->ply >= MAX_PLY)
            return (ss->ply >= MAX_PLY && !inCheck) ? evaluate(pos) - 10 * ((ss-1)->statScore > 0)
                                                    : VALUE_DRAW;
>>>>>>> e846a930

        // Step 3. Mate distance pruning. Even if we mate at the next move our score
        // would be at best mate_in(ss->ply+1), but if alpha is already bigger because
        // a shorter mate was found upward in the tree then there is no need to search
        // because we will never beat the current alpha. Same logic but with reversed
        // signs applies also in the opposite condition of being mated instead of giving
        // mate. In this case return a fail-high score.
        if (alpha >= mate_in(ss->ply+1))
            return alpha;
    }

    assert(0 <= ss->ply && ss->ply < MAX_PLY);

    (ss+1)->ply = ss->ply + 1;
    ss->currentMove = (ss+1)->excludedMove = bestMove = MOVE_NONE;
    ss->continuationHistory = &thisThread->continuationHistory[NO_PIECE][0];
    (ss+2)->killers[0] = (ss+2)->killers[1] = MOVE_NONE;
    Square prevSq = to_sq((ss-1)->currentMove);

    // Initialize statScore to zero for the grandchildren of the current position.
    // So statScore is shared between all grandchildren and only the first grandchild
    // starts with statScore = 0. Later grandchildren start with the last calculated
    // statScore of the previous grandchild. This influences the reduction rules in
    // LMR which are based on the statScore of parent position.
    (ss+2)->statScore = 0;

    // Step 4. Transposition table lookup. We don't want the score of a partial
    // search to overwrite a previous full search TT value, so we use a different
    // position key in case of an excluded move.
    ttValue = ttHit ? value_from_tt(tte->value(), ss->ply) : VALUE_NONE;
    ttMove =  rootNode ? thisThread->rootMoves[thisThread->pvIdx].pv[0]
            : ttHit    ? tte->move() : MOVE_NONE;

    // At non-PV nodes we check for an early TT cutoff
    if (  !PvNode
        && ttHit
        && tte->depth() >= depth
        && ttValue != VALUE_NONE // Possible in case of TT access race
        && (ttValue >= beta ? (tte->bound() & BOUND_LOWER)
                            : (tte->bound() & BOUND_UPPER)))
    {
        // If ttMove is quiet, update move sorting heuristics on TT hit
        if (ttMove)
        {
            if (ttValue >= beta)
            {
                if (!pos.capture_or_promotion(ttMove))
                    update_quiet_stats(pos, ss, ttMove, nullptr, 0, stat_bonus(depth));

                // Extra penalty for a quiet TT move in previous ply when it gets refuted
                if ((ss-1)->moveCount == 1 && !pos.captured_piece())
                    update_continuation_histories(ss-1, pos.piece_on(prevSq), prevSq, -stat_bonus(depth + ONE_PLY));
            }
            // Penalty for a quiet ttMove that fails low
            else if (!pos.capture_or_promotion(ttMove))
            {
                int penalty = -stat_bonus(depth);
                thisThread->mainHistory[us][from_to(ttMove)] << penalty;
                update_continuation_histories(ss, pos.moved_piece(ttMove), to_sq(ttMove), penalty);
            }
        }
        return ttValue;
    }

    // Step 5. Tablebases probe
    if (!rootNode && TB::Cardinality)
    {
        int piecesCount = popcount(pos.pieces());

        if (    piecesCount <= TB::Cardinality
            && (piecesCount <  TB::Cardinality || depth >= TB::ProbeDepth)
            &&  pos.rule50_count() == 0
            && !pos.can_castle(ANY_CASTLING))
        {
            TB::ProbeState err;
            TB::WDLScore v = Tablebases::probe_wdl(pos, &err);

            if (err != TB::ProbeState::FAIL)
            {
                thisThread->tbHits.fetch_add(1, std::memory_order_relaxed);

                int drawScore = TB::UseRule50 ? 1 : 0;

                int centiPly = PawnValueEg * ss->ply / 100;

                if (    abs(v) <= drawScore
                    || !ttHit
                    || (v < -drawScore && ttValue > -VALUE_TB_WIN + centiPly + PawnValueEg * popcount(pos.pieces( pos.side_to_move())))
                    || (v >  drawScore && ttValue <  VALUE_TB_WIN - centiPly - PawnValueEg * popcount(pos.pieces(~pos.side_to_move()))))
                {
                    value =  v < -drawScore ? -VALUE_TB_WIN + centiPly + PawnValueEg * popcount(pos.pieces( pos.side_to_move()))
                           : v >  drawScore ?  VALUE_TB_WIN - centiPly - PawnValueEg * popcount(pos.pieces(~pos.side_to_move()))
                                            :  VALUE_DRAW - v < 0 ? 2 * Eval::Tempo : VALUE_ZERO;

                    tte->save(posKey, value,
                              v > drawScore ? BOUND_LOWER : v < -drawScore ? BOUND_UPPER : BOUND_EXACT,
                              depth, MOVE_NONE, VALUE_NONE);

                    if (abs(v) <= drawScore)
                        return value;
                }
            }
        }
    }

    // Step 6. Static evaluation of the position
    if (inCheck)
    {
        ss->staticEval = eval = pureStaticEval = VALUE_NONE;
        improving = false;
        goto moves_loop;  // Skip early pruning when in check
    }
    else if (ttHit)
    {
        // Never assume anything on values stored in TT
        ss->staticEval = eval = pureStaticEval = tte->eval();
        if (eval == VALUE_NONE)
            ss->staticEval = eval = pureStaticEval = evaluate(pos);

        // Can ttValue be used as a better position evaluation?
        if (    ttValue != VALUE_NONE
            && (tte->bound() & (ttValue > eval ? BOUND_LOWER : BOUND_UPPER)))
            eval = ttValue;
    }
    else
    {
        if ((ss-1)->currentMove != MOVE_NULL)
        {
            int p = (ss-1)->statScore;
            int bonus = p > 0 ? (-p - 2500) / 512 :
                        p < 0 ? (-p + 2500) / 512 : 0;

            pureStaticEval = evaluate(pos);
            ss->staticEval = eval = pureStaticEval + bonus;
        }
        else
            ss->staticEval = eval = pureStaticEval = -(ss-1)->staticEval + 2 * Eval::Tempo;

        tte->save(posKey, VALUE_NONE, BOUND_NONE, DEPTH_NONE, MOVE_NONE, pureStaticEval);
    }

    // Step 7. Razoring (~2 Elo)
    if (   depth < 2 * ONE_PLY
        && eval <= alpha - RazorMargin
        && abs(eval) < 2 * VALUE_KNOWN_WIN)
        return qsearch<NT>(pos, ss, alpha, beta);

    improving =   ss->staticEval >= (ss-2)->staticEval
               || (ss-2)->staticEval == VALUE_NONE;

    // Step 8. Futility pruning: child node (~30 Elo)
    if (   !PvNode
        &&  depth < 7 * ONE_PLY
        &&  eval - futility_margin(depth, improving) >= beta
        &&  eval < VALUE_KNOWN_WIN) // Do not return unproven wins
        return eval;

    // Step 9. Null move search with verification search (~40 Elo)
    if (   !PvNode
        && (ss-1)->currentMove != MOVE_NULL
        && (ss-1)->statScore < 23200
        &&  eval >= beta
        &&  ss->staticEval >= beta - 36 * depth / ONE_PLY + 225
        && !excludedMove
        &&  pos.non_pawn_material(us)
        && (ss->ply >= thisThread->nmpMinPly || us != thisThread->nmpColor)
        &&  abs(eval) < 2 * VALUE_KNOWN_WIN
        && !(depth > 4 * ONE_PLY && (MoveList<LEGAL, KING>(pos).size() < 1 || MoveList<LEGAL>(pos).size() < 6)))
    {
        assert(eval - beta >= 0);

        // Null move dynamic reduction based on depth and value
        Depth R = ((823 + 67 * depth / ONE_PLY) / 256 + std::min((eval - beta) / PawnValueMg, 3)) * ONE_PLY;

        ss->currentMove = MOVE_NULL;
        ss->continuationHistory = &thisThread->continuationHistory[NO_PIECE][0];

        pos.do_null_move(st);

        Value nullValue = -search<NonPV>(pos, ss+1, -beta, -beta+1, depth-R, !cutNode);

        pos.undo_null_move();

        if (nullValue >= beta)
        {
            // Do not return unproven mate scores
            if (nullValue >= VALUE_MATE_IN_MAX_PLY)
                nullValue = beta;

            if (thisThread->nmpMinPly || (abs(beta) < VALUE_KNOWN_WIN && depth < 12 * ONE_PLY))
                return nullValue;

            assert(!thisThread->nmpMinPly); // Recursive verification is not allowed

            // Do verification search at high depths, with null move pruning disabled
            // for us, until ply exceeds nmpMinPly.
            thisThread->nmpMinPly = ss->ply + 3 * (depth-R) / 4;
            thisThread->nmpColor = us;

            Value v = search<NonPV>(pos, ss, beta-1, beta, depth-R, false);

            thisThread->nmpMinPly = 0;

            if (v >= beta)
                return nullValue;
        }
    }

    // Step 10. ProbCut (~10 Elo)
    // If we have a good enough capture and a reduced search returns a value
    // much above beta, we can (almost) safely prune the previous move.
    if (   !PvNode
        &&  depth >= 5 * ONE_PLY
        &&  ss->ply % 2 == 0
        &&  abs(beta) < VALUE_MATE_IN_MAX_PLY
        &&  abs(eval) < 2 * VALUE_KNOWN_WIN)
    {
        Value rbeta = std::min(beta + 216 - 48 * improving, VALUE_INFINITE);
        MovePicker mp(pos, ttMove, rbeta - ss->staticEval, &thisThread->captureHistory);
        int probCutCount = 0;

        while (  (move = mp.next_move()) != MOVE_NONE
               && probCutCount < 3)
            if (move != excludedMove && pos.legal(move))
            {
                probCutCount++;

                ss->currentMove = move;
                ss->continuationHistory = &thisThread->continuationHistory[pos.moved_piece(move)][to_sq(move)];

                assert(depth >= 5 * ONE_PLY);

                pos.do_move(move, st);

                // Perform a preliminary qsearch to verify that the move holds
                value = -qsearch<NonPV>(pos, ss+1, -rbeta, -rbeta+1);

                // If the qsearch held perform the regular search
                if (value >= rbeta)
                    value = -search<NonPV>(pos, ss+1, -rbeta, -rbeta+1, depth - 4 * ONE_PLY, !cutNode);

                pos.undo_move(move);

                if (value >= rbeta)
                    return value;
            }
    }

    // Step 11. Internal iterative deepening (~2 Elo)
    if (    depth >= 8 * ONE_PLY
        && !ttMove)
    {
        search<NT>(pos, ss, alpha, beta, depth - 7 * ONE_PLY, cutNode);

        tte = TT.probe(posKey, ttHit);
        ttValue = ttHit ? value_from_tt(tte->value(), ss->ply) : VALUE_NONE;
        ttMove = ttHit ? tte->move() : MOVE_NONE;
    }

moves_loop: // When in check, search starts from here

    const PieceToHistory* contHist[] = { (ss-1)->continuationHistory, (ss-2)->continuationHistory, nullptr, (ss-4)->continuationHistory };
    Move countermove = thisThread->counterMoves[pos.piece_on(prevSq)][prevSq];

    MovePicker mp(pos, ttMove, depth, &thisThread->mainHistory,
                                      &thisThread->captureHistory,
                                      contHist,
                                      countermove,
                                      ss->killers);
    value = bestValue; // Workaround a bogus 'uninitialized' warning under gcc

    skipQuiets = false;
    ttCapture = false;
    pvExact = PvNode && ttHit && tte->bound() == BOUND_EXACT;

    // Step 12. Loop through all pseudo-legal moves until no moves remain
    // or a beta cutoff occurs.
    while ((move = mp.next_move(skipQuiets)) != MOVE_NONE)
    {
      assert(is_ok(move));

      if (move == excludedMove)
          continue;

      // At root obey the "searchmoves" option and skip moves not listed in Root
      // Move List. As a consequence any illegal move is also skipped. In MultiPV
      // mode we also skip PV moves which have been already searched and those
      // of lower "TB rank" if we are in a TB root position.
      if (rootNode && !std::count(thisThread->rootMoves.begin() + thisThread->pvIdx,
                                  thisThread->rootMoves.begin() + thisThread->pvLast, move))
          continue;

      ss->moveCount = ++moveCount;

      if (rootNode && thisThread == Threads.main() && Time.elapsed() > 3000)
          sync_cout << "info depth " << depth / ONE_PLY
                    << " currmove " << UCI::move(move, pos.is_chess960())
                    << " currmovenumber " << moveCount + thisThread->pvIdx << sync_endl;
      if (PvNode)
          (ss+1)->pv = nullptr;

      extension = DEPTH_ZERO;
      captureOrPromotion = pos.capture_or_promotion(move);
      movedPiece = pos.moved_piece(move);
      givesCheck = gives_check(pos, move);

      moveCountPruning =   depth < 16 * ONE_PLY
                        && moveCount >= FutilityMoveCounts[improving][depth / ONE_PLY];

      // Step 13. Extensions (~70 Elo)

      // Singular extension search (~60 Elo). If all moves but one fail low on a
      // search of (alpha-s, beta-s), and just one fails high on (alpha, beta),
      // then that move is singular and should be extended. To verify this we do
      // a reduced search on on all the other moves but the ttMove and if the
      // result is lower than ttValue minus a margin then we will extend the ttMove.
      if (    depth >= 8 * ONE_PLY
          &&  move == ttMove
          && !rootNode
          && !excludedMove // Recursive singular search is not allowed
          &&  ttValue != VALUE_NONE
          && (tte->bound() & BOUND_LOWER)
          &&  tte->depth() >= depth - 3 * ONE_PLY
          &&  pos.legal(move))
      {
          Value rBeta = std::max(ttValue - 2 * depth / ONE_PLY, -VALUE_MATE);
          ss->excludedMove = move;
          value = search<NonPV>(pos, ss, rBeta - 1, rBeta, depth / 2, cutNode);
          ss->excludedMove = MOVE_NONE;

          if (value < rBeta)
              extension = ONE_PLY;
      }
      else if (    givesCheck // Check extension (~2 Elo)
               && !moveCountPruning
               &&  pos.see_ge(move))
          extension = ONE_PLY;

      // Calculate new depth for this move
      newDepth = depth - ONE_PLY + extension;

      // Step 14. Pruning at shallow depth (~170 Elo)
      if (  !PvNode
          && pos.non_pawn_material(us)
          && bestValue > VALUE_MATED_IN_MAX_PLY)
      {
          if (   !captureOrPromotion
              && !givesCheck
              && (!pos.advanced_pawn_push(move) || pos.non_pawn_material() >= Value(5000)))
          {
              // Move count based pruning (~30 Elo)
              if (moveCountPruning)
              {
                  skipQuiets = true;
                  continue;
              }

              // Reduced depth of the next LMR search
              int lmrDepth = std::max(newDepth - reduction<PvNode>(improving, depth, moveCount), DEPTH_ZERO) / ONE_PLY;

              // Countermoves based pruning (~20 Elo)
              if (   lmrDepth < 3 + ((ss-1)->statScore > 0)
                  && (*contHist[0])[movedPiece][to_sq(move)] < CounterMovePruneThreshold
                  && (*contHist[1])[movedPiece][to_sq(move)] < CounterMovePruneThreshold)
                  continue;

              // Futility pruning: parent node (~2 Elo)
              if (   lmrDepth < 7
                  && !inCheck
                  && ss->staticEval + 256 + 200 * lmrDepth <= alpha)
                  continue;

              // Prune moves with negative SEE (~10 Elo)
              if (!pos.see_ge(move, Value(-29 * lmrDepth * lmrDepth)))
                  continue;
          }
          else if (   !extension // (~20 Elo)
                   && !pos.see_ge(move, -PawnValueEg * (depth / ONE_PLY)))
                  continue;
      }

      // Speculative prefetch as early as possible
      prefetch(TT.first_entry(pos.key_after(move)));

      // Check for legality just before making the move
      if (!rootNode && !pos.legal(move))
      {
          ss->moveCount = --moveCount;
          continue;
      }

      if (move == ttMove && captureOrPromotion)
          ttCapture = true;

      // Update the current move (this must be done after singular extension search)
      ss->currentMove = move;
      ss->continuationHistory = &thisThread->continuationHistory[movedPiece][to_sq(move)];

      // Step 15. Make the move
      pos.do_move(move, st, givesCheck);

      // Step 16. Reduced depth search (LMR). If the move fails high it will be
      // re-searched at full depth.
      if (    depth >= 3 * ONE_PLY
          &&  moveCount > 1
          && (!captureOrPromotion || moveCountPruning)
          &&  thisThread->selDepth > depth
          && !(depth >= 16 * ONE_PLY && ss->ply < 3 * ONE_PLY))
      {
          Depth r = reduction<PvNode>(improving, depth, moveCount);

          // Decrease reduction if opponent's move count is high (~10 Elo)
          if ((ss-1)->moveCount > 15)
              r -= ONE_PLY;

          if (!captureOrPromotion)
          {
              // Decrease reduction for exact PV nodes (~0 Elo)
              if (pvExact)
                  r -= ONE_PLY;

              // Increase reduction if ttMove is a capture (~0 Elo)
              if (ttCapture)
                  r += ONE_PLY;

              // Increase reduction for cut nodes (~5 Elo)
              if (cutNode)
                  r += 2 * ONE_PLY;

              // Decrease reduction for moves that escape a capture. Filter out
              // castling moves, because they are coded as "king captures rook" and
              // hence break make_move(). (~5 Elo)
              else if (    type_of(move) == NORMAL
                       && !pos.see_ge(make_move(to_sq(move), from_sq(move))))
                  r -= 2 * ONE_PLY;

              ss->statScore =  thisThread->mainHistory[us][from_to(move)]
                             + (*contHist[0])[movedPiece][to_sq(move)]
                             + (*contHist[1])[movedPiece][to_sq(move)]
                             + (*contHist[3])[movedPiece][to_sq(move)]
                             - 4000;

              // Decrease/increase reduction by comparing opponent's stat score (~10 Elo)
              if (ss->statScore >= 0 && (ss-1)->statScore < 0)
                  r -= ONE_PLY;

              else if ((ss-1)->statScore >= 0 && ss->statScore < 0)
                  r += ONE_PLY;

              // Decrease/increase reduction for moves with a good/bad history (~30 Elo)
              r -= ss->statScore / 20000 * ONE_PLY;
          }

          if (newDepth - r + 8 * ONE_PLY < thisThread->rootDepth)
              r = std::min(r, 3 * ONE_PLY);

          Depth d = std::max(newDepth - std::max(r, DEPTH_ZERO), ONE_PLY);

          value = -search<NonPV>(pos, ss+1, -(alpha+1), -alpha, d, true);

          doFullDepthSearch = (value > alpha && d != newDepth);
      }
      else
          doFullDepthSearch = !PvNode || moveCount > 1;

      // Step 17. Full depth search when LMR is skipped or fails high
      if (doFullDepthSearch)
          value = -search<NonPV>(pos, ss+1, -(alpha+1), -alpha, newDepth, !cutNode);

      // For PV nodes only, do a full PV search on the first move or after a fail
      // high (in the latter case search only if value < beta), otherwise let the
      // parent node fail low with value <= alpha and try another move.
      if (PvNode && (moveCount == 1 || (value > alpha && (rootNode || value < beta))))
      {
          (ss+1)->pv = pv;
          (ss+1)->pv[0] = MOVE_NONE;

          value = -search<PV>(pos, ss+1, -beta, -alpha, newDepth, false);
      }

      // Step 18. Undo move
      pos.undo_move(move);

      assert(value > -VALUE_INFINITE && value < VALUE_INFINITE);

      // Step 19. Check for a new best move
      // Finished searching the move. If a stop occurred, the return value of
      // the search cannot be trusted, and we return immediately without
      // updating best move, PV and TT.
      if (Threads.stop.load(std::memory_order_relaxed))
          return VALUE_ZERO;

      if (rootNode)
      {
          RootMove& rm = *std::find(thisThread->rootMoves.begin(),
                                    thisThread->rootMoves.end(), move);

          // PV move or new best move?
          if (moveCount == 1 || value > alpha)
          {
              rm.score = value;
              rm.selDepth = thisThread->selDepth;
              rm.pv.resize(1);

              assert((ss+1)->pv);

              for (Move* m = (ss+1)->pv; *m != MOVE_NONE; ++m)
                  rm.pv.push_back(*m);

              // We record how often the best move has been changed in each
              // iteration. This information is used for time management: When
              // the best move changes frequently, we allocate some more time.
              if (moveCount > 1 && thisThread == Threads.main())
                  ++static_cast<MainThread*>(thisThread)->bestMoveChanges;
          }
          else
              // All other moves but the PV are set to the lowest value: this
              // is not a problem when sorting because the sort is stable and the
              // move position in the list is preserved - just the PV is pushed up.
              rm.score = -VALUE_INFINITE;
      }

      if (value > bestValue)
      {
          bestValue = value;

          if (value > alpha)
          {
              bestMove = move;

              if (PvNode && !rootNode) // Update pv even in fail-high case
                  update_pv(ss->pv, move, (ss+1)->pv);

              if (PvNode && value < beta) // Update alpha! Always alpha < beta
                  alpha = value;
              else
              {
                  assert(value >= beta); // Fail high
                  ss->statScore = 0;
                  break;
              }
          }
      }

      if (move != bestMove)
      {
          if (captureOrPromotion && captureCount < 32)
              capturesSearched[captureCount++] = move;

          else if (!captureOrPromotion && quietCount < 64)
              quietsSearched[quietCount++] = move;
      }
    }

    // The following condition would detect a stop only after move loop has been
    // completed. But in this case bestValue is valid because we have fully
    // searched our subtree, and we can anyhow save the result in TT.
    /*
       if (Threads.stop)
        return VALUE_DRAW;
    */

    // Step 20. Check for mate and stalemate
    // All legal moves have been searched and if there are no legal moves, it
    // must be a mate or a stalemate. If we are in a singular extension search then
    // return a fail low score.

    assert(moveCount || !inCheck || excludedMove || !MoveList<LEGAL>(pos).size());

    if (!moveCount)
        bestValue = excludedMove ? alpha
                   :     inCheck ? mated_in(ss->ply) : VALUE_DRAW;
    else if (bestMove)
    {
        // Quiet best move: update move sorting heuristics
        if (!pos.capture_or_promotion(bestMove))
            update_quiet_stats(pos, ss, bestMove, quietsSearched, quietCount,
                               stat_bonus(depth + (bestValue > beta + PawnValueMg ? ONE_PLY : DEPTH_ZERO)));

        update_capture_stats(pos, bestMove, capturesSearched, captureCount, stat_bonus(depth + ONE_PLY));

        // Extra penalty for a quiet TT move in previous ply when it gets refuted
        if ((ss-1)->moveCount == 1 && !pos.captured_piece())
            update_continuation_histories(ss-1, pos.piece_on(prevSq), prevSq, -stat_bonus(depth + ONE_PLY));
    }
    // Bonus for prior countermove that caused the fail low
    else if (   (depth >= 3 * ONE_PLY || PvNode)
             && !pos.captured_piece()
             && is_ok((ss-1)->currentMove))
        update_continuation_histories(ss-1, pos.piece_on(prevSq), prevSq, stat_bonus(depth));

    if (!excludedMove)
        tte->save(posKey, value_to_tt(bestValue, ss->ply),
                  bestValue >= beta ? BOUND_LOWER :
                  PvNode && bestMove ? BOUND_EXACT : BOUND_UPPER,
                  depth, bestMove, pureStaticEval);

    assert(bestValue > -VALUE_INFINITE && bestValue < VALUE_INFINITE);

    return bestValue;
  }


  // qsearch() is the quiescence search function, which is called by the main
  // search function with depth zero, or recursively with depth less than ONE_PLY.
  template <NodeType NT>
  Value qsearch(Position& pos, Stack* ss, Value alpha, Value beta, Depth depth) {

    constexpr bool PvNode = NT == PV;

    assert(alpha >= -VALUE_INFINITE && alpha < beta && beta <= VALUE_INFINITE);
    assert(PvNode || (alpha == beta - 1));
    assert(depth <= DEPTH_ZERO);
    assert(depth / ONE_PLY * ONE_PLY == depth);

    Move pv[MAX_PLY+1];
    StateInfo st;
    TTEntry* tte;
    Key posKey;
    Move ttMove, move, bestMove;
    Depth ttDepth;
    Value bestValue, value, ttValue, futilityValue, futilityBase, oldAlpha;
    bool ttHit, inCheck, givesCheck, evasionPrunable;
    int moveCount;

    if (PvNode)
    {
        oldAlpha = alpha; // To flag BOUND_EXACT when eval above alpha and no available moves
        (ss+1)->pv = pv;
        ss->pv[0] = MOVE_NONE;
    }

    Thread* thisThread = pos.this_thread();
    (ss+1)->ply = ss->ply + 1;
    ss->currentMove = bestMove = MOVE_NONE;
    ss->continuationHistory = &thisThread->continuationHistory[NO_PIECE][0];
    inCheck = pos.checkers();
    moveCount = 0;

    // Check for an immediate draw or maximum ply reached
    if (   pos.is_draw(ss->ply)
        || ss->ply >= MAX_PLY)
        return (ss->ply >= MAX_PLY && !inCheck) ? evaluate(pos) : VALUE_DRAW;

    if (alpha >= mate_in(ss->ply+1))
        return alpha;

    assert(0 <= ss->ply && ss->ply < MAX_PLY);

    // Decide whether or not to include checks: this fixes also the type of
    // TT entry depth that we are going to use. Note that in qsearch we use
    // only two types of depth in TT: DEPTH_QS_CHECKS or DEPTH_QS_NO_CHECKS.
    ttDepth = inCheck || depth >= DEPTH_QS_CHECKS ? DEPTH_QS_CHECKS
                                                  : DEPTH_QS_NO_CHECKS;
    // Transposition table lookup
    posKey = pos.key();
    tte = TT.probe(posKey, ttHit);
    ttValue = ttHit ? value_from_tt(tte->value(), ss->ply) : VALUE_NONE;
    ttMove = ttHit ? tte->move() : MOVE_NONE;

    if (  !PvNode
        && ttHit
        && tte->depth() >= ttDepth
        && ttValue != VALUE_NONE // Only in case of TT access race
        && (ttValue >= beta ? (tte->bound() & BOUND_LOWER)
                            : (tte->bound() & BOUND_UPPER)))
        return ttValue;

    // Evaluate the position statically
    if (inCheck)
    {
        ss->staticEval = VALUE_NONE;
        bestValue = futilityBase = -VALUE_INFINITE;
    }
    else
    {
        if (ttHit)
        {
            // Never assume anything on values stored in TT
            if ((ss->staticEval = bestValue = tte->eval()) == VALUE_NONE)
                ss->staticEval = bestValue = evaluate(pos);

            // Can ttValue be used as a better position evaluation?
            if (    ttValue != VALUE_NONE
                && (tte->bound() & (ttValue > bestValue ? BOUND_LOWER : BOUND_UPPER)))
                bestValue = ttValue;
        }
        else
            ss->staticEval = bestValue =
            (ss-1)->currentMove != MOVE_NULL ? evaluate(pos)
                                             : -(ss-1)->staticEval + 2 * Eval::Tempo;

        // Stand pat. Return immediately if static value is at least beta
        if (bestValue >= beta)
        {
            if (!ttHit)
                tte->save(posKey, value_to_tt(bestValue, ss->ply), BOUND_LOWER,
                          DEPTH_NONE, MOVE_NONE, ss->staticEval);

            return bestValue;
        }

        if (PvNode && bestValue > alpha)
            alpha = bestValue;

        futilityBase = bestValue + 128;
    }

    const PieceToHistory* contHist[] = { (ss-1)->continuationHistory, (ss-2)->continuationHistory, nullptr, (ss-4)->continuationHistory };

    // Initialize a MovePicker object for the current position, and prepare
    // to search the moves. Because the depth is <= 0 here, only captures,
    // queen promotions and checks (only if depth >= DEPTH_QS_CHECKS) will
    // be generated.
    MovePicker mp(pos, ttMove, depth, &thisThread->mainHistory,
                                      &thisThread->captureHistory,
                                      contHist,
                                      to_sq((ss-1)->currentMove));

    // Loop through the moves until no moves remain or a beta cutoff occurs
    while ((move = mp.next_move()) != MOVE_NONE)
    {
      assert(is_ok(move));

      givesCheck = gives_check(pos, move);

      moveCount++;

      // Futility pruning
      if (   !inCheck
          && !givesCheck
          &&  futilityBase > -VALUE_KNOWN_WIN
          && !pos.advanced_pawn_push(move))
      {
          assert(type_of(move) != ENPASSANT); // Due to !pos.advanced_pawn_push

          futilityValue = futilityBase + PieceValue[EG][pos.piece_on(to_sq(move))];

          if (futilityValue <= alpha)
          {
              bestValue = std::max(bestValue, futilityValue);
              continue;
          }

          if (futilityBase <= alpha && !pos.see_ge(move, VALUE_ZERO + 1))
          {
              bestValue = std::max(bestValue, futilityBase);
              continue;
          }
      }

      // Detect non-capture evasions that are candidates to be pruned
      evasionPrunable =    inCheck
                       &&  (depth != DEPTH_ZERO || moveCount > 2)
                       &&  bestValue > VALUE_MATED_IN_MAX_PLY
                       && !pos.capture(move);

      // Don't search moves with negative SEE values
      if (  (!inCheck || evasionPrunable)
          && !pos.see_ge(move))
          continue;

      // Speculative prefetch as early as possible
      prefetch(TT.first_entry(pos.key_after(move)));

      // Check for legality just before making the move
      if (!pos.legal(move))
      {
          moveCount--;
          continue;
      }

      ss->currentMove = move;
      ss->continuationHistory = &thisThread->continuationHistory[pos.moved_piece(move)][to_sq(move)];

      // Make and search the move
      pos.do_move(move, st, givesCheck);
      value = -qsearch<NT>(pos, ss+1, -beta, -alpha, depth - ONE_PLY);
      pos.undo_move(move);

      assert(value > -VALUE_INFINITE && value < VALUE_INFINITE);

      // Check for a new best move
      if (value > bestValue)
      {
          bestValue = value;

          if (value > alpha)
          {
              if (PvNode) // Update pv even in fail-high case
                  update_pv(ss->pv, move, (ss+1)->pv);

              if (PvNode && value < beta) // Update alpha here!
              {
                  alpha = value;
                  bestMove = move;
              }
              else // Fail high
              {
                  tte->save(posKey, value_to_tt(value, ss->ply), BOUND_LOWER,
                            ttDepth, move, ss->staticEval);

                  return value;
              }
          }
       }
    }

    // All legal moves have been searched. A special case: If we're in check
    // and no legal moves were found, it is checkmate.
    if (inCheck && bestValue == -VALUE_INFINITE)
        return mated_in(ss->ply); // Plies to mate from the root

    tte->save(posKey, value_to_tt(bestValue, ss->ply),
              PvNode && bestValue > oldAlpha ? BOUND_EXACT : BOUND_UPPER,
              ttDepth, bestMove, ss->staticEval);

    assert(bestValue > -VALUE_INFINITE && bestValue < VALUE_INFINITE);

    return bestValue;
  }


  // value_to_tt() adjusts a mate score from "plies to mate from the root" to
  // "plies to mate from the current position". Non-mate scores are unchanged.
  // The function is called before storing a value in the transposition table.

  Value value_to_tt(Value v, int ply) {

    assert(v != VALUE_NONE);

    return  v >= VALUE_MATE_IN_MAX_PLY  ? v + ply
          : v <= VALUE_MATED_IN_MAX_PLY ? v - ply : v;
  }


  // value_from_tt() is the inverse of value_to_tt(): It adjusts a mate score
  // from the transposition table (which refers to the plies to mate/be mated
  // from current position) to "plies to mate/be mated from the root".

  Value value_from_tt(Value v, int ply) {

    return  v == VALUE_NONE             ? VALUE_NONE
          : v >= VALUE_MATE_IN_MAX_PLY  ? v - ply
          : v <= VALUE_MATED_IN_MAX_PLY ? v + ply : v;
  }


  // update_pv() adds current move and appends child pv[]

  void update_pv(Move* pv, Move move, Move* childPv) {

    for (*pv++ = move; childPv && *childPv != MOVE_NONE; )
        *pv++ = *childPv++;
    *pv = MOVE_NONE;
  }


  // update_continuation_histories() updates histories of the move pairs formed
  // by moves at ply -1, -2, and -4 with current move.

  void update_continuation_histories(Stack* ss, Piece pc, Square to, int bonus) {

    for (int i : {1, 2, 4})
        if (is_ok((ss-i)->currentMove))
            (*(ss-i)->continuationHistory)[pc][to] << bonus;
  }


  // update_capture_stats() updates move sorting heuristics when a new capture best move is found

  void update_capture_stats(const Position& pos, Move move,
                            Move* captures, int captureCnt, int bonus) {

      CapturePieceToHistory& captureHistory =  pos.this_thread()->captureHistory;
      Piece moved_piece = pos.moved_piece(move);
      PieceType captured = type_of(pos.piece_on(to_sq(move)));

      if (pos.capture_or_promotion(move))
          captureHistory[moved_piece][to_sq(move)][captured] << bonus;

      // Decrease all the other played capture moves
      for (int i = 0; i < captureCnt; ++i)
      {
          moved_piece = pos.moved_piece(captures[i]);
          captured = type_of(pos.piece_on(to_sq(captures[i])));
          captureHistory[moved_piece][to_sq(captures[i])][captured] << -bonus;
      }
  }


  // update_quiet_stats() updates move sorting heuristics when a new quiet best move is found

  void update_quiet_stats(const Position& pos, Stack* ss, Move move,
                          Move* quiets, int quietsCnt, int bonus) {

    if (ss->killers[0] != move)
    {
        ss->killers[1] = ss->killers[0];
        ss->killers[0] = move;
    }

    Color us = pos.side_to_move();
    Thread* thisThread = pos.this_thread();
    thisThread->mainHistory[us][from_to(move)] << bonus;
    update_continuation_histories(ss, pos.moved_piece(move), to_sq(move), bonus);

    if (is_ok((ss-1)->currentMove))
    {
        Square prevSq = to_sq((ss-1)->currentMove);
        thisThread->counterMoves[pos.piece_on(prevSq)][prevSq] = move;
    }

    // Decrease all the other played quiet moves
    for (int i = 0; i < quietsCnt; ++i)
    {
        thisThread->mainHistory[us][from_to(quiets[i])] << -bonus;
        update_continuation_histories(ss, pos.moved_piece(quiets[i]), to_sq(quiets[i]), -bonus);
    }
  }

  // When playing with strength handicap, choose best move among a set of RootMoves
  // using a statistical rule dependent on 'level'. Idea by Heinz van Saanen.

  Move Skill::pick_best(size_t multiPV) {

    const RootMoves& rootMoves = Threads.main()->rootMoves;
    static PRNG rng(now()); // PRNG sequence should be non-deterministic

    // RootMoves are already sorted by score in descending order
    Value topScore = rootMoves[0].score;
    int delta = std::min(topScore - rootMoves[multiPV - 1].score, PawnValueMg);
    int weakness = 120 - 2 * level;
    int maxScore = -VALUE_INFINITE;

    // Choose best move. For each move score we add two terms, both dependent on
    // weakness. One is deterministic and bigger for weaker levels, and one is
    // random. Then we choose the move with the resulting highest score.
    for (size_t i = 0; i < multiPV; ++i)
    {
        // This is our magic formula
        int push = (  weakness * int(topScore - rootMoves[i].score)
                    + delta * (rng.rand<unsigned>() % weakness)) / 128;

        if (rootMoves[i].score + push >= maxScore)
        {
            maxScore = rootMoves[i].score + push;
            best = rootMoves[i].pv[0];
        }
    }

    return best;
  }

} // namespace

/// MainThread::check_time() is used to print debug info and, more importantly,
/// to detect when we are out of available time and thus stop the search.

void MainThread::check_time() {

  if (--callsCnt > 0)
      return;

  // When using nodes, ensure checking rate is not lower than 0.1% of nodes
  callsCnt = Limits.nodes ? std::min(1024, int(Limits.nodes / 1024)) : 1024;

  static TimePoint lastInfoTime = now();

  TimePoint elapsed = Time.elapsed();
  TimePoint tick = Limits.startTime + elapsed;

  if (tick - lastInfoTime >= 1000)
  {
      lastInfoTime = tick;
      dbg_print();
  }

  // We should not stop pondering until told so by the GUI
  if (Threads.ponder)
      return;

  if (   (Limits.use_time_management() && elapsed > Time.maximum() - 10)
      || (Limits.movetime && elapsed >= Limits.movetime)
      || (Limits.nodes && Threads.nodes_searched() >= (uint64_t)Limits.nodes))
      Threads.stop = true;
}


/// UCI::pv() formats PV information according to the UCI protocol. UCI requires
/// that all (if any) unsearched PV lines are sent using a previous search score.

string UCI::pv(const Position& pos, Depth depth, Value alpha, Value beta) {

  std::stringstream ss;
  TimePoint elapsed = Time.elapsed() + 1;
  const RootMoves& rootMoves = pos.this_thread()->rootMoves;
  size_t pvIdx = pos.this_thread()->pvIdx;
  size_t multiPV = std::min((size_t)Options["MultiPV"], rootMoves.size());
  uint64_t nodesSearched = Threads.nodes_searched();
  uint64_t tbHits = Threads.tb_hits() + (TB::RootInTB ? rootMoves.size() : 0);

  for (size_t i = 0; i < multiPV; ++i)
  {
      bool updated = (i <= pvIdx && rootMoves[i].score != -VALUE_INFINITE);

      if (depth == ONE_PLY && !updated)
          continue;

      Depth d = updated ? depth : depth - ONE_PLY;
      Value v = updated ? rootMoves[i].score : rootMoves[i].previousScore;

      bool tb = TB::RootInTB && abs(v) < VALUE_TB_WIN - 5 * PawnValueEg;
      v = tb ? rootMoves[i].tbScore : v;

      if (ss.rdbuf()->in_avail()) // Not at first line
          ss << "\n";

      ss << "info"
         << " depth "    << d / ONE_PLY
         << " seldepth " << rootMoves[i].selDepth
         << " multipv "  << i + 1
         << " score "    << UCI::value(v);

      if (!tb && i == pvIdx)
          ss << (v >= beta ? " lowerbound" : v <= alpha ? " upperbound" : "");

      ss << " nodes "    << nodesSearched
         << " nps "      << nodesSearched * 1000 / elapsed;

      if (elapsed > 1000) // Earlier makes little sense
          ss << " hashfull " << TT.hashfull();

      ss << " tbhits "   << tbHits
         << " time "     << elapsed
         << " pv";

      for (Move m : rootMoves[i].pv)
          ss << " " << UCI::move(m, pos.is_chess960());
  }

  return ss.str();
}


/// RootMove::extract_ponder_from_tt() is called in case we have no ponder move
/// before exiting the search, for instance, in case we stop the search during a
/// fail high at root. We try hard to have a ponder move to return to the GUI,
/// otherwise in case of 'ponder on' we have nothing to think on.

bool RootMove::extract_ponder_from_tt(Position& pos) {

    StateInfo st;
    bool ttHit;

    assert(pv.size() == 1);

    if (!pv[0])
        return false;

    pos.do_move(pv[0], st);
    TTEntry* tte = TT.probe(pos.key(), ttHit);

    if (ttHit)
    {
        Move m = tte->move(); // Local copy to be SMP safe
        if (MoveList<LEGAL>(pos).contains(m))
            pv.push_back(m);
    }

    pos.undo_move(pv[0]);
    return pv.size() > 1;
}

void Tablebases::rank_root_moves(Position& pos, Search::RootMoves& rootMoves) {

    RootInTB = false;
    UseRule50 = bool(Options["Syzygy50MoveRule"]);
    ProbeDepth = int(Options["SyzygyProbeDepth"]) * ONE_PLY;
    Cardinality = int(Options["SyzygyProbeLimit"]);
    bool dtz_available = true;

    // Tables with fewer pieces than SyzygyProbeLimit are searched with
    // ProbeDepth == DEPTH_ZERO
    if (Cardinality > MaxCardinality)
    {
        Cardinality = MaxCardinality;
        ProbeDepth = DEPTH_ZERO;
    }

    if (Cardinality >= popcount(pos.pieces()) && !pos.can_castle(ANY_CASTLING))
    {
        // Rank moves using DTZ tables
        RootInTB = root_probe(pos, rootMoves);

        if (!RootInTB)
        {
            // DTZ tables are missing; try to rank moves using WDL tables
            dtz_available = false;
            RootInTB = root_probe_wdl(pos, rootMoves);
        }
    }

    if (RootInTB)
    {
        // Sort moves according to TB rank
        std::sort(rootMoves.begin(), rootMoves.end(),
                  [](const RootMove &a, const RootMove &b) { return a.tbRank > b.tbRank; } );

        // Probe during search only if DTZ is not available and we are winning
        if (dtz_available || rootMoves[0].tbScore <= VALUE_DRAW)
            Cardinality = 0;
    }
    else
    {
        // Assign the same rank to all moves
        for (auto& m : rootMoves)
            m.tbRank = 0;
    }
}<|MERGE_RESOLUTION|>--- conflicted
+++ resolved
@@ -544,11 +544,7 @@
     Key posKey;
     Move ttMove, move, excludedMove, bestMove;
     Depth extension, newDepth;
-<<<<<<< HEAD
-    Value bestValue, value, ttValue, eval;
-=======
-    Value bestValue, value, ttValue, eval, maxValue, pureStaticEval;
->>>>>>> e846a930
+    Value bestValue, value, ttValue, eval, pureStaticEval;
     bool ttHit, inCheck, givesCheck, improving;
     bool captureOrPromotion, doFullDepthSearch, moveCountPruning, skipQuiets, ttCapture, pvExact;
     Piece movedPiece;
@@ -590,7 +586,6 @@
         }
 
         // Step 2. Check for aborted search and immediate draw
-<<<<<<< HEAD
         if (pos.is_draw(ss->ply))
         {
             tte->save(posKey, VALUE_DRAW, BOUND_EXACT,
@@ -600,15 +595,9 @@
         }
 
         if (Threads.stop.load(std::memory_order_relaxed) || ss->ply >= MAX_PLY)
-            return ss->ply >= MAX_PLY && !inCheck ? evaluate(pos)
+            return ss->ply >= MAX_PLY && !inCheck ? evaluate(pos) - 10 * ((ss-1)->statScore > 0)
                                                   : VALUE_DRAW;
-=======
-        if (   Threads.stop.load(std::memory_order_relaxed)
-            || pos.is_draw(ss->ply)
-            || ss->ply >= MAX_PLY)
-            return (ss->ply >= MAX_PLY && !inCheck) ? evaluate(pos) - 10 * ((ss-1)->statScore > 0)
-                                                    : VALUE_DRAW;
->>>>>>> e846a930
+
 
         // Step 3. Mate distance pruning. Even if we mate at the next move our score
         // would be at best mate_in(ss->ply+1), but if alpha is already bigger because
