/*
  Stockfish, a UCI chess playing engine derived from Glaurung 2.1
  Copyright (C) 2004-2021 The Stockfish developers (see AUTHORS file)

  Stockfish is free software: you can redistribute it and/or modify
  it under the terms of the GNU General Public License as published by
  the Free Software Foundation, either version 3 of the License, or
  (at your option) any later version.

  Stockfish is distributed in the hope that it will be useful,
  but WITHOUT ANY WARRANTY; without even the implied warranty of
  MERCHANTABILITY or FITNESS FOR A PARTICULAR PURPOSE.  See the
  GNU General Public License for more details.

  You should have received a copy of the GNU General Public License
  along with this program.  If not, see <http://www.gnu.org/licenses/>.
*/

#include <algorithm>
#include <cassert>
#include <cmath>
#include <cstring>   // For std::memset
#include <iostream>
#include <sstream>

#include "evaluate.h"
#include "misc.h"
#include "movegen.h"
#include "movepick.h"
#include "position.h"
#include "search.h"
#include "thread.h"
#include "timeman.h"
#include "tt.h"
#include "uci.h"
#include "syzygy/tbprobe.h"

namespace Stockfish {

namespace Search {

  LimitsType Limits;
}

namespace Tablebases {

  int Cardinality;
  bool RootInTB;
  bool UseRule50;
}

namespace TB = Tablebases;

using std::string;
using Eval::evaluate;
using namespace Search;

namespace {

  // Different node types, used as a template parameter
  enum NodeType { NonPV, PV, Root };

  // Futility margin
  Value futility_margin(Depth d, bool improving) {
    return Value(214 * (d - improving));
  }

  // Reductions lookup table, initialized at startup
  int Reductions[MAX_MOVES]; // [depth or moveNumber]

  Depth reduction(bool i, Depth d, int mn, bool rangeReduction, Value delta, Value rootDelta) {
    int r = Reductions[d] * Reductions[mn];
    return (r + 1358 - int(delta) * 1024 / int(rootDelta)) / 1024 + (!i && r > 904) + rangeReduction;
  }

  constexpr int futility_move_count(bool improving, Depth depth) {
    return (3 + depth * depth) / (2 - improving);
  }

  // History and stats update bonus, based on depth
  int stat_bonus(Depth d) {
    return std::min((6 * d + 229) * d - 215 , 2000);
  }

  template <NodeType nodeType>
  Value search(Position& pos, Stack* ss, Value alpha, Value beta, Depth depth, bool cutNode);

  template <NodeType nodeType>
  Value qsearch(Position& pos, Stack* ss, Value alpha, Value beta, Depth depth = 0);

  Value value_to_tt(Value v, int ply);
  Value value_from_tt(Value v, int ply, int r50c);
  void update_pv(Move* pv, Move move, Move* childPv);
  void update_continuation_histories(Stack* ss, Piece pc, Square to, int bonus);
  void update_quiet_stats(const Position& pos, Stack* ss, Move move, int bonus);
  void update_all_stats(const Position& pos, Stack* ss, Move bestMove, Value bestValue, Value beta, Square prevSq,
                        Move* quietsSearched, int quietCount, Move* capturesSearched, int captureCount, Depth depth);

  // perft() is our utility to verify move generation. All the leaf nodes up
  // to the given depth are generated and counted, and the sum is returned.
  template<bool Root>
  uint64_t perft(Position& pos, Depth depth) {

    StateInfo st;
    ASSERT_ALIGNED(&st, Eval::NNUE::CacheLineSize);

    uint64_t cnt, nodes = 0;
    const bool leaf = (depth == 2);

    for (const auto& m : MoveList<LEGAL>(pos))
    {
        if (Root && depth <= 1)
            cnt = 1, nodes++;
        else
        {
            pos.do_move(m, st);
            cnt = leaf ? MoveList<LEGAL>(pos).size() : perft<false>(pos, depth - 1);
            nodes += cnt;
            pos.undo_move(m);
        }
        if (Root)
            sync_cout << UCI::move(m, pos.is_chess960()) << ": " << cnt << sync_endl;
    }
    return nodes;
  }

} // namespace


/// Search::init() is called at startup to initialize various lookup tables

void Search::init() {

  for (int i = 1; i < MAX_MOVES; ++i)
      Reductions[i] = int((21.9 + std::log(Threads.size()) / 2) * std::log(i));
}


/// Search::clear() resets search state to its initial value

void Search::clear() {

  Threads.main()->wait_for_search_finished();

  Time.availableNodes = 0;
  TT.clear();
  Threads.clear();
  Tablebases::init(Options["SyzygyPath"]); // Free mapped files
}


/// MainThread::search() is started when the program receives the UCI 'go'
/// command. It searches from the root position and outputs the "bestmove".

void MainThread::search() {

  if (Limits.perft)
  {
      nodes = perft<true>(rootPos, Limits.perft);
      sync_cout << "\nNodes searched: " << nodes << "\n" << sync_endl;
      return;
  }

  Color us = rootPos.side_to_move();
  Time.init(Limits, us, rootPos.game_ply());
  TT.new_search();

  Eval::NNUE::verify();

  if (rootMoves.empty())
  {
      rootMoves.emplace_back(MOVE_NONE);
      sync_cout << "info depth 0 score "
                << UCI::value(rootPos.checkers() ? -VALUE_MATE, -VALUE_MATE : VALUE_DRAW, VALUE_DRAW)
                << sync_endl;
  }
  else
  {
      Threads.start_searching(); // start non-main threads
      Thread::search();          // main thread start searching
  }

  // When we reach the maximum depth, we can arrive here without a raise of
  // Threads.stop. However, if we are pondering or in an infinite search,
  // the UCI protocol states that we shouldn't print the best move before the
  // GUI sends a "stop" or "ponderhit" command. We therefore simply wait here
  // until the GUI sends one of those commands.

  while (!Threads.stop && (ponder || Limits.infinite))
  {} // Busy wait for a stop or a ponder reset

  // Stop the threads if not already stopped (also raise the stop if
  // "ponderhit" just reset Threads.ponder).
  Threads.stop = true;

  // Wait until all threads have finished
  Threads.wait_for_search_finished();

  // When playing in 'nodes as time' mode, subtract the searched nodes from
  // the available ones before exiting.
  if (Limits.npmsec)
      Time.availableNodes += Limits.inc[us] - Threads.nodes_searched();

  Thread* bestThread = this;

  if (    int(Options["MultiPV"]) == 1
      && !Limits.depth
      &&  rootMoves[0].pv[0] != MOVE_NONE)
      bestThread = Threads.get_best_thread();

  bestPreviousScore = bestThread->rootMoves[0].score;
  bestPreviousAverageScore = bestThread->rootMoves[0].averageScore;

  // Send again PV info if we have a new best thread
  if (bestThread != this)
      sync_cout << UCI::pv(bestThread->rootPos, bestThread->completedDepth, -VALUE_INFINITE, VALUE_INFINITE) << sync_endl;

  sync_cout << "bestmove " << UCI::move(bestThread->rootMoves[0].pv[0], rootPos.is_chess960());

  if (bestThread->rootMoves[0].pv.size() > 1 || bestThread->rootMoves[0].extract_ponder_from_tt(rootPos))
      std::cout << " ponder " << UCI::move(bestThread->rootMoves[0].pv[1], rootPos.is_chess960());

  std::cout << sync_endl;
}


/// Thread::search() is the main iterative deepening loop. It calls search()
/// repeatedly with increasing depth until the allocated thinking time has been
/// consumed, the user stops the search, or the maximum search depth is reached.

void Thread::search() {

  // To allow access to (ss-7) up to (ss+2), the stack must be oversized.
  // The former is needed to allow update_continuation_histories(ss-1, ...),
  // which accesses its argument at ss-6, also near the root.
  // The latter is needed for statScore and killer initialization.
  Stack stack[MAX_PLY+10], *ss = stack+7;
  Move  pv[MAX_PLY+1];
  Value alpha, beta, delta;
  Move  lastBestMove = MOVE_NONE;
  Depth lastBestMoveDepth = 0;
  MainThread* mainThread = (this == Threads.main() ? Threads.main() : nullptr);
  double timeReduction = 1, totBestMoveChanges = 0;
  int iterIdx = 0;

  std::memset(ss-7, 0, 10 * sizeof(Stack));
  for (int i = 7; i > 0; i--)
      (ss-i)->continuationHistory = &this->continuationHistory[0][0][NO_PIECE][0]; // Use as a sentinel

  for (int i = 0; i <= MAX_PLY + 2; ++i)
      (ss+i)->ply = i;

  ss->pv = pv;

  bestValue = delta = alpha = -VALUE_INFINITE;
  beta = VALUE_INFINITE;

  if (mainThread)
  {
      if (mainThread->bestPreviousScore == VALUE_INFINITE)
          for (int i = 0; i < 4; ++i)
              mainThread->iterValue[i] = VALUE_ZERO;
      else
          for (int i = 0; i < 4; ++i)
              mainThread->iterValue[i] = mainThread->bestPreviousScore;
  }

  size_t multiPV = size_t(Options["MultiPV"]);

  multiPV = std::min(multiPV, rootMoves.size());

  // Iterative deepening loop until requested to stop or the target depth is reached
  while (   ++rootDepth < MAX_PLY
         && !Threads.stop
         && !(Limits.depth && mainThread && rootDepth > Limits.depth))
  {
      // Age out PV variability metric
      if (mainThread)
          totBestMoveChanges /= 2;

      // Save the last iteration's scores before first PV line is searched and
      // all the move scores except the (new) PV are set to -VALUE_INFINITE.
      for (RootMove& rm : rootMoves)
          rm.previousScore = rm.score;

      size_t pvFirst = 0;
      pvLast = 0;

      // MultiPV loop. We perform a full root search for each PV line
      for (pvIdx = 0; pvIdx < multiPV && !Threads.stop; ++pvIdx)
      {
          if (pvIdx == pvLast)
          {
              pvFirst = pvLast;
              for (pvLast++; pvLast < rootMoves.size(); pvLast++)
                  if (rootMoves[pvLast].tbRank != rootMoves[pvFirst].tbRank)
                      break;
          }

          // Reset UCI info selDepth for each depth and each PV line
          selDepth = 0;

          // Reset aspiration window starting size
          if (rootDepth >= 4)
          {
              Value prev = rootMoves[pvIdx].averageScore;
              delta = Value(17) + int(prev) * prev / 16384;
              alpha = std::max(prev - delta,-VALUE_INFINITE);
              beta  = std::min(prev + delta, VALUE_INFINITE);
          }

          // Start with a small aspiration window and, in the case of a fail
          // high/low, re-search with a bigger window until we don't fail
          // high/low anymore.
          while (true)
          {
              bestValue = Stockfish::search<Root>(rootPos, ss, alpha, beta, rootDepth, false);

              // Bring the best move to the front. It is critical that sorting
              // is done with a stable algorithm because all the values but the
              // first and eventually the new best one are set to -VALUE_INFINITE
              // and we want to keep the same order for all the moves except the
              // new PV that goes to the front. Note that in case of MultiPV
              // search the already searched PV lines are preserved.
              std::stable_sort(rootMoves.begin() + pvIdx, rootMoves.begin() + pvLast);

              // If search has been stopped, we break immediately. Sorting is
              // safe because RootMoves is still valid, although it refers to
              // the previous iteration.
              if (Threads.stop)
                  break;

              // When failing high/low give some update (without cluttering
              // the UI) before a re-search.
              if (   mainThread
                  && multiPV == 1
                  && (bestValue <= alpha || bestValue >= beta)
                  && Time.elapsed() > 3000)
                  sync_cout << UCI::pv(rootPos, rootDepth, alpha, beta) << sync_endl;

              // In case of failing low/high increase aspiration window and
              // re-search, otherwise exit the loop.
              if (bestValue <= alpha)
              {
                  beta = (alpha + beta) / 2;
                  alpha = std::max(bestValue - delta, -VALUE_INFINITE);

                  if (mainThread)
                      mainThread->stopOnPonderhit = false;
              }
              else if (bestValue >= beta)
                  beta = std::min(bestValue + delta, VALUE_INFINITE);

              else
                  break;

              delta += delta / 4 + 5;

              assert(alpha >= -VALUE_INFINITE && beta <= VALUE_INFINITE);
          }

          // Sort the PV lines searched so far and update the GUI
          std::stable_sort(rootMoves.begin() + pvFirst, rootMoves.begin() + pvIdx + 1);

          if (    mainThread
              && (Threads.stop || pvIdx + 1 == multiPV || Time.elapsed() > 3000))
              sync_cout << UCI::pv(rootPos, rootDepth, alpha, beta) << sync_endl;
      }

      if (!Threads.stop)
          completedDepth = rootDepth;

      if (rootMoves[0].pv[0] != lastBestMove) {
         lastBestMove = rootMoves[0].pv[0];
         lastBestMoveDepth = rootDepth;
      }

      // Have we found a "mate in x"?
      if (   Limits.mate
          && bestValue >= VALUE_MATE_IN_MAX_PLY
          && VALUE_MATE - bestValue <= 2 * Limits.mate)
          Threads.stop = true;

      if (!mainThread)
          continue;

      // Use part of the gained time from a previous stable move for the current move
      for (Thread* th : Threads)
      {
          totBestMoveChanges += th->bestMoveChanges;
          th->bestMoveChanges = 0;
      }

      // Do we have time for the next iteration? Can we stop searching now?
      if (    Limits.use_time_management()
          && !Threads.stop
          && !mainThread->stopOnPonderhit)
      {
          double fallingEval = (142 + 12 * (mainThread->bestPreviousAverageScore - bestValue)
                                    +  6 * (mainThread->iterValue[iterIdx] - bestValue)) / 825.0;
          fallingEval = std::clamp(fallingEval, 0.5, 1.5);

          // If the bestMove is stable over several iterations, reduce time accordingly
          timeReduction = lastBestMoveDepth + 9 < completedDepth ? 1.92 : 0.95;
          double reduction = (1.47 + mainThread->previousTimeReduction) / (2.32 * timeReduction);
          double bestMoveInstability = 1.073 + std::max(1.0, 2.25 - 9.9 / rootDepth)
                                              * totBestMoveChanges / Threads.size();

          TimePoint elapsedT = Time.elapsed();
          TimePoint optimumT = Time.optimum();

          // Stop the search if we have only one legal move, or if available time elapsed
          if (   (rootMoves.size() == 1 && (elapsedT > optimumT / 16))
              || elapsedT > optimumT * fallingEval * reduction * bestMoveInstability)
          {
              // If we are allowed to ponder do not stop the search now but
              // keep pondering until the GUI sends "ponderhit" or "stop".
              if (mainThread->ponder)
                  mainThread->stopOnPonderhit = true;
              else
                  Threads.stop = true;
          }
      }

      mainThread->iterValue[iterIdx] = bestValue;
      iterIdx = (iterIdx + 1) & 3;
  }

  if (!mainThread)
      return;

  mainThread->previousTimeReduction = timeReduction;
}


namespace {

  // search<>() is the main search function for both PV and non-PV nodes

  template <NodeType nodeType>
  Value search(Position& pos, Stack* ss, Value alpha, Value beta, Depth depth, bool cutNode) {

    constexpr bool PvNode = nodeType != NonPV;
    constexpr bool rootNode = nodeType == Root;
    const Depth maxNextDepth = rootNode ? depth : depth + 1;

    // Dive into quiescence search when the depth reaches zero
    if (depth <= 0)
        return qsearch<PvNode ? PV : NonPV>(pos, ss, alpha, beta);

    assert(-VALUE_INFINITE <= alpha && alpha < beta && beta <= VALUE_INFINITE);
    assert(PvNode || (alpha == beta - 1));
    assert(0 < depth && depth < MAX_PLY);
    assert(!(PvNode && cutNode));

    Move pv[MAX_PLY+1], capturesSearched[32], quietsSearched[64];
    StateInfo st;
    ASSERT_ALIGNED(&st, Eval::NNUE::CacheLineSize);

    TTEntry* tte;
    Key posKey;
    Move ttMove, move, excludedMove, bestMove;
    Depth extension, newDepth, ttDepth;
    Bound ttBound;
    Value bestValue, value, ttValue, eval, probCutBeta;
    bool givesCheck, improving, didLMR, priorCapture, isMate, gameCycle;
    bool captureOrPromotion, doFullDepthSearch, moveCountPruning,
         ttCapture, kingDanger, ourMove;
    Piece movedPiece;
    int moveCount, captureCount, quietCount, bestMoveCount, improvement, rootDepth;

    // Step 1. Initialize node
    Thread* thisThread  = pos.this_thread();
    ss->inCheck         = pos.checkers();
    priorCapture        = pos.captured_piece();
    Color us            = pos.side_to_move();
    moveCount           = bestMoveCount = captureCount = quietCount = ss->moveCount = 0;
    bestValue           = -VALUE_INFINITE;
    gameCycle           = kingDanger = false;
    rootDepth           = thisThread->rootDepth;
    ourMove             = !(ss->ply & 1);

    // Check for the available remaining time
    if (thisThread == Threads.main())
        static_cast<MainThread*>(thisThread)->check_time();

    thisThread->nodes++;

    // Used to send selDepth info to GUI (selDepth counts from 1, ply from 0)
    if (PvNode && thisThread->selDepth < ss->ply + 1)
        thisThread->selDepth = ss->ply + 1;

    // Transposition table lookup. We don't want the score of a partial
    // search to overwrite a previous full search TT value, so we use a different
    // position key in case of an excluded move.
    excludedMove = ss->excludedMove;
    posKey = excludedMove == MOVE_NONE ? pos.key() : pos.key() ^ make_key(excludedMove);
    tte = TT.probe(posKey, ss->ttHit);
    ttValue = ss->ttHit ? value_from_tt(tte->value(), ss->ply, pos.rule50_count()) : VALUE_NONE;
    ttDepth = tte->depth();
    ttBound = tte->bound();
    ttMove =  rootNode ? thisThread->rootMoves[thisThread->pvIdx].pv[0]
            : ss->ttHit    ? tte->move() : MOVE_NONE;
    ttCapture = ttMove && pos.capture_or_promotion(ttMove);
    if (!excludedMove)
        ss->ttPv = PvNode || (ss->ttHit && tte->is_pv());

    if (!rootNode)
    {
        // Check if we have an upcoming move which draws by repetition, or
        // if the opponent had an alternative move earlier to this position.
        if (pos.has_game_cycle(ss->ply))
        {
            if (VALUE_DRAW >= beta)
            {
                tte->save(posKey, VALUE_DRAW, ss->ttPv, BOUND_UPPER,
                          depth, MOVE_NONE, VALUE_NONE);

                return VALUE_DRAW;
            }
            gameCycle = true;
            alpha = std::max(alpha, VALUE_DRAW);
        }

        // Step 2. Check for aborted search and immediate draw
        if (pos.is_draw(ss->ply))
            return VALUE_DRAW;

        if (Threads.stop.load(std::memory_order_relaxed) || ss->ply >= MAX_PLY)
            return ss->ply >= MAX_PLY && !ss->inCheck ? evaluate(pos)
                                                      : VALUE_DRAW;

        // Step 3. Mate distance pruning. Even if we mate at the next move our score
        // would be at best mate_in(ss->ply+1), but if alpha is already bigger because
        // a shorter mate was found upward in the tree then there is no need to search
        // because we will never beat the current alpha. Same logic but with reversed
        // signs applies also in the opposite condition of being mated instead of giving
        // mate. In this case return a fail-high score.
        if (alpha >= mate_in(ss->ply+1))
            return mate_in(ss->ply+1);

    }
    else
        thisThread->rootDelta = beta - alpha;

    assert(0 <= ss->ply && ss->ply < MAX_PLY);

    (ss+1)->ttPv         = false;
    (ss+1)->excludedMove = bestMove = MOVE_NONE;
    (ss+2)->killers[0]   = (ss+2)->killers[1] = MOVE_NONE;
    ss->doubleExtensions = (ss-1)->doubleExtensions;
    Square prevSq        = to_sq((ss-1)->currentMove);

    // Initialize statScore to zero for the grandchildren of the current position.
    // So statScore is shared between all grandchildren and only the first grandchild
    // starts with statScore = 0. Later grandchildren start with the last calculated
    // statScore of the previous grandchild. This influences the reduction rules in
    // LMR which are based on the statScore of parent position.
    if (!rootNode)
        (ss+2)->statScore = 0;

    // At non-PV nodes we check for an early TT cutoff
    if (  !PvNode
        && ss->ttHit
        && !gameCycle
        && pos.rule50_count() < 88
        && ttDepth > depth - (thisThread->id() % 2 == 1)
        && ttValue != VALUE_NONE // Possible in case of TT access race
        && (ttValue != VALUE_DRAW || VALUE_DRAW >= beta)
        && (ttValue >= beta ? (ttBound & BOUND_LOWER)
                            : (ttBound & BOUND_UPPER)))
    {
        // If ttMove is quiet, update move sorting heuristics on TT hit
        if (ttMove)
        {
            if (ttValue >= beta)
            {
                // Bonus for a quiet ttMove that fails high
                if (!ttCapture)
                    update_quiet_stats(pos, ss, ttMove, stat_bonus(depth));

                // Extra penalty for early quiet moves of the previous ply
                if ((ss-1)->moveCount <= 2 && !priorCapture)
                    update_continuation_histories(ss-1, pos.piece_on(prevSq), prevSq, -stat_bonus(depth + 1));
            }
            // Penalty for a quiet ttMove that fails low
            else if (!ttCapture)
            {
                int penalty = -stat_bonus(depth);
                thisThread->mainHistory[us][from_to(ttMove)] << penalty;
                update_continuation_histories(ss, pos.moved_piece(ttMove), to_sq(ttMove), penalty);
            }
        }

        return ttValue;
    }

    // Step 5. Tablebases probe
    if (!rootNode && TB::Cardinality)
    {
        int piecesCount = popcount(pos.pieces());

        if (    piecesCount <= TB::Cardinality
            &&  pos.rule50_count() == 0
            && !pos.can_castle(ANY_CASTLING))
        {
            TB::ProbeState err;
            TB::WDLScore v = Tablebases::probe_wdl(pos, &err);

            // Force check of time on the next occasion
            if (thisThread == Threads.main())
                static_cast<MainThread*>(thisThread)->callsCnt = 0;

            if (err != TB::ProbeState::FAIL)
            {
                thisThread->tbHits.fetch_add(1, std::memory_order_relaxed);

                int drawScore = TB::UseRule50 ? 1 : 0;

                int centiPly = PawnValueEg * ss->ply / 100;

                Value tbValue =    v < -drawScore ? -VALUE_TB_WIN + centiPly + PawnValueEg * popcount(pos.pieces( pos.side_to_move()))
                                 : v >  drawScore ?  VALUE_TB_WIN - centiPly - PawnValueEg * popcount(pos.pieces(~pos.side_to_move()))
                                 : v < 0 ? Value(-56) : VALUE_DRAW;

                if (    abs(v) <= drawScore
                    || !ss->ttHit
                    || (v < -drawScore && beta  > tbValue + 19)
                    || (v >  drawScore && alpha < tbValue - 19))
                {
                    tte->save(posKey, tbValue, ss->ttPv, v > drawScore ? BOUND_LOWER : v < -drawScore ? BOUND_UPPER : BOUND_EXACT,
                              depth, MOVE_NONE, VALUE_NONE);

                    return tbValue;
                }
            }
        }
    }

    CapturePieceToHistory& captureHistory = thisThread->captureHistory;

    // Step 6. Static evaluation of the position
    if (ss->inCheck)
    {
        // Skip early pruning when in check
        ss->staticEval = eval = VALUE_NONE;
        improving = false;
        improvement = 0;
    }
    else
    {
    if (ss->ttHit)
    {
        // Never assume anything about values stored in TT
        if ((ss->staticEval = eval = tte->eval()) == VALUE_NONE)
            ss->staticEval = eval = evaluate(pos);

        // Can ttValue be used as a better position evaluation?
        if (    ttValue != VALUE_NONE
            && (ttMove != MOVE_NONE || ttValue <= eval)
            && (ttBound & (ttValue > eval ? BOUND_LOWER : BOUND_UPPER)))
            eval = ttValue;
    }
    else
        ss->staticEval = eval = evaluate(pos);

    ss->staticEval = eval = eval * std::max(0, (100 - pos.rule50_count())) / 100;

    if (gameCycle)
        ss->staticEval = eval = eval * std::max(0, (100 - pos.rule50_count())) / 100;

    if (!ss->ttHit && !excludedMove)
        tte->save(posKey, VALUE_NONE, ss->ttPv, BOUND_NONE, DEPTH_NONE, MOVE_NONE, eval);

    // Use static evaluation difference to improve quiet move ordering
    if (is_ok((ss-1)->currentMove) && !(ss-1)->inCheck && !priorCapture)
    {
        int bonus = std::clamp(-16 * int((ss-1)->staticEval + ss->staticEval), -2000, 2000);
        thisThread->mainHistory[~us][from_to((ss-1)->currentMove)] << bonus;
    }

    // Set up the improvement variable, which is the difference between the current
    // static evaluation and the previous static evaluation at our turn (if we were
    // in check at our previous move we look at the move prior to it). The improvement
    // margin and the improving flag are used in various pruning heuristics.
    improvement =   (ss-2)->staticEval != VALUE_NONE ? ss->staticEval - (ss-2)->staticEval
                  : (ss-4)->staticEval != VALUE_NONE ? ss->staticEval - (ss-4)->staticEval
                  :                                    200;

    improving = improvement > 0;

    // Begin early pruning.
    if (   !PvNode
        && (ourMove || !excludedMove)
        && !gameCycle
        && !thisThread->nmpGuard
        &&  abs(eval) < 14000)
    {
       if (rootDepth > 10 && !ourMove)
           kingDanger = pos.king_danger();

       // Step 7. Futility pruning: child node (~30 Elo)
       if (    depth < 8
           && !ss->ttPv
           && !kingDanger
           &&  abs(alpha) < VALUE_KNOWN_WIN
           &&  eval - futility_margin(depth, improving) >= beta)
           return eval;

       // Step 8. Null move search with verification search (~40 Elo)
       if (   (ss-1)->currentMove != MOVE_NULL
           && (ss-1)->statScore < 23767
           &&  beta < VALUE_TB_WIN_IN_MAX_PLY
           &&  eval >= beta
           &&  eval >= ss->staticEval
           &&  ss->staticEval >= beta - 20 * depth - improvement / 15 + 204
           &&  pos.non_pawn_material(us)
           && !kingDanger
           && (rootDepth < 11 || ourMove || MoveList<LEGAL>(pos).size() > 5))
       {
           assert(eval - beta >= 0);

           // Null move dynamic reduction based on depth and value
           Depth R = std::min(int(eval - beta) / 205, 3) + depth / 3 + 4;

           if (   depth < 11
               || ttValue >= beta
               || ttDepth < depth-R
               || !(ttBound & BOUND_UPPER))
           {
           ss->currentMove = MOVE_NULL;
           ss->continuationHistory = &thisThread->continuationHistory[0][0][NO_PIECE][0];

           pos.do_null_move(st);

           Value nullValue = -search<NonPV>(pos, ss+1, -beta, -beta+1, depth-R, !cutNode);

           pos.undo_null_move();

           if (nullValue >= beta)
           {
               // Do not return unproven mate or TB scores
               nullValue = std::min(nullValue, VALUE_TB_WIN_IN_MAX_PLY);

               if (abs(beta) < VALUE_KNOWN_WIN && depth < 11 && beta <= qsearch<NonPV>(pos, ss, beta-1, beta))
                   return nullValue;

               // Do verification search at high depths
               thisThread->nmpGuard = true;

               Value v = search<NonPV>(pos, ss, beta-1, beta, depth-R, false);

               thisThread->nmpGuard = false;

               if (v >= beta)
                   return nullValue;
           }
           }
       }

       probCutBeta = beta + 209 - 44 * improving;

       // Step 9. ProbCut (~10 Elo)
       // If we have a good enough capture and a reduced search returns a value
       // much above beta, we can (almost) safely prune the previous move.
       if (    depth > 4
           &&  abs(beta) < VALUE_TB_WIN_IN_MAX_PLY

           // If we don't have a ttHit or our ttDepth is not greater our
           // reduced depth search, continue with the probcut.
           && (!ss->ttHit || ttDepth < depth - 3))
       {
           assert(probCutBeta < VALUE_INFINITE);
           MovePicker mp(pos, ttMove, probCutBeta - ss->staticEval, &captureHistory);
           bool ttPv = ss->ttPv;
           ss->ttPv = false;

           while ((move = mp.next_move()) != MOVE_NONE)
               if (move != excludedMove)
               {
                   assert(pos.capture_or_promotion(move));
                   assert(depth >= 5);

                   captureOrPromotion = true;

                   ss->currentMove = move;
                   ss->continuationHistory = &thisThread->continuationHistory[ss->inCheck]
                                                                             [captureOrPromotion]
                                                                             [pos.moved_piece(move)]
                                                                             [to_sq(move)];

                   pos.do_move(move, st);

                   // Perform a preliminary qsearch to verify that the move holds
                   value = -qsearch<NonPV>(pos, ss+1, -probCutBeta, -probCutBeta+1);

                   // If the qsearch held perform the regular search
                   if (value >= probCutBeta)
                       value = -search<NonPV>(pos, ss+1, -probCutBeta, -probCutBeta+1, depth - 4, !cutNode);

                   pos.undo_move(move);

                   if (value >= probCutBeta)
                   {
                       // if transposition table doesn't have equal or more deep info write probCut data into it
                       tte->save(posKey, value_to_tt(value, ss->ply), ttPv,
                                 BOUND_LOWER, depth - 3, move, ss->staticEval);

                       return value;
                   }
               }

           ss->ttPv = ttPv;
       }
    } // End early Pruning

    // Step 10. If the position is not in TT, decrease depth by 2 or 1 depending on node type
    if (   PvNode
        && depth >= 6
        && !ttMove)
        depth -= 2;

    } // In check search starts here

    int rangeReduction = 0;

    const PieceToHistory* contHist[] = { (ss-1)->continuationHistory, (ss-2)->continuationHistory,
                                          nullptr                   , (ss-4)->continuationHistory,
                                          nullptr                   , (ss-6)->continuationHistory };

    Move countermove = thisThread->counterMoves[pos.piece_on(prevSq)][prevSq];

    MovePicker mp(pos, ttMove, depth, &thisThread->mainHistory,
                                      &captureHistory,
                                      contHist,
                                      countermove,
                                      ss->killers);

    value = bestValue;
    moveCountPruning = false;

    // Indicate PvNodes that will probably fail low if the node was searched
    // at a depth equal or greater than the current depth, and the result of this search was a fail low.
    bool likelyFailLow =    PvNode
                         && ttMove
                         && (ttBound & BOUND_UPPER)
                         && ttDepth >= depth;

    // Step 12. Loop through all pseudo-legal moves until no moves remain
    // or a beta cutoff occurs.
    while ((move = mp.next_move(moveCountPruning)) != MOVE_NONE)
    {
      assert(is_ok(move));

      if (move == excludedMove)
          continue;

      // At root obey the "searchmoves" option and skip moves not listed in Root
      // Move List. As a consequence any illegal move is also skipped. In MultiPV
      // mode we also skip PV moves which have been already searched and those
      // of lower "TB rank" if we are in a TB root position.
      if (rootNode && !std::count(thisThread->rootMoves.begin() + thisThread->pvIdx,
                                  thisThread->rootMoves.begin() + thisThread->pvLast, move))
          continue;

      ss->moveCount = ++moveCount;

      if (rootNode && thisThread == Threads.main() && Time.elapsed() > 3000)
          sync_cout << "info depth " << depth
                    << " currmove " << UCI::move(move, pos.is_chess960())
                    << " currmovenumber " << moveCount + thisThread->pvIdx << sync_endl;
      if (PvNode)
          (ss+1)->pv = nullptr;

      extension = 0;
      captureOrPromotion = pos.capture_or_promotion(move);
      movedPiece = pos.moved_piece(move);
      givesCheck = pos.gives_check(move);
      isMate = false;

      if (givesCheck)
      {
          pos.do_move(move, st, givesCheck);
          isMate = MoveList<LEGAL>(pos).size() == 0;
          pos.undo_move(move);
      }

      if (isMate)
      {
          ss->currentMove = move;
          ss->continuationHistory = &thisThread->continuationHistory[ss->inCheck]
                                                                    [captureOrPromotion]
                                                                    [movedPiece]
                                                                    [to_sq(move)];
          value = mate_in(ss->ply+1);

          if (PvNode && (moveCount == 1 || (value > alpha && (rootNode || value < beta))))
          {
              (ss+1)->pv = pv;
              (ss+1)->pv[0] = MOVE_NONE;
          }
      }
      else
      {

      // Calculate new depth for this move
      newDepth = depth - 1;

<<<<<<< HEAD
      bool lmPrunable = (   rootDepth < 11
                         || !ourMove
                         || ss->ply > 6
                         || (ss-1)->moveCount > 1
                         || (ss-3)->moveCount > 1
                         || (ss-5)->moveCount > 1);
=======
      Value delta = beta - alpha;
>>>>>>> 0a318cdd

      // Step 13. Pruning at shallow depth (~200 Elo). Depth conditions are important for mate finding.
      if (  !PvNode
          && (ss->ply > 2 || lmPrunable)
          && pos.non_pawn_material(us)
          && bestValue > VALUE_TB_LOSS_IN_MAX_PLY)
      {
          // Skip quiet moves if movecount exceeds our FutilityMoveCount threshold
          moveCountPruning = moveCount >= futility_move_count(improving, depth);

          if (lmPrunable)
          {
          // Reduced depth of the next LMR search
          int lmrDepth = std::max(newDepth - reduction(improving, depth, moveCount, rangeReduction > 2, delta, thisThread->rootDelta), 0);

          if (   captureOrPromotion
              || givesCheck)
          {
              // Capture history based pruning when the move doesn't give check
              if (   !givesCheck
                  && lmrDepth < 1
                  && captureHistory[movedPiece][to_sq(move)][type_of(pos.piece_on(to_sq(move)))] < 0)
                  continue;

              // SEE based pruning
              if (!pos.see_ge(move, Value(-218) * depth)) // (~25 Elo)
                  continue;
          }
          else
          {
              int history =   (*contHist[0])[movedPiece][to_sq(move)]
                            + (*contHist[1])[movedPiece][to_sq(move)]
                            + (*contHist[3])[movedPiece][to_sq(move)];

              // Continuation history based pruning (~20 Elo)
              if (   lmrDepth < 5
                  && history < -3000 * depth + 3000)
                  continue;

              history += thisThread->mainHistory[us][from_to(move)];

              // Futility pruning: parent node (~5 Elo)
              if (   !ss->inCheck
                  && lmrDepth < 3
                  && ss->staticEval + 142 + 139 * lmrDepth + history / 64 <= alpha
                  &&  (*contHist[0])[movedPiece][to_sq(move)]
                    + (*contHist[1])[movedPiece][to_sq(move)]
                    + (*contHist[3])[movedPiece][to_sq(move)]
                    + (*contHist[5])[movedPiece][to_sq(move)] / 3 < 28255)
                  continue;

              // Prune moves with negative SEE (~20 Elo)
              if (!pos.see_ge(move, Value(-21 * lmrDepth * (lmrDepth + 1))))
                  continue;
          }
          }
      }

      // Step 14. Extensions (~75 Elo)
      if (   gameCycle
          && (PvNode || (depth < 5 && ss->doubleExtensions < 5)))
          extension = 2;

      // Singular extension search (~70 Elo). If all moves but one fail low on a
      // search of (alpha-s, beta-s), and just one fails high on (alpha, beta),
      // then that move is singular and should be extended. To verify this we do
      // a reduced search on all the other moves but the ttMove and if the
      // result is lower than ttValue minus a margin, then we will extend the ttMove.
      else if (  !rootNode
          &&  depth >= 6 + 2 * (PvNode && tte->is_pv())
          &&  move == ttMove
          && !excludedMove // Avoid recursive singular search
          &&  ttValue != VALUE_NONE
          &&  abs(beta) < VALUE_TB_WIN_IN_MAX_PLY
          && (ttBound & BOUND_LOWER)
          &&  ttDepth >= depth - 3)
      {
          Value singularBeta = std::max(ttValue - 3 * depth, VALUE_TB_LOSS_IN_MAX_PLY);
          Depth singularDepth = (depth - 1) / 2;

          ss->excludedMove = move;
          value = search<NonPV>(pos, ss, singularBeta - 1, singularBeta, singularDepth, cutNode);
          ss->excludedMove = MOVE_NONE;

          if (value < singularBeta)
          {
              extension = 1;

              // Avoid search explosion by limiting the number of double extensions
              if (  !PvNode
                  && value < singularBeta - 75
                  && ss->doubleExtensions < 3)
                  extension = 2;
          }

          // Multi-cut pruning
          // Our ttMove is assumed to fail high, and now we failed high also on a reduced
          // search without the ttMove. So we assume this expected Cut-node is not singular,
          // that multiple moves fail high, and we can prune the whole subtree by returning
          // a soft bound.
          else if (!PvNode)
          {
            if (singularBeta >= beta)
                return singularBeta;

            // If the eval of ttMove is greater than beta, we reduce it (negative extension)
            else if (ttValue >= beta && (ss-1)->moveCount > 1)
                     extension = -2;
          }
      }

      // Capture extensions for PvNodes and cutNodes
      else if (   (PvNode || cutNode)
               && captureOrPromotion
               && moveCount != 1)
               extension = 1;

      // Check extension
      else if (   givesCheck
               && depth > 6
               && abs(ss->staticEval) > Value(100))
               extension = 1;

      // Quiet ttMove extensions
      else if (   PvNode
               && move == ttMove
               && move == ss->killers[0]
               && (*contHist[0])[movedPiece][to_sq(move)] >= 10000)
               extension = 1;

      // Add extension to new depth
      newDepth += extension;
      ss->doubleExtensions = (ss-1)->doubleExtensions + (extension == 2);

      // Speculative prefetch as early as possible
      prefetch(TT.first_entry(pos.key_after(move)));

      // Update the current move (this must be done after singular extension search)
      ss->currentMove = move;
      ss->continuationHistory = &thisThread->continuationHistory[ss->inCheck]
                                                                [captureOrPromotion]
                                                                [movedPiece]
                                                                [to_sq(move)];

      // Step 15. Make the move
      pos.do_move(move, st, givesCheck);

      bool doDeeperSearch = false;

      bool lateKingDanger = (rootDepth > 10 && ourMove && ss->ply < 7 && pos.king_danger());

      // Step 16. Late moves reduction / extension (LMR, ~200 Elo)
      // We use various heuristics for the sons of a node after the first son has
      // been searched. In general we would like to reduce them, but there are many
      // cases where we extend a son if it has good chances to be "interesting".
      if (    depth >= 3
          && !lateKingDanger
          && !gameCycle
          &&  moveCount > 1
          && (!PvNode || ss->ply > 1)
          && (!captureOrPromotion || (cutNode && (ss-1)->moveCount >1)))
      {
          Depth r = reduction(improving, depth, moveCount, rangeReduction > 2, delta, thisThread->rootDelta);

          // Decrease reduction at some PvNodes (~2 Elo)
          if (   PvNode
              && bestMoveCount <= 3)
              r--;

          // Decrease reduction if position is or has been on the PV
          // and node is not likely to fail low. (~3 Elo)
          if (   ss->ttPv
              && !likelyFailLow)
              r -= 2;

          // Decrease reduction if opponent's move count is high (~1 Elo)
          if ((ss-1)->moveCount > 13)
              r--;

          // Increase reduction at non-PV nodes
          if (!PvNode)
              r++;

          // Increase reduction for cut nodes (~3 Elo)
          if (cutNode && move != ss->killers[0])
              r += 2;

          // Increase reduction if ttMove is a capture (~3 Elo)
          if (ttCapture)
              r++;

          ss->statScore =  thisThread->mainHistory[us][from_to(move)]
                         + (*contHist[0])[movedPiece][to_sq(move)]
                         + (*contHist[1])[movedPiece][to_sq(move)]
                         + (*contHist[3])[movedPiece][to_sq(move)]
                         - 4923;

          // Decrease/increase reduction for moves with a good/bad history (~30 Elo)
          r -= ss->statScore / 14721;

          // In general we want to cap the LMR depth search at newDepth. But if reductions
          // are really negative and movecount is low, we allow this move to be searched
          // deeper than the first move (this may lead to hidden double extensions).
          int deeper =   r >= -1                   ? 0
                       : moveCount <= 5            ? 1
                       : PvNode && depth > 6       ? 1
                       : cutNode && moveCount <= 7 ? 1
                       :                             0;

          Depth d = std::clamp(newDepth - r, 1, newDepth + deeper);

          value = -search<NonPV>(pos, ss+1, -(alpha+1), -alpha, d, true);

          // Range reductions (~3 Elo)
          if (ss->staticEval - value < 30 && depth > 7)
              rangeReduction++;

          // If the son is reduced and fails high it will be re-searched at full depth
          doFullDepthSearch = value > alpha && d < newDepth;
          doDeeperSearch = value > alpha + 88;
          didLMR = true;
      }
      else
      {
          doFullDepthSearch = !PvNode || moveCount > 1;
          didLMR = false;
      }

      // Step 17. Full depth search when LMR is skipped or fails high
      if (doFullDepthSearch)
      {
          value = -search<NonPV>(pos, ss+1, -(alpha+1), -alpha, newDepth + doDeeperSearch, !cutNode);

          // If the move passed LMR update its stats
          if (didLMR && !captureOrPromotion)
          {
              int bonus = value > alpha ?  stat_bonus(newDepth)
                                        : -stat_bonus(newDepth);

              update_continuation_histories(ss, movedPiece, to_sq(move), bonus);
          }
      }

      // For PV nodes only, do a full PV search on the first move or after a fail
      // high (in the latter case search only if value < beta), otherwise let the
      // parent node fail low with value <= alpha and try another move.
      if (PvNode && (moveCount == 1 || (value > alpha && (rootNode || value < beta))))
      {
          (ss+1)->pv = pv;
          (ss+1)->pv[0] = MOVE_NONE;

          value = -search<PV>(pos, ss+1, -beta, -alpha,
                              std::min(maxNextDepth, newDepth), false);
      }

      // Step 18. Undo move
      pos.undo_move(move);
      }

      assert(value > -VALUE_INFINITE && value < VALUE_INFINITE);

      // Step 19. Check for a new best move
      // Finished searching the move. If a stop occurred, the return value of
      // the search cannot be trusted, and we return immediately without
      // updating best move, PV and TT.
      if (Threads.stop.load(std::memory_order_relaxed))
          return VALUE_ZERO;

      if (rootNode)
      {
          RootMove& rm = *std::find(thisThread->rootMoves.begin(),
                                    thisThread->rootMoves.end(), move);

          if (abs(value) < VALUE_TB_WIN - 6 * PawnValueEg)
              rm.averageScore = rm.averageScore != -VALUE_INFINITE ? (2 * value + rm.averageScore) / 3 : value;
          else
              rm.averageScore = value;

          // PV move or new best move?
          if (moveCount == 1 || value > alpha)
          {
              rm.score = value;
              rm.selDepth = thisThread->selDepth;
              rm.pv.resize(1);

              assert((ss+1)->pv);

              for (Move* m = (ss+1)->pv; *m != MOVE_NONE; ++m)
                  rm.pv.push_back(*m);

              // We record how often the best move has been changed in each iteration.
              // This information is used for time management and LMR. In MultiPV mode,
              // we must take care to only do this for the first PV line.
              if (   moveCount > 1
                  && !thisThread->pvIdx)
                  ++thisThread->bestMoveChanges;
          }
          else
              // All other moves but the PV are set to the lowest value: this
              // is not a problem when sorting because the sort is stable and the
              // move position in the list is preserved - just the PV is pushed up.
              rm.score = -VALUE_INFINITE;
      }

      if (value > bestValue)
      {
          bestValue = value;

          if (value > alpha)
          {
              bestMove = move;

              if (PvNode && !rootNode) // Update pv even in fail-high case
                  update_pv(ss->pv, move, (ss+1)->pv);

              if (PvNode && value < beta) // Update alpha! Always alpha < beta
              {
                  alpha = value;
                  bestMoveCount++;
              }
              else
              {
                  assert(value >= beta); // Fail high
                  break;
              }
          }
      }

      // If the move is worse than some previously searched move, remember it to update its stats later
      if (move != bestMove)
      {
          if (captureOrPromotion && captureCount < 32)
              capturesSearched[captureCount++] = move;

          else if (!captureOrPromotion && quietCount < 64)
              quietsSearched[quietCount++] = move;
      }
    }

    // The following condition would detect a stop only after move loop has been
    // completed. But in this case bestValue is valid because we have fully
    // searched our subtree, and we can anyhow save the result in TT.
    /*
       if (Threads.stop)
        return VALUE_DRAW;
    */

    // Step 20. Check for mate and stalemate
    // All legal moves have been searched and if there are no legal moves, it
    // must be a mate or a stalemate. If we are in a singular extension search then
    // return a fail low score.

    assert(moveCount || !ss->inCheck || excludedMove || !MoveList<LEGAL>(pos).size());

    if (!moveCount)
        bestValue = excludedMove ? alpha :
                    ss->inCheck  ? mated_in(ss->ply)
                                 : VALUE_DRAW;

    // If there is a move which produces search value greater than alpha we update stats of searched moves
    else if (bestMove)
        update_all_stats(pos, ss, bestMove, bestValue, beta, prevSq,
                         quietsSearched, quietCount, capturesSearched, captureCount, depth);

    // Bonus for prior countermove that caused the fail low
    else if (   (depth >= 3 || PvNode)
             && !priorCapture)
    {
        //Assign extra bonus if current node is PvNode or cutNode
        //or fail low was really bad
        bool extraBonus =    PvNode
                          || cutNode
                          || bestValue < alpha - 94 * depth;

        update_continuation_histories(ss-1, pos.piece_on(prevSq), prevSq, stat_bonus(depth) * (1 + extraBonus));
    }

    // If no good move is found and the previous position was ttPv, then the previous
    // opponent move is probably good and the new position is added to the search tree.
    if (bestValue <= alpha)
        ss->ttPv = ss->ttPv || ((ss-1)->ttPv && depth > 3);

    // Otherwise, a counter move has been found and if the position is the last leaf
    // in the search tree, remove the position from the search tree.
    else if (depth > 3)
        ss->ttPv = ss->ttPv && (ss+1)->ttPv;

    // Write gathered information in transposition table
    if (!excludedMove && !(rootNode && thisThread->pvIdx))
        tte->save(posKey, value_to_tt(bestValue, ss->ply), ss->ttPv,
                  bestValue >= beta ? BOUND_LOWER :
                  PvNode && bestMove ? BOUND_EXACT : BOUND_UPPER,
                  depth, bestMove, ss->staticEval);

    assert(bestValue > -VALUE_INFINITE && bestValue < VALUE_INFINITE);

    return bestValue;
  }


  // qsearch() is the quiescence search function, which is called by the main search
  // function with zero depth, or recursively with further decreasing depth per call.
  template <NodeType nodeType>
  Value qsearch(Position& pos, Stack* ss, Value alpha, Value beta, Depth depth) {

    static_assert(nodeType != Root);
    constexpr bool PvNode = nodeType == PV;

    assert(alpha >= -VALUE_INFINITE && alpha < beta && beta <= VALUE_INFINITE);
    assert(PvNode || (alpha == beta - 1));
    assert(depth <= 0);

    Move pv[MAX_PLY+1];
    StateInfo st;
    ASSERT_ALIGNED(&st, Eval::NNUE::CacheLineSize);

    TTEntry* tte;
    Key posKey;
    Move ttMove, move, bestMove;
    Depth ttDepth;
    Bound ttBound;
    Value bestValue, value, ttValue, futilityValue, futilityBase;
    bool pvHit, givesCheck, captureOrPromotion, gameCycle;
    int moveCount;

    if (PvNode)
    {
        (ss+1)->pv = pv;
        ss->pv[0] = MOVE_NONE;
    }

    Thread* thisThread = pos.this_thread();
    bestMove = MOVE_NONE;
    ss->inCheck = pos.checkers();
    moveCount = 0;
    gameCycle = false;

    thisThread->nodes++;

    if (pos.has_game_cycle(ss->ply))
    {
       if (VALUE_DRAW >= beta)
           return VALUE_DRAW;

       alpha = std::max(alpha, VALUE_DRAW);
       gameCycle = true;
    }

    if (pos.is_draw(ss->ply))
        return VALUE_DRAW;

    // Check for an immediate draw or maximum ply reached
    if (ss->ply >= MAX_PLY)
        return !ss->inCheck ? evaluate(pos) : VALUE_DRAW;

    if (alpha >= mate_in(ss->ply+1))
        return mate_in(ss->ply+1);

    assert(0 <= ss->ply && ss->ply < MAX_PLY);

    // Decide whether or not to include checks: this fixes also the type of
    // TT entry depth that we are going to use. Note that in qsearch we use
    // only two types of depth in TT: DEPTH_QS_CHECKS or DEPTH_QS_NO_CHECKS.
    ttDepth = ss->inCheck || depth >= DEPTH_QS_CHECKS ? DEPTH_QS_CHECKS
                                                  : DEPTH_QS_NO_CHECKS;
    // Transposition table lookup
    posKey = pos.key();
    tte = TT.probe(posKey, ss->ttHit);
    ttValue = ss->ttHit ? value_from_tt(tte->value(), ss->ply, pos.rule50_count()) : VALUE_NONE;
    ttBound = tte->bound();
    ttMove = ss->ttHit ? tte->move() : MOVE_NONE;
    pvHit = ss->ttHit && tte->is_pv();

    if (  !PvNode
        && ss->ttHit
        && !gameCycle
        && pos.rule50_count() < 88
        && tte->depth() >= ttDepth
        && ttValue != VALUE_NONE // Only in case of TT access race
        && (ttValue != VALUE_DRAW || VALUE_DRAW >= beta)
        && (ttValue >= beta ? (ttBound & BOUND_LOWER)
                            : (ttBound & BOUND_UPPER)))
        return ttValue;

    // Evaluate the position statically
    if (ss->inCheck)
    {
        ss->staticEval = VALUE_NONE;
        bestValue = futilityBase = -VALUE_INFINITE;
    }
    else
    {
        if (ss->ttHit)
        {
            // Never assume anything about values stored in TT
            if ((ss->staticEval = bestValue = tte->eval()) == VALUE_NONE)
                ss->staticEval = bestValue = evaluate(pos);

            // Can ttValue be used as a better position evaluation?
            if (    ttValue != VALUE_NONE
                && (ttMove != MOVE_NONE || ttValue <= bestValue)
                && (ttBound & (ttValue > bestValue ? BOUND_LOWER : BOUND_UPPER)))
                bestValue = ttValue;
        }
        else
            // In case of null move search use previous static eval with a different sign
            ss->staticEval = bestValue =
            (ss-1)->currentMove != MOVE_NULL ? evaluate(pos)
                                             : -(ss-1)->staticEval;

        ss->staticEval = bestValue = bestValue * std::max(0, (100 - pos.rule50_count())) / 100;

        if (gameCycle)
            ss->staticEval = bestValue = bestValue * std::max(0, (100 - pos.rule50_count())) / 100;

        // Stand pat. Return immediately if static value is at least beta
        if (bestValue >= beta)
        {
            // Save gathered info in transposition table
            if (!ss->ttHit)
                tte->save(posKey, value_to_tt(bestValue, ss->ply), false, BOUND_LOWER,
                          DEPTH_NONE, MOVE_NONE, ss->staticEval);

            return bestValue;
        }

        if (PvNode && bestValue > alpha)
            alpha = bestValue;

        futilityBase = bestValue + 155;
    }

    const PieceToHistory* contHist[] = { (ss-1)->continuationHistory, (ss-2)->continuationHistory,
                                          nullptr                   , (ss-4)->continuationHistory,
                                          nullptr                   , (ss-6)->continuationHistory };

    // Initialize a MovePicker object for the current position, and prepare
    // to search the moves. Because the depth is <= 0 here, only captures,
    // queen promotions, and other checks (only if depth >= DEPTH_QS_CHECKS)
    // will be generated.
    MovePicker mp(pos, ttMove, depth, &thisThread->mainHistory,
                                      &thisThread->captureHistory,
                                      contHist,
                                      to_sq((ss-1)->currentMove));

    // Loop through the moves until no moves remain or a beta cutoff occurs
    while ((move = mp.next_move()) != MOVE_NONE)
    {
      assert(is_ok(move));

      givesCheck = pos.gives_check(move);
      captureOrPromotion = pos.capture_or_promotion(move);

      moveCount++;

      if (!PvNode && bestValue > VALUE_TB_LOSS_IN_MAX_PLY)
      {
         // Futility pruning and moveCount pruning
         if (   !givesCheck
             &&  futilityBase > -VALUE_KNOWN_WIN
             &&  type_of(move) != PROMOTION)
         {
             if (moveCount > 2)
                 continue;

             futilityValue = futilityBase + PieceValue[EG][pos.piece_on(to_sq(move))];

             if (futilityValue <= alpha)
             {
                 bestValue = std::max(bestValue, futilityValue);
                 continue;
             }

             if (futilityBase <= alpha && !pos.see_ge(move, VALUE_ZERO + 1))
             {
                 bestValue = std::max(bestValue, futilityBase);
                 continue;
             }
         }

         // Do not search moves with negative SEE values
         if (!pos.see_ge(move))
             continue;
      }

      // Speculative prefetch as early as possible
      prefetch(TT.first_entry(pos.key_after(move)));

      ss->currentMove = move;
      ss->continuationHistory = &thisThread->continuationHistory[ss->inCheck]
                                                                [captureOrPromotion]
                                                                [pos.moved_piece(move)]
                                                                [to_sq(move)];

      // Continuation history based pruning
      if (  !captureOrPromotion
          && !PvNode
          && bestValue > VALUE_TB_LOSS_IN_MAX_PLY
          && (*contHist[0])[pos.moved_piece(move)][to_sq(move)] < CounterMovePruneThreshold
          && (*contHist[1])[pos.moved_piece(move)][to_sq(move)] < CounterMovePruneThreshold)
          continue;

      // Make and search the move
      pos.do_move(move, st, givesCheck);
      value = -qsearch<nodeType>(pos, ss+1, -beta, -alpha, depth - 1);
      pos.undo_move(move);

      assert(value > -VALUE_INFINITE && value < VALUE_INFINITE);

      // Check for a new best move
      if (value > bestValue)
      {
          bestValue = value;

          if (value > alpha)
          {
              bestMove = move;

              if (PvNode) // Update pv even in fail-high case
                  update_pv(ss->pv, move, (ss+1)->pv);

              if (PvNode && value < beta) // Update alpha here!
                  alpha = value;
              else
                  break; // Fail high
          }
       }
    }

    // All legal moves have been searched. A special case: if we're in check
    // and no legal moves were found, it is checkmate.
    if (ss->inCheck && bestValue == -VALUE_INFINITE)
    {
        assert(!MoveList<LEGAL>(pos).size());

        return mated_in(ss->ply); // Plies to mate from the root
    }

    // Save gathered info in transposition table
    tte->save(posKey, value_to_tt(bestValue, ss->ply), pvHit,
              bestValue >= beta ? BOUND_LOWER : BOUND_UPPER,
              ttDepth, bestMove, ss->staticEval);

    assert(bestValue > -VALUE_INFINITE && bestValue < VALUE_INFINITE);

    return bestValue;
  }


  // value_to_tt() adjusts a mate or TB score from "plies to mate from the root" to
  // "plies to mate from the current position". Standard scores are unchanged.
  // The function is called before storing a value in the transposition table.

  Value value_to_tt(Value v, int ply) {

    assert(v != VALUE_NONE);

    return  v >= VALUE_TB_WIN_IN_MAX_PLY  ? v + ply
          : v <= VALUE_TB_LOSS_IN_MAX_PLY ? v - ply : v;
  }


  // value_from_tt() is the inverse of value_to_tt(): it adjusts a mate or TB score
  // from the transposition table (which refers to the plies to mate/be mated from
  // current position) to "plies to mate/be mated (TB win/loss) from the root". However,
  // for mate scores, to avoid potentially false mate scores related to the 50 moves rule
  // and the graph history interaction, we return an optimal TB score instead.

  Value value_from_tt(Value v, int ply, int r50c) {

    /*return  v == VALUE_NONE             ? VALUE_NONE
          : v >= VALUE_MATE_IN_MAX_PLY  ? v - ply
          : v <= VALUE_MATED_IN_MAX_PLY ? v + ply : v; */

    if (v == VALUE_NONE)
        return VALUE_NONE;

    if (v >= VALUE_TB_WIN_IN_MAX_PLY)  // TB win or better
    {
        if (v >= VALUE_MATE_IN_MAX_PLY && VALUE_MATE - v > 99 - r50c)
            return VALUE_MATE_IN_MAX_PLY - 1; // do not return a potentially false mate score

        return v - ply;
    }

    if (v <= VALUE_TB_LOSS_IN_MAX_PLY) // TB loss or worse
    {
        if (v <= VALUE_MATED_IN_MAX_PLY && VALUE_MATE + v > 99 - r50c)
            return VALUE_MATED_IN_MAX_PLY + 1; // do not return a potentially false mate score

        return v + ply;
    }

    return v;

  }


  // update_pv() adds current move and appends child pv[]

  void update_pv(Move* pv, Move move, Move* childPv) {

    for (*pv++ = move; childPv && *childPv != MOVE_NONE; )
        *pv++ = *childPv++;
    *pv = MOVE_NONE;
  }


  // update_all_stats() updates stats at the end of search() when a bestMove is found

  void update_all_stats(const Position& pos, Stack* ss, Move bestMove, Value bestValue, Value beta, Square prevSq,
                        Move* quietsSearched, int quietCount, Move* capturesSearched, int captureCount, Depth depth) {

    int bonus1, bonus2;
    Color us = pos.side_to_move();
    Thread* thisThread = pos.this_thread();
    CapturePieceToHistory& captureHistory = thisThread->captureHistory;
    Piece moved_piece = pos.moved_piece(bestMove);
    PieceType captured = type_of(pos.piece_on(to_sq(bestMove)));

    bonus1 = stat_bonus(depth + 1);
    bonus2 = bestValue > beta + PawnValueMg ? bonus1               // larger bonus
                                            : stat_bonus(depth);   // smaller bonus

    if (!pos.capture_or_promotion(bestMove))
    {
        // Increase stats for the best move in case it was a quiet move
        update_quiet_stats(pos, ss, bestMove, bonus2);

        // Decrease stats for all non-best quiet moves
        for (int i = 0; i < quietCount; ++i)
        {
            thisThread->mainHistory[us][from_to(quietsSearched[i])] << -bonus2;
            update_continuation_histories(ss, pos.moved_piece(quietsSearched[i]), to_sq(quietsSearched[i]), -bonus2);
        }
    }
    else
        // Increase stats for the best move in case it was a capture move
        captureHistory[moved_piece][to_sq(bestMove)][captured] << bonus1;

    // Extra penalty for a quiet early move that was not a TT move or
    // main killer move in previous ply when it gets refuted.
    if (   ((ss-1)->moveCount == 1 + (ss-1)->ttHit || ((ss-1)->currentMove == (ss-1)->killers[0]))
        && !pos.captured_piece())
            update_continuation_histories(ss-1, pos.piece_on(prevSq), prevSq, -bonus1);

    // Decrease stats for all non-best capture moves
    for (int i = 0; i < captureCount; ++i)
    {
        moved_piece = pos.moved_piece(capturesSearched[i]);
        captured = type_of(pos.piece_on(to_sq(capturesSearched[i])));
        captureHistory[moved_piece][to_sq(capturesSearched[i])][captured] << -bonus1;
    }
  }


  // update_continuation_histories() updates histories of the move pairs formed
  // by moves at ply -1, -2, -4, and -6 with current move.

  void update_continuation_histories(Stack* ss, Piece pc, Square to, int bonus) {

    for (int i : {1, 2, 4, 6})
    {
        // Only update first 2 continuation histories if we are in check
        if (ss->inCheck && i > 2)
            break;
        if (is_ok((ss-i)->currentMove))
            (*(ss-i)->continuationHistory)[pc][to] << bonus;
    }
  }


  // update_quiet_stats() updates move sorting heuristics

  void update_quiet_stats(const Position& pos, Stack* ss, Move move, int bonus) {

    // Update killers
    if (ss->killers[0] != move)
    {
        ss->killers[1] = ss->killers[0];
        ss->killers[0] = move;
    }

    Color us = pos.side_to_move();
    Thread* thisThread = pos.this_thread();
    thisThread->mainHistory[us][from_to(move)] << bonus;
    update_continuation_histories(ss, pos.moved_piece(move), to_sq(move), bonus);

    // Update countermove history
    if (is_ok((ss-1)->currentMove))
    {
        Square prevSq = to_sq((ss-1)->currentMove);
        thisThread->counterMoves[pos.piece_on(prevSq)][prevSq] = move;
    }
  }

} // namespace


/// MainThread::check_time() is used to print debug info and, more importantly,
/// to detect when we are out of available time and thus stop the search.

void MainThread::check_time() {

  if (--callsCnt > 0)
      return;

  // When using nodes, ensure checking rate is not lower than 0.1% of nodes
  callsCnt = Limits.nodes ? std::min(1024, int(Limits.nodes / 1024)) : 1024;

  static TimePoint lastInfoTime = now();

  TimePoint elapsed = Time.elapsed();
  TimePoint tick = Limits.startTime + elapsed;

  if (tick - lastInfoTime >= 1000)
  {
      lastInfoTime = tick;
      dbg_print();
  }

  // We should not stop pondering until told so by the GUI
  if (ponder)
      return;

  if (   (Limits.use_time_management() && (elapsed > Time.maximum() - 10 || stopOnPonderhit))
      || (Limits.movetime && elapsed >= Limits.movetime)
      || (Limits.nodes && Threads.nodes_searched() >= (uint64_t)Limits.nodes))
      Threads.stop = true;
}


/// UCI::pv() formats PV information according to the UCI protocol. UCI requires
/// that all (if any) unsearched PV lines are sent using a previous search score.

string UCI::pv(const Position& pos, Depth depth, Value alpha, Value beta) {

  std::stringstream ss;
  TimePoint elapsed = Time.elapsed() + 1;
  const RootMoves& rootMoves = pos.this_thread()->rootMoves;
  size_t pvIdx = pos.this_thread()->pvIdx;
  size_t multiPV = std::min((size_t)Options["MultiPV"], rootMoves.size());
  uint64_t nodesSearched = Threads.nodes_searched();
  uint64_t tbHits = Threads.tb_hits() + (TB::RootInTB ? rootMoves.size() : 0);

  for (size_t i = 0; i < multiPV; ++i)
  {
      bool updated = rootMoves[i].score != -VALUE_INFINITE;

      if (depth == 1 && !updated && i > 0)
          continue;

      Depth d = updated ? depth : std::max(1, depth - 1);
      Value v = updated ? rootMoves[i].score : rootMoves[i].previousScore;
      Value v2 = rootMoves[i].previousScore;

      if (v == -VALUE_INFINITE)
          v = VALUE_ZERO;

      bool tb = TB::RootInTB && abs(v) < VALUE_TB_WIN - 6 * PawnValueEg;

      v = tb ? rootMoves[i].tbScore : v;

      if (ss.rdbuf()->in_avail()) // Not at first line
          ss << "\n";

      ss << "info"
         << " depth "    << d
         << " seldepth " << rootMoves[i].selDepth
         << " multipv "  << i + 1
         << " score "    << UCI::value(v, v2);

      if (Options["UCI_ShowWDL"])
          ss << UCI::wdl(v, pos.game_ply());

      if (!tb && i == pvIdx)
          ss << (v >= beta ? " lowerbound" : v <= alpha ? " upperbound" : "");

      ss << " nodes "    << nodesSearched
         << " nps "      << nodesSearched * 1000 / elapsed;

      if (elapsed > 1000) // Earlier makes little sense
          ss << " hashfull " << TT.hashfull();

      ss << " tbhits "   << tbHits
         << " time "     << elapsed
         << " pv";

      for (Move m : rootMoves[i].pv)
          ss << " " << UCI::move(m, pos.is_chess960());
  }

  return ss.str();
}


/// RootMove::extract_ponder_from_tt() is called in case we have no ponder move
/// before exiting the search, for instance, in case we stop the search during a
/// fail high at root. We try hard to have a ponder move to return to the GUI,
/// otherwise in case of 'ponder on' we have nothing to think on.

bool RootMove::extract_ponder_from_tt(Position& pos) {

    StateInfo st;
    ASSERT_ALIGNED(&st, Eval::NNUE::CacheLineSize);

    bool ttHit;

    assert(pv.size() == 1);

    if (pv[0] == MOVE_NONE)
        return false;

    pos.do_move(pv[0], st);
    TTEntry* tte = TT.probe(pos.key(), ttHit);

    if (ttHit)
    {
        Move m = tte->move(); // Local copy to be SMP safe
        if (MoveList<LEGAL>(pos).contains(m))
            pv.push_back(m);
    }

    pos.undo_move(pv[0]);
    return pv.size() > 1;
}

void Tablebases::rank_root_moves(Position& pos, Search::RootMoves& rootMoves) {

    RootInTB = false;
    UseRule50 = bool(Options["Syzygy50MoveRule"]);
    Cardinality = int(Options["SyzygyProbeLimit"]);

    if (Cardinality > MaxCardinality)
        Cardinality = MaxCardinality;

    if (Cardinality >= popcount(pos.pieces()) && !pos.can_castle(ANY_CASTLING))
    {
        // Rank moves using DTZ tables
        RootInTB = root_probe(pos, rootMoves);

        if (!RootInTB)
        {
            // DTZ tables are missing; try to rank moves using WDL tables
            RootInTB = root_probe_wdl(pos, rootMoves);
        }
    }

    if (RootInTB)
    {
        // Sort moves according to TB rank
        std::stable_sort(rootMoves.begin(), rootMoves.end(),
                  [](const RootMove &a, const RootMove &b) { return a.tbRank > b.tbRank; } );
    }
    else
    {
        // Clean up if root_probe() and root_probe_wdl() have failed
        for (auto& m : rootMoves)
            m.tbRank = 0;
    }
}

} // namespace Stockfish<|MERGE_RESOLUTION|>--- conflicted
+++ resolved
@@ -906,16 +906,14 @@
       // Calculate new depth for this move
       newDepth = depth - 1;
 
-<<<<<<< HEAD
+      Value delta = beta - alpha;
+
       bool lmPrunable = (   rootDepth < 11
                          || !ourMove
                          || ss->ply > 6
                          || (ss-1)->moveCount > 1
                          || (ss-3)->moveCount > 1
                          || (ss-5)->moveCount > 1);
-=======
-      Value delta = beta - alpha;
->>>>>>> 0a318cdd
 
       // Step 13. Pruning at shallow depth (~200 Elo). Depth conditions are important for mate finding.
       if (  !PvNode
@@ -976,7 +974,7 @@
 
       // Step 14. Extensions (~75 Elo)
       if (   gameCycle
-          && (PvNode || (depth < 5 && ss->doubleExtensions < 5)))
+          && ((PvNode && (ss-1)->moveCount < 2) || (depth < 5 && ss->doubleExtensions < 5)))
           extension = 2;
 
       // Singular extension search (~70 Elo). If all moves but one fail low on a
@@ -1095,10 +1093,6 @@
           if ((ss-1)->moveCount > 13)
               r--;
 
-          // Increase reduction at non-PV nodes
-          if (!PvNode)
-              r++;
-
           // Increase reduction for cut nodes (~3 Elo)
           if (cutNode && move != ss->killers[0])
               r += 2;
