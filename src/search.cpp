/*
  Stockfish, a UCI chess playing engine derived from Glaurung 2.1
  Copyright (C) 2004-2021 The Stockfish developers (see AUTHORS file)

  Stockfish is free software: you can redistribute it and/or modify
  it under the terms of the GNU General Public License as published by
  the Free Software Foundation, either version 3 of the License, or
  (at your option) any later version.

  Stockfish is distributed in the hope that it will be useful,
  but WITHOUT ANY WARRANTY; without even the implied warranty of
  MERCHANTABILITY or FITNESS FOR A PARTICULAR PURPOSE.  See the
  GNU General Public License for more details.

  You should have received a copy of the GNU General Public License
  along with this program.  If not, see <http://www.gnu.org/licenses/>.
*/

#include <algorithm>
#include <cassert>
#include <cmath>
#include <cstring>   // For std::memset
#include <iostream>
#include <sstream>

#include "evaluate.h"
#include "misc.h"
#include "movegen.h"
#include "movepick.h"
#include "position.h"
#include "search.h"
#include "thread.h"
#include "timeman.h"
#include "tt.h"
#include "uci.h"
#include "syzygy/tbprobe.h"

namespace Stockfish {

namespace Search {

  LimitsType Limits;
}

namespace Tablebases {

  int Cardinality;
  bool RootInTB;
  bool UseRule50;
  Depth ProbeDepth;
}

namespace TB = Tablebases;

using std::string;
using Eval::evaluate;
using namespace Search;

namespace {

  // Different node types, used as a template parameter
  enum NodeType { NonPV, PV, Root };

  // Futility margin
  Value futility_margin(Depth d, bool improving) {
    return Value(214 * (d - improving));
  }

  // Reductions lookup table, initialized at startup
  int Reductions[MAX_MOVES]; // [depth or moveNumber]

  Depth reduction(bool i, Depth d, int mn, bool rangeReduction) {
    int r = Reductions[d] * Reductions[mn];
    return (r + 534) / 1024 + (!i && r > 904) + rangeReduction;
  }

  constexpr int futility_move_count(bool improving, Depth depth) {
    return (3 + depth * depth) / (2 - improving);
  }

  // History and stats update bonus, based on depth
  int stat_bonus(Depth d) {
    return std::min((6 * d + 229) * d - 215 , 2000);
  }

  // Check if the current thread is in a search explosion
  ExplosionState search_explosion(Thread* thisThread) {

    uint64_t nodesNow = thisThread->nodes;
    bool explosive =    thisThread->doubleExtensionAverage[WHITE].is_greater(2, 100)
                     || thisThread->doubleExtensionAverage[BLACK].is_greater(2, 100);

    if (explosive)
       thisThread->nodesLastExplosive = nodesNow;
    else
       thisThread->nodesLastNormal = nodesNow;

    if (   explosive
        && thisThread->state == EXPLOSION_NONE
        && nodesNow - thisThread->nodesLastNormal > 6000000)
        thisThread->state = MUST_CALM_DOWN;

    if (   thisThread->state == MUST_CALM_DOWN
        && nodesNow - thisThread->nodesLastExplosive > 6000000)
        thisThread->state = EXPLOSION_NONE;

    return thisThread->state;
  }

  template <NodeType nodeType>
  Value search(Position& pos, Stack* ss, Value alpha, Value beta, Depth depth, bool cutNode);

  template <NodeType nodeType>
  Value qsearch(Position& pos, Stack* ss, Value alpha, Value beta, Depth depth = 0);

  Value value_to_tt(Value v, int ply);
  Value value_from_tt(Value v, int ply, int r50c);
  void update_pv(Move* pv, Move move, Move* childPv);
  void update_continuation_histories(Stack* ss, Piece pc, Square to, int bonus);
  void update_quiet_stats(const Position& pos, Stack* ss, Move move, int bonus, int depth);
  void update_all_stats(const Position& pos, Stack* ss, Move bestMove, Value bestValue, Value beta, Square prevSq,
                        Move* quietsSearched, int quietCount, Move* capturesSearched, int captureCount, Depth depth);

  // perft() is our utility to verify move generation. All the leaf nodes up
  // to the given depth are generated and counted, and the sum is returned.
  template<bool Root>
  uint64_t perft(Position& pos, Depth depth) {

    StateInfo st;
    ASSERT_ALIGNED(&st, Eval::NNUE::CacheLineSize);

    uint64_t cnt, nodes = 0;
    const bool leaf = (depth == 2);

    for (const auto& m : MoveList<LEGAL>(pos))
    {
        if (Root && depth <= 1)
            cnt = 1, nodes++;
        else
        {
            pos.do_move(m, st);
            cnt = leaf ? MoveList<LEGAL>(pos).size() : perft<false>(pos, depth - 1);
            nodes += cnt;
            pos.undo_move(m);
        }
        if (Root)
            sync_cout << UCI::move(m, pos.is_chess960()) << ": " << cnt << sync_endl;
    }
    return nodes;
  }

} // namespace


/// Search::init() is called at startup to initialize various lookup tables

void Search::init() {

  for (int i = 1; i < MAX_MOVES; ++i)
      Reductions[i] = int((21.9 + std::log(Threads.size()) / 2) * std::log(i));
}


/// Search::clear() resets search state to its initial value

void Search::clear() {

  Threads.main()->wait_for_search_finished();

  Time.availableNodes = 0;
  TT.clear();
  Threads.clear();
  Tablebases::init(Options["SyzygyPath"]); // Free mapped files
}


/// MainThread::search() is started when the program receives the UCI 'go'
/// command. It searches from the root position and outputs the "bestmove".

void MainThread::search() {

  if (Limits.perft)
  {
      nodes = perft<true>(rootPos, Limits.perft);
      sync_cout << "\nNodes searched: " << nodes << "\n" << sync_endl;
      return;
  }

  Color us = rootPos.side_to_move();
  Time.init(Limits, us, rootPos.game_ply());
  TT.new_search();

  Eval::NNUE::verify();

  if (rootMoves.empty())
  {
      rootMoves.emplace_back(MOVE_NONE);
      sync_cout << "info depth 0 score "
                << UCI::value(rootPos.checkers() ? -VALUE_MATE, -VALUE_MATE : VALUE_DRAW, VALUE_DRAW)
                << sync_endl;
  }
  else
  {
      Threads.start_searching(); // start non-main threads
      Thread::search();          // main thread start searching
  }

  // When we reach the maximum depth, we can arrive here without a raise of
  // Threads.stop. However, if we are pondering or in an infinite search,
  // the UCI protocol states that we shouldn't print the best move before the
  // GUI sends a "stop" or "ponderhit" command. We therefore simply wait here
  // until the GUI sends one of those commands.

  while (!Threads.stop && (ponder || Limits.infinite))
  {} // Busy wait for a stop or a ponder reset

  // Stop the threads if not already stopped (also raise the stop if
  // "ponderhit" just reset Threads.ponder).
  Threads.stop = true;

  // Wait until all threads have finished
  Threads.wait_for_search_finished();

  // When playing in 'nodes as time' mode, subtract the searched nodes from
  // the available ones before exiting.
  if (Limits.npmsec)
      Time.availableNodes += Limits.inc[us] - Threads.nodes_searched();

  Thread* bestThread = this;

  if (    int(Options["MultiPV"]) == 1
      && !Limits.depth
      &&  rootMoves[0].pv[0] != MOVE_NONE)
      bestThread = Threads.get_best_thread();

  bestPreviousScore = bestThread->rootMoves[0].score;

  // Send again PV info if we have a new best thread
  if (bestThread != this)
      sync_cout << UCI::pv(bestThread->rootPos, bestThread->completedDepth, -VALUE_INFINITE, VALUE_INFINITE) << sync_endl;

  sync_cout << "bestmove " << UCI::move(bestThread->rootMoves[0].pv[0], rootPos.is_chess960());

  if (bestThread->rootMoves[0].pv.size() > 1 || bestThread->rootMoves[0].extract_ponder_from_tt(rootPos))
      std::cout << " ponder " << UCI::move(bestThread->rootMoves[0].pv[1], rootPos.is_chess960());

  std::cout << sync_endl;
}


/// Thread::search() is the main iterative deepening loop. It calls search()
/// repeatedly with increasing depth until the allocated thinking time has been
/// consumed, the user stops the search, or the maximum search depth is reached.

void Thread::search() {

  // To allow access to (ss-7) up to (ss+2), the stack must be oversized.
  // The former is needed to allow update_continuation_histories(ss-1, ...),
  // which accesses its argument at ss-6, also near the root.
  // The latter is needed for statScore and killer initialization.
  Stack stack[MAX_PLY+10], *ss = stack+7;
  Move  pv[MAX_PLY+1];
  Value bestValue, alpha, beta, delta;
  Move  lastBestMove = MOVE_NONE;
  Depth lastBestMoveDepth = 0;
  MainThread* mainThread = (this == Threads.main() ? Threads.main() : nullptr);
  double timeReduction = 1, totBestMoveChanges = 0;
  Color us = rootPos.side_to_move();
  int iterIdx = 0;

  std::memset(ss-7, 0, 10 * sizeof(Stack));
  for (int i = 7; i > 0; i--)
      (ss-i)->continuationHistory = &this->continuationHistory[0][0][NO_PIECE][0]; // Use as a sentinel

  for (int i = 0; i <= MAX_PLY + 2; ++i)
      (ss+i)->ply = i;

  ss->pv = pv;

  bestValue = delta = alpha = -VALUE_INFINITE;
  beta = VALUE_INFINITE;

  if (mainThread)
  {
      if (mainThread->bestPreviousScore == VALUE_INFINITE)
          for (int i = 0; i < 4; ++i)
              mainThread->iterValue[i] = VALUE_ZERO;
      else
          for (int i = 0; i < 4; ++i)
              mainThread->iterValue[i] = mainThread->bestPreviousScore;
  }

  std::copy(&lowPlyHistory[2][0], &lowPlyHistory.back().back() + 1, &lowPlyHistory[0][0]);
  std::fill(&lowPlyHistory[MAX_LPH - 2][0], &lowPlyHistory.back().back() + 1, 0);

  size_t multiPV = size_t(Options["MultiPV"]);

  multiPV = std::min(multiPV, rootMoves.size());

  doubleExtensionAverage[WHITE].set(0, 100);  // initialize the running average at 0%
  doubleExtensionAverage[BLACK].set(0, 100);  // initialize the running average at 0%

  nodesLastExplosive = nodes;
  nodesLastNormal    = nodes;
  state = EXPLOSION_NONE;
  trend = SCORE_ZERO;

  int searchAgainCounter = 0;

  // Iterative deepening loop until requested to stop or the target depth is reached
  while (   ++rootDepth < MAX_PLY
         && !Threads.stop
         && !(Limits.depth && mainThread && rootDepth > Limits.depth))
  {
      // Age out PV variability metric
      if (mainThread)
          totBestMoveChanges /= 2;

      // Save the last iteration's scores before first PV line is searched and
      // all the move scores except the (new) PV are set to -VALUE_INFINITE.
      for (RootMove& rm : rootMoves)
          rm.previousScore = rm.score;

      size_t pvFirst = 0;
      pvLast = 0;

      if (!Threads.increaseDepth)
         searchAgainCounter++;

      // MultiPV loop. We perform a full root search for each PV line
      for (pvIdx = 0; pvIdx < multiPV && !Threads.stop; ++pvIdx)
      {
          if (pvIdx == pvLast)
          {
              pvFirst = pvLast;
              for (pvLast++; pvLast < rootMoves.size(); pvLast++)
                  if (rootMoves[pvLast].tbRank != rootMoves[pvFirst].tbRank)
                      break;
          }

          // Reset UCI info selDepth for each depth and each PV line
          selDepth = 0;

          // Reset aspiration window starting size
          if (rootDepth >= 4)
          {
              Value prev = rootMoves[pvIdx].previousScore;
              delta = Value(17);
              alpha = std::max(prev - delta,-VALUE_INFINITE);
              beta  = std::min(prev + delta, VALUE_INFINITE);

              // Adjust trend based on root move's previousScore (dynamic contempt)
              int dt = int8_t(Options["Dynamic Contempt"]);
              int tr = dt * (113 * prev / (abs(prev) + 147));

              trend = (us == WHITE ?  make_score(tr, tr / 2)
                                   : -make_score(tr, tr / 2));
          }

          // Start with a small aspiration window and, in the case of a fail
          // high/low, re-search with a bigger window until we don't fail
          // high/low anymore.
          while (true)
          {
              Depth adjustedDepth = std::max(1, rootDepth - searchAgainCounter);
              bestValue = Stockfish::search<Root>(rootPos, ss, alpha, beta, adjustedDepth, false);

              // Bring the best move to the front. It is critical that sorting
              // is done with a stable algorithm because all the values but the
              // first and eventually the new best one are set to -VALUE_INFINITE
              // and we want to keep the same order for all the moves except the
              // new PV that goes to the front. Note that in case of MultiPV
              // search the already searched PV lines are preserved.
              std::stable_sort(rootMoves.begin() + pvIdx, rootMoves.begin() + pvLast);

              // If search has been stopped, we break immediately. Sorting is
              // safe because RootMoves is still valid, although it refers to
              // the previous iteration.
              if (Threads.stop)
                  break;

              // When failing high/low give some update (without cluttering
              // the UI) before a re-search.
              if (   mainThread
                  && multiPV == 1
                  && (bestValue <= alpha || bestValue >= beta)
                  && Time.elapsed() > 3000)
                  sync_cout << UCI::pv(rootPos, rootDepth, alpha, beta) << sync_endl;

              // In case of failing low/high increase aspiration window and
              // re-search, otherwise exit the loop.
              if (bestValue <= alpha)
              {
                  beta = (alpha + beta) / 2;
                  alpha = std::max(bestValue - delta, -VALUE_INFINITE);

                  if (mainThread)
                      mainThread->stopOnPonderhit = false;
              }
              else if (bestValue >= beta)
                  beta = std::min(bestValue + delta, VALUE_INFINITE);

              else
                  break;

              delta += delta / 4 + 5;

              assert(alpha >= -VALUE_INFINITE && beta <= VALUE_INFINITE);
          }

          // Sort the PV lines searched so far and update the GUI
          std::stable_sort(rootMoves.begin() + pvFirst, rootMoves.begin() + pvIdx + 1);

          if (    mainThread
              && (Threads.stop || pvIdx + 1 == multiPV || Time.elapsed() > 3000))
              sync_cout << UCI::pv(rootPos, rootDepth, alpha, beta) << sync_endl;
      }

      if (!Threads.stop)
          completedDepth = rootDepth;

      if (rootMoves[0].pv[0] != lastBestMove) {
         lastBestMove = rootMoves[0].pv[0];
         lastBestMoveDepth = rootDepth;
      }

      // Have we found a "mate in x"?
      if (   Limits.mate
          && bestValue >= VALUE_MATE_IN_MAX_PLY
          && VALUE_MATE - bestValue <= 2 * Limits.mate)
          Threads.stop = true;

      if (!mainThread)
          continue;

      // Do we have time for the next iteration? Can we stop searching now?
      if (    Limits.use_time_management()
          && !Threads.stop
          && !mainThread->stopOnPonderhit)
      {
          double fallingEval = (318 + 6 * (mainThread->bestPreviousScore - bestValue)
                                    + 6 * (mainThread->iterValue[iterIdx] - bestValue)) / 825.0;
          fallingEval = std::clamp(fallingEval, 0.5, 1.5);

          // If the bestMove is stable over several iterations, reduce time accordingly
          timeReduction = lastBestMoveDepth + 9 < completedDepth ? 1.92 : 0.95;
          double reduction = (1.47 + mainThread->previousTimeReduction) / (2.32 * timeReduction);

          // Use part of the gained time from a previous stable move for the current move
          for (Thread* th : Threads)
          {
              totBestMoveChanges += th->bestMoveChanges;
              th->bestMoveChanges = 0;
          }

          double bestMoveInstability = 1.073 + std::max(1.0, 2.25 - 9.9 / rootDepth)
                                              * totBestMoveChanges / Threads.size();

          TimePoint elapsedT = Time.elapsed();
          TimePoint optimumT = Time.optimum();

          // Stop the search if we have only one legal move, or if available time elapsed
          if (   (rootMoves.size() == 1 && (elapsedT > optimumT / 16))
              || elapsedT > optimumT * fallingEval * reduction * bestMoveInstability)
          {
              // If we are allowed to ponder do not stop the search now but
              // keep pondering until the GUI sends "ponderhit" or "stop".
              if (mainThread->ponder)
                  mainThread->stopOnPonderhit = true;
              else
                  Threads.stop = true;
          }
          else if (   Threads.increaseDepth
                   && !mainThread->ponder
                   && elapsedT > optimumT * fallingEval * reduction * bestMoveInstability * 0.58)
                   Threads.increaseDepth = false;
          else
                   Threads.increaseDepth = true;
      }

      mainThread->iterValue[iterIdx] = bestValue;
      iterIdx = (iterIdx + 1) & 3;
  }

  if (!mainThread)
      return;

  mainThread->previousTimeReduction = timeReduction;
}


namespace {

  // search<>() is the main search function for both PV and non-PV nodes

  template <NodeType nodeType>
  Value search(Position& pos, Stack* ss, Value alpha, Value beta, Depth depth, bool cutNode) {

    Thread* thisThread = pos.this_thread();

    // Step 0. Limit search explosion
    if (   ss->ply > 10
        && search_explosion(thisThread) == MUST_CALM_DOWN
        && depth > (ss-1)->depth)
       depth = (ss-1)->depth;

    constexpr bool PvNode = nodeType != NonPV;
    constexpr bool rootNode = nodeType == Root;
    const Depth maxNextDepth = rootNode ? depth : depth + 1;

    // Dive into quiescence search when the depth reaches zero
    if (depth <= 0)
        return qsearch<PvNode ? PV : NonPV>(pos, ss, alpha, beta);

    assert(-VALUE_INFINITE <= alpha && alpha < beta && beta <= VALUE_INFINITE);
    assert(PvNode || (alpha == beta - 1));
    assert(0 < depth && depth < MAX_PLY);
    assert(!(PvNode && cutNode));

    Move pv[MAX_PLY+1], capturesSearched[32], quietsSearched[64];
    StateInfo st;
    ASSERT_ALIGNED(&st, Eval::NNUE::CacheLineSize);

    TTEntry* tte;
    Key posKey;
    Move ttMove, move, excludedMove, bestMove;
    Depth extension, newDepth, ttDepth;
    Bound ttBound;
    Value bestValue, value, ttValue, eval, probCutBeta;
    bool givesCheck, improving, didLMR, priorCapture, isMate, gameCycle;
    bool captureOrPromotion, doFullDepthSearch, moveCountPruning,
<<<<<<< HEAD
         ttCapture, singularQuietLMR, noLMRExtension, kingDanger;

    Piece movedPiece;
    int moveCount, captureCount, quietCount, bestMoveCount, rootDepth;
=======
         ttCapture, singularQuietLMR;
    Piece movedPiece;
    int moveCount, captureCount, quietCount, bestMoveCount, improvement;
>>>>>>> 67d06164

    // Step 1. Initialize node
    ss->inCheck         = pos.checkers();
    priorCapture        = pos.captured_piece();
    Color us            = pos.side_to_move();
    moveCount           = bestMoveCount = captureCount = quietCount = ss->moveCount = 0;
    bestValue           = -VALUE_INFINITE;
    gameCycle           = kingDanger = false;
    rootDepth           = thisThread->rootDepth;

    // Check for the available remaining time
    if (thisThread == Threads.main())
        static_cast<MainThread*>(thisThread)->check_time();

    thisThread->nodes++;

    // Used to send selDepth info to GUI (selDepth counts from 1, ply from 0)
    if (PvNode && thisThread->selDepth < ss->ply + 1)
        thisThread->selDepth = ss->ply + 1;

    // Transposition table lookup. We don't want the score of a partial
    // search to overwrite a previous full search TT value, so we use a different
    // position key in case of an excluded move.
    excludedMove = ss->excludedMove;
    posKey = excludedMove == MOVE_NONE ? pos.key() : pos.key() ^ make_key(excludedMove);
    tte = TT.probe(posKey, ss->ttHit);
    ttValue = ss->ttHit ? value_from_tt(tte->value(), ss->ply, pos.rule50_count()) : VALUE_NONE;
    ttDepth = tte->depth();
    ttBound = tte->bound();
    ttMove =  rootNode ? thisThread->rootMoves[thisThread->pvIdx].pv[0]
            : ss->ttHit    ? tte->move() : MOVE_NONE;
    if (!excludedMove)
        ss->ttPv = PvNode || (ss->ttHit && tte->is_pv());

    // Update low ply history for previous move if we are near root and position is or has been in PV
    if (   ss->ttPv
        && depth > 12
        && ss->ply - 1 < MAX_LPH
        && !priorCapture
        && is_ok((ss-1)->currentMove))
        thisThread->lowPlyHistory[ss->ply - 1][from_to((ss-1)->currentMove)] << stat_bonus(depth - 5);

    // running average of ttHit
    thisThread->ttHitAverage.update(ss->ttHit);

    if (!rootNode)
    {
        // Check if we have an upcoming move which draws by repetition, or
        // if the opponent had an alternative move earlier to this position.
        if (pos.has_game_cycle(ss->ply))
        {
            if (VALUE_DRAW >= beta)
            {
                tte->save(posKey, VALUE_DRAW, ss->ttPv, BOUND_UPPER,
                          depth, MOVE_NONE, VALUE_NONE);

                return VALUE_DRAW;
            }
            gameCycle = true;
            alpha = std::max(alpha, VALUE_DRAW);
        }

        // Step 2. Check for aborted search and immediate draw
        if (pos.is_draw(ss->ply))
            return VALUE_DRAW;

        if (Threads.stop.load(std::memory_order_relaxed) || ss->ply >= MAX_PLY)
            return ss->ply >= MAX_PLY && !ss->inCheck ? evaluate(pos)
                                                      : VALUE_DRAW;

        // Step 3. Mate distance pruning. Even if we mate at the next move our score
        // would be at best mate_in(ss->ply+1), but if alpha is already bigger because
        // a shorter mate was found upward in the tree then there is no need to search
        // because we will never beat the current alpha. Same logic but with reversed
        // signs applies also in the opposite condition of being mated instead of giving
        // mate. In this case return a fail-high score.
        if (alpha >= mate_in(ss->ply+1))
            return mate_in(ss->ply+1);

    }

    assert(0 <= ss->ply && ss->ply < MAX_PLY);

    (ss+1)->ttPv         = false;
    (ss+1)->excludedMove = bestMove = MOVE_NONE;
    (ss+2)->killers[0]   = (ss+2)->killers[1] = MOVE_NONE;
    ss->doubleExtensions = (ss-1)->doubleExtensions;
    ss->depth            = depth;
    Square prevSq        = to_sq((ss-1)->currentMove);

    // Update the running average statistics for double extensions
    thisThread->doubleExtensionAverage[us].update(ss->depth > (ss-1)->depth);

    // Initialize statScore to zero for the grandchildren of the current position.
    // So statScore is shared between all grandchildren and only the first grandchild
    // starts with statScore = 0. Later grandchildren start with the last calculated
    // statScore of the previous grandchild. This influences the reduction rules in
    // LMR which are based on the statScore of parent position.
    if (!rootNode)
        (ss+2)->statScore = 0;

<<<<<<< HEAD
=======
    // Step 4. Transposition table lookup. We don't want the score of a partial
    // search to overwrite a previous full search TT value, so we use a different
    // position key in case of an excluded move.
    excludedMove = ss->excludedMove;
    posKey = excludedMove == MOVE_NONE ? pos.key() : pos.key() ^ make_key(excludedMove);
    tte = TT.probe(posKey, ss->ttHit);
    ttValue = ss->ttHit ? value_from_tt(tte->value(), ss->ply, pos.rule50_count()) : VALUE_NONE;
    ttMove =  rootNode ? thisThread->rootMoves[thisThread->pvIdx].pv[0]
            : ss->ttHit    ? tte->move() : MOVE_NONE;
    ttCapture = ttMove && pos.capture_or_promotion(ttMove);
    if (!excludedMove)
        ss->ttPv = PvNode || (ss->ttHit && tte->is_pv());

    // Update low ply history for previous move if we are near root and position is or has been in PV
    if (   ss->ttPv
        && depth > 12
        && ss->ply - 1 < MAX_LPH
        && !priorCapture
        && is_ok((ss-1)->currentMove))
        thisThread->lowPlyHistory[ss->ply - 1][from_to((ss-1)->currentMove)] << stat_bonus(depth - 5);

>>>>>>> 67d06164
    // At non-PV nodes we check for an early TT cutoff
    if (  !PvNode
        && ss->ttHit
        && !gameCycle
        && pos.rule50_count() < 88
        && ttDepth >= depth
        && ttValue != VALUE_NONE // Possible in case of TT access race
        && (ttValue != VALUE_DRAW || VALUE_DRAW >= beta)
        && (ttValue >= beta ? (ttBound & BOUND_LOWER)
                            : (ttBound & BOUND_UPPER)))
    {
        // If ttMove is quiet, update move sorting heuristics on TT hit
        if (ttMove)
        {
            if (ttValue >= beta)
            {
                // Bonus for a quiet ttMove that fails high
                if (!ttCapture)
                    update_quiet_stats(pos, ss, ttMove, stat_bonus(depth), depth);

                // Extra penalty for early quiet moves of the previous ply
                if ((ss-1)->moveCount <= 2 && !priorCapture)
                    update_continuation_histories(ss-1, pos.piece_on(prevSq), prevSq, -stat_bonus(depth + 1));
            }
            // Penalty for a quiet ttMove that fails low
            else if (!ttCapture)
            {
                int penalty = -stat_bonus(depth);
                thisThread->mainHistory[us][from_to(ttMove)] << penalty;
                update_continuation_histories(ss, pos.moved_piece(ttMove), to_sq(ttMove), penalty);
            }
        }

        return ttValue;
    }

    // Step 5. Tablebases probe
    if (!rootNode && TB::Cardinality)
    {
        int piecesCount = popcount(pos.pieces());

        if (    piecesCount <= TB::Cardinality
            && (piecesCount <  TB::Cardinality || depth >= TB::ProbeDepth)
            &&  pos.rule50_count() == 0
            && !pos.can_castle(ANY_CASTLING))
        {
            TB::ProbeState err;
            TB::WDLScore v = Tablebases::probe_wdl(pos, &err);

            // Force check of time on the next occasion
            if (thisThread == Threads.main())
                static_cast<MainThread*>(thisThread)->callsCnt = 0;

            if (err != TB::ProbeState::FAIL)
            {
                thisThread->tbHits.fetch_add(1, std::memory_order_relaxed);

                int drawScore = TB::UseRule50 ? 1 : 0;

                int centiPly = PawnValueEg * ss->ply / 100;

                Value tbValue =    v < -drawScore ? -VALUE_TB_WIN + centiPly + PawnValueEg * popcount(pos.pieces( pos.side_to_move()))
                                 : v >  drawScore ?  VALUE_TB_WIN - centiPly - PawnValueEg * popcount(pos.pieces(~pos.side_to_move()))
                                 : v < 0 ? Value(-56) : VALUE_DRAW;

                if (    abs(v) <= drawScore
                    || !ss->ttHit
                    || (v < -drawScore && beta  > tbValue + 19)
                    || (v >  drawScore && alpha < tbValue - 19))
                {
                    tte->save(posKey, tbValue, ss->ttPv, v > drawScore ? BOUND_LOWER : v < -drawScore ? BOUND_UPPER : BOUND_EXACT,
                              depth, MOVE_NONE, VALUE_NONE);

                    return tbValue;
                }
            }
        }
    }

    CapturePieceToHistory& captureHistory = thisThread->captureHistory;

    // Step 6. Static evaluation of the position
    if (ss->inCheck)
    {
        // Skip early pruning when in check
        ss->staticEval = eval = VALUE_NONE;
        improving = false;
<<<<<<< HEAD
=======
        improvement = 0;
        goto moves_loop;
>>>>>>> 67d06164
    }
    else
    {
    if (ss->ttHit)
    {
        // Never assume anything about values stored in TT
        if ((ss->staticEval = eval = tte->eval()) == VALUE_NONE)
            ss->staticEval = eval = evaluate(pos);

        // Can ttValue be used as a better position evaluation?
        if (    ttValue != VALUE_NONE
            && (ttBound & (ttValue > eval ? BOUND_LOWER : BOUND_UPPER)))
            eval = ttValue;
    }
    else
    {
        // In case of null move search use previous static eval with a different sign
        if ((ss-1)->currentMove != MOVE_NULL)
            ss->staticEval = eval = evaluate(pos);
        else
            ss->staticEval = eval = -(ss-1)->staticEval;
    }

    ss->staticEval = eval = eval * std::max(0, (100 - pos.rule50_count())) / 100;

    if (gameCycle)
        ss->staticEval = eval = eval * std::max(0, (100 - pos.rule50_count())) / 100;

    if (!ss->ttHit && !excludedMove)
        tte->save(posKey, VALUE_NONE, ss->ttPv, BOUND_NONE, DEPTH_NONE, MOVE_NONE, eval);

    // Use static evaluation difference to improve quiet move ordering
    if (is_ok((ss-1)->currentMove) && !(ss-1)->inCheck && !priorCapture)
    {
        int bonus = std::clamp(-depth * 4 * int((ss-1)->staticEval + ss->staticEval), -1000, 1000);
        thisThread->mainHistory[~us][from_to((ss-1)->currentMove)] << bonus;
    }

    // Set up the improvement variable, which is the difference between the current
    // static evaluation and the previous static evaluation at our turn (if we were
    // in check at our previous move we look at the move prior to it). The improvement
    // margin and the improving flag are used in various pruning heuristics.
    improvement =   (ss-2)->staticEval != VALUE_NONE ? ss->staticEval - (ss-2)->staticEval
                  : (ss-4)->staticEval != VALUE_NONE ? ss->staticEval - (ss-4)->staticEval
                  :                                    200;

    improving = improvement > 0;

    // Begin early pruning.
    if (   !PvNode
<<<<<<< HEAD
=======
        && (ss-1)->currentMove != MOVE_NULL
        && (ss-1)->statScore < 23767
        &&  eval >= beta
        &&  eval >= ss->staticEval
        &&  ss->staticEval >= beta - 20 * depth - improvement / 15 + 168 * ss->ttPv + 177
>>>>>>> 67d06164
        && !excludedMove
        && !gameCycle
        && !thisThread->nmpGuard
        &&  abs(eval) < 2 * VALUE_KNOWN_WIN)
    {
       if (rootDepth > 10)
           kingDanger = pos.king_danger();

       // Step 7. Futility pruning: child node (~30 Elo)
       if (    depth < 6
           && !kingDanger
           &&  abs(alpha) < VALUE_KNOWN_WIN
           &&  eval - futility_margin(depth, improving) >= beta
           &&  eval < VALUE_KNOWN_WIN) // Do not return unproven wins
           return eval;

       // Step 8. Null move search with verification search (~40 Elo)
       if (   (ss-1)->currentMove != MOVE_NULL
           && (ss-1)->statScore < 23767
           &&  eval >= beta
           &&  eval >= ss->staticEval
           &&  ss->staticEval >= beta - 20 * depth - 22 * improving + 168 * ss->ttPv + 177
           &&  pos.non_pawn_material(us)
           && !kingDanger
           && !(rootDepth > 10 && MoveList<LEGAL>(pos).size() < 6))
       {
           assert(eval - beta >= 0);

           // Null move dynamic reduction based on depth and value
           Depth R = std::min(int(eval - beta) / 205, 3) + depth / 3 + 4;

           if (   depth < 11
               || ttValue >= beta
               || ttDepth < depth-R
               || !(ttBound & BOUND_UPPER))
           {
           ss->currentMove = MOVE_NULL;
           ss->continuationHistory = &thisThread->continuationHistory[0][0][NO_PIECE][0];

           pos.do_null_move(st);

           Value nullValue = -search<NonPV>(pos, ss+1, -beta, -beta+1, depth-R, !cutNode);

           pos.undo_null_move();

           if (nullValue >= beta)
           {
               // Do not return unproven mate or TB scores
               nullValue = std::min(nullValue, VALUE_TB_WIN_IN_MAX_PLY);

               if (abs(beta) < VALUE_KNOWN_WIN && depth < 11 && beta <= qsearch<NonPV>(pos, ss, beta-1, beta))
                   return nullValue;

               // Do verification search at high depths
               thisThread->nmpGuard = true;

               Value v = search<NonPV>(pos, ss, beta-1, beta, depth-R, false);

               thisThread->nmpGuard = false;

               if (v >= beta)
                   return nullValue;
           }
           }
       }

       probCutBeta = beta + 209 - 44 * improving;

       // Step 9. ProbCut (~10 Elo)
       // If we have a good enough capture and a reduced search returns a value
       // much above beta, we can (almost) safely prune the previous move.
       if (    depth > 4
           &&  abs(beta) < VALUE_TB_WIN_IN_MAX_PLY

           // If we don't have a ttHit or our ttDepth is not greater our
           // reduced depth search, continue with the probcut.
           && (!ss->ttHit || ttDepth < depth - 3))
       {
           assert(probCutBeta < VALUE_INFINITE);
           MovePicker mp(pos, ttMove, probCutBeta - ss->staticEval, &captureHistory);
           int probCutCount = 0;
           bool ttPv = ss->ttPv;
           ss->ttPv = false;

           while (  (move = mp.next_move()) != MOVE_NONE
                  && probCutCount < 2 + 2 * cutNode)
               if (move != excludedMove)
               {
                   assert(pos.capture_or_promotion(move));
                   assert(depth >= 5);

                   captureOrPromotion = true;
                   probCutCount++;

                   ss->currentMove = move;
                   ss->continuationHistory = &thisThread->continuationHistory[ss->inCheck]
                                                                             [captureOrPromotion]
                                                                             [pos.moved_piece(move)]
                                                                             [to_sq(move)];

<<<<<<< HEAD
                   pos.do_move(move, st);

                   // Perform a preliminary qsearch to verify that the move holds
                   value = -qsearch<NonPV>(pos, ss+1, -probCutBeta, -probCutBeta+1);
=======
    // Step 9. ProbCut (~4 Elo)
    // If we have a good enough capture and a reduced search returns a value
    // much above beta, we can (almost) safely prune the previous move.
    if (   !PvNode
        &&  depth > 4
        &&  abs(beta) < VALUE_TB_WIN_IN_MAX_PLY
        // if value from transposition table is lower than probCutBeta, don't attempt probCut
        // there and in further interactions with transposition table cutoff depth is set to depth - 3
        // because probCut search has depth set to depth - 4 but we also do a move before it
        // so effective depth is equal to depth - 3
        && !(   ss->ttHit
             && tte->depth() >= depth - 3
             && ttValue != VALUE_NONE
             && ttValue < probCutBeta))
    {
        assert(probCutBeta < VALUE_INFINITE);

        MovePicker mp(pos, ttMove, probCutBeta - ss->staticEval, &captureHistory);
        bool ttPv = ss->ttPv;
        ss->ttPv = false;

        while ((move = mp.next_move()) != MOVE_NONE)
            if (move != excludedMove && pos.legal(move))
            {
                assert(pos.capture_or_promotion(move));
                assert(depth >= 5);

                captureOrPromotion = true;
>>>>>>> 67d06164

                   // If the qsearch held perform the regular search
                   if (value >= probCutBeta)
                       value = -search<NonPV>(pos, ss+1, -probCutBeta, -probCutBeta+1, depth - 4, !cutNode);

                   pos.undo_move(move);

                   if (value >= probCutBeta)
                   {
                       value = std::min(value, VALUE_TB_WIN_IN_MAX_PLY);

                       // if transposition table doesn't have equal or more deep info write probCut data into it
                       tte->save(posKey, value_to_tt(value, ss->ply), ttPv,
                                 BOUND_LOWER, depth - 3, move, ss->staticEval);

                       return value;
                   }
               }

           ss->ttPv = ttPv;
       }
    } // End early Pruning

    // Step 10. If the position is not in TT, decrease depth by 2 or 1 depending on node type
    if (   PvNode
        && depth >= 6
        && !ttMove)
        depth -= 2;

    } // In check search starts here

    int rangeReduction = 0;

    const PieceToHistory* contHist[] = { (ss-1)->continuationHistory, (ss-2)->continuationHistory,
                                          nullptr                   , (ss-4)->continuationHistory,
                                          nullptr                   , (ss-6)->continuationHistory };

    Move countermove = thisThread->counterMoves[pos.piece_on(prevSq)][prevSq];

    MovePicker mp(pos, ttMove, depth, &thisThread->mainHistory,
                                      &thisThread->lowPlyHistory,
                                      &captureHistory,
                                      contHist,
                                      countermove,
                                      ss->killers,
                                      ss->ply);

    value = bestValue;
    singularQuietLMR = moveCountPruning = false;

    // Indicate PvNodes that will probably fail low if the node was searched
    // at a depth equal or greater than the current depth, and the result of this search was a fail low.
    bool likelyFailLow =    PvNode
                         && ttMove
                         && (tte->bound() & BOUND_UPPER)
                         && tte->depth() >= depth;

    // Step 12. Loop through all pseudo-legal moves until no moves remain
    // or a beta cutoff occurs.
    while ((move = mp.next_move(moveCountPruning)) != MOVE_NONE)
    {
      assert(is_ok(move));

      if (move == excludedMove)
          continue;

      // At root obey the "searchmoves" option and skip moves not listed in Root
      // Move List. As a consequence any illegal move is also skipped. In MultiPV
      // mode we also skip PV moves which have been already searched and those
      // of lower "TB rank" if we are in a TB root position.
      if (rootNode && !std::count(thisThread->rootMoves.begin() + thisThread->pvIdx,
                                  thisThread->rootMoves.begin() + thisThread->pvLast, move))
          continue;

      ss->moveCount = ++moveCount;

      if (rootNode && thisThread == Threads.main() && Time.elapsed() > 3000)
          sync_cout << "info depth " << depth
                    << " currmove " << UCI::move(move, pos.is_chess960())
                    << " currmovenumber " << moveCount + thisThread->pvIdx << sync_endl;
      if (PvNode)
          (ss+1)->pv = nullptr;

      extension = 0;
      captureOrPromotion = pos.capture_or_promotion(move);
      movedPiece = pos.moved_piece(move);
      givesCheck = pos.gives_check(move);
      isMate = false;

      if (givesCheck)
      {
          pos.do_move(move, st, givesCheck);
          isMate = MoveList<LEGAL>(pos).size() == 0;
          pos.undo_move(move);
      }

      if (isMate)
      {
          ss->currentMove = move;
          ss->continuationHistory = &thisThread->continuationHistory[ss->inCheck]
                                                                    [captureOrPromotion]
                                                                    [movedPiece]
                                                                    [to_sq(move)];
          value = mate_in(ss->ply+1);

          if (PvNode && (moveCount == 1 || (value > alpha && (rootNode || value < beta))))
          {
              (ss+1)->pv = pv;
              (ss+1)->pv[0] = MOVE_NONE;
          }
      }
      else
      {

      // Calculate new depth for this move
      newDepth = depth - 1;

      // Step 13. Pruning at shallow depth (~200 Elo). Depth conditions are important for mate finding.
      if (  !PvNode
          && pos.non_pawn_material(us)
          && bestValue > VALUE_TB_LOSS_IN_MAX_PLY)
      {
          // Skip quiet moves if movecount exceeds our FutilityMoveCount threshold
          moveCountPruning = moveCount >= futility_move_count(improving, depth);

          // Reduced depth of the next LMR search
          int lmrDepth = std::max(newDepth - reduction(improving, depth, moveCount, rangeReduction > 2), 0);

          if (   captureOrPromotion
              || givesCheck)
          {
              // Capture history based pruning when the move doesn't give check
              if (   !givesCheck
                  && lmrDepth < 1
                  && captureHistory[movedPiece][to_sq(move)][type_of(pos.piece_on(to_sq(move)))] < 0)
                  continue;

              // SEE based pruning
              if (!pos.see_ge(move, Value(-218) * depth)) // (~25 Elo)
                  continue;
          }
          else
          {
              // Continuation history based pruning (~20 Elo)
              if (lmrDepth < 5
                  && (*contHist[0])[movedPiece][to_sq(move)]
                  + (*contHist[1])[movedPiece][to_sq(move)]
                  + (*contHist[3])[movedPiece][to_sq(move)] < -3000 * depth + 3000)
                  continue;

              // Futility pruning: parent node (~5 Elo)
              if (   !ss->inCheck
                  && lmrDepth < 3
                  && ss->staticEval + 172 + 145 * lmrDepth <= alpha
                  &&  (*contHist[0])[movedPiece][to_sq(move)]
                    + (*contHist[1])[movedPiece][to_sq(move)]
                    + (*contHist[3])[movedPiece][to_sq(move)]
                    + (*contHist[5])[movedPiece][to_sq(move)] / 3 < 28255)
                  continue;

              // Prune moves with negative SEE (~20 Elo)
              if (!pos.see_ge(move, Value(-21 * lmrDepth * (lmrDepth + 1))))
                  continue;
          }
      }

      // Step 14. Extensions (~75 Elo)
      if (   gameCycle
          && (depth < 5 || PvNode))
          extension = 2;

      // Singular extension search (~70 Elo). If all moves but one fail low on a
      // search of (alpha-s, beta-s), and just one fails high on (alpha, beta),
      // then that move is singular and should be extended. To verify this we do
      // a reduced search on all the other moves but the ttMove and if the
      // result is lower than ttValue minus a margin, then we will extend the ttMove.
      else if (  !rootNode
          &&  depth >= 7
          &&  move == ttMove
          && !excludedMove // Avoid recursive singular search
          &&  ttValue != VALUE_NONE
          &&  abs(beta) < VALUE_TB_WIN_IN_MAX_PLY
          && (ttBound & BOUND_LOWER)
          &&  ttDepth >= depth - 3)
      {
          Value singularBeta = std::max(ttValue - 3 * depth, VALUE_TB_LOSS_IN_MAX_PLY);
          Depth singularDepth = (depth - 1) / 2;

          ss->excludedMove = move;
          value = search<NonPV>(pos, ss, singularBeta - 1, singularBeta, singularDepth, cutNode);
          ss->excludedMove = MOVE_NONE;

          if (value < singularBeta)
          {
              extension = 1;
              singularQuietLMR = !ttCapture;

              // Avoid search explosion by limiting the number of double extensions
              if (  !PvNode
                  && value < singularBeta - 75
                  && ss->doubleExtensions <= 6)
                  extension = 2;
          }

          // Multi-cut pruning
          // Our ttMove is assumed to fail high, and now we failed high also on a reduced
          // search without the ttMove. So we assume this expected Cut-node is not singular,
          // that multiple moves fail high, and we can prune the whole subtree by returning
          // a soft bound.
<<<<<<< HEAD
          else if (!PvNode && !((ss->ply & 1) && (ss-1)->moveCount > 1))
          {
            if (singularBeta >= beta)
                return std::min(singularBeta, VALUE_TB_WIN_IN_MAX_PLY);

            // If the eval of ttMove is greater than beta we try also if there is another
            // move that pushes it over beta, if so the position also has probably multiple
            // moves giving fail highs. We will then reduce the ttMove (negative extension).
            else if (ttValue >= beta)
                     extension = -2;
          }
=======
          else if (singularBeta >= beta)
              return singularBeta;

          // If the eval of ttMove is greater than beta, we reduce it (negative extension)
          else if (ttValue >= beta)
              extension = -2;
>>>>>>> 67d06164
      }

      // Secondary extensions
      if (extension < 1)
      {
        // Capture extensions for PvNodes and cutNodes
        if (   (PvNode || cutNode)
            && captureOrPromotion
            && moveCount != 1)
            extension = 1;

        // Check extension
        else if (   givesCheck
                 && depth > 6
                 && abs(ss->staticEval) > Value(100))
                 extension = 1;

        // Quiet ttMove extensions
        else if (   PvNode
                 && move == ttMove
                 && move == ss->killers[0]
                 && (*contHist[0])[movedPiece][to_sq(move)] >= 10000)
                 extension = 1;
       }

      // Add extension to new depth
      newDepth += extension;
      ss->doubleExtensions = (ss-1)->doubleExtensions + (extension == 2);

      // Speculative prefetch as early as possible
      prefetch(TT.first_entry(pos.key_after(move)));

      // Update the current move (this must be done after singular extension search)
      ss->currentMove = move;
      ss->continuationHistory = &thisThread->continuationHistory[ss->inCheck]
                                                                [captureOrPromotion]
                                                                [movedPiece]
                                                                [to_sq(move)];

      // Step 15. Make the move
      pos.do_move(move, st, givesCheck);

      // Step 16. Late moves reduction / extension (LMR, ~200 Elo)
      // We use various heuristics for the sons of a node after the first son has
      // been searched. In general we would like to reduce them, but there are many
      // cases where we extend a son if it has good chances to be "interesting".
      if (    depth >= 3
          && !gameCycle
          && !givesCheck
          &&  moveCount > 1 + 2 * rootNode
          &&  thisThread->selDepth > depth
          && (!PvNode || ss->ply > 1 || thisThread->id() % 4 != 3)
          && (!captureOrPromotion || (cutNode && (ss-1)->moveCount >1)))
      {
          Depth r = reduction(improving, depth, moveCount, rangeReduction > 2);

          // Decrease reduction if on the PV (~2 Elo)
          if ((ss-1)->moveCount == 1 || (PvNode && bestMoveCount <= 3))
              r--;

          // Decrease reduction if position is or has been on the PV
          // and node is not likely to fail low. (~3 Elo)
          if (   ss->ttPv
              && !likelyFailLow)
              r -= 2;

          if (rootDepth > 10 && pos.king_danger())
              r--;

          // Decrease reduction if opponent's move count is high (~1 Elo)
          if ((ss-1)->moveCount > 13)
              r--;

          // Decrease reduction if ttMove has been singularly extended (~1 Elo)
          if (singularQuietLMR)
              r--;

          // Increase reduction for cut nodes (~3 Elo)
          if (cutNode && move != ss->killers[0])
              r += 2;

          // Increase reduction if ttMove is a capture (~3 Elo)
          if (ttCapture)
              r++;

          ss->statScore =  thisThread->mainHistory[us][from_to(move)]
                         + (*contHist[0])[movedPiece][to_sq(move)]
                         + (*contHist[1])[movedPiece][to_sq(move)]
                         + (*contHist[3])[movedPiece][to_sq(move)]
                         - 4923;

          // Decrease/increase reduction for moves with a good/bad history (~30 Elo)
          r -= ss->statScore / 14721;

          if (!PvNode && (ss-1)->moveCount > 1)
          {
            Depth rr = newDepth / (2 + ss->ply / 2.8);

            r -= rr;
          }

          // In general we want to cap the LMR depth search at newDepth. But if reductions
          // are really negative and movecount is low, we allow this move to be searched
          // deeper than the first move (this may lead to hidden double extensions).
          int deeper =   r >= -1                   ? 0
                       : moveCount <= 3 && r <= -3 ? 2
                       : moveCount <= 5            ? 1
                       : PvNode && depth > 6       ? 1
                       :                             0;

          Depth d = std::clamp(newDepth - r, 1, newDepth + deeper);

          value = -search<NonPV>(pos, ss+1, -(alpha+1), -alpha, d, true);

          // Range reductions (~3 Elo)
          if (ss->staticEval - value < 30 && depth > 7)
              rangeReduction++;

          // If the son is reduced and fails high it will be re-searched at full depth
          doFullDepthSearch = value > alpha && d < newDepth;
          didLMR = true;
      }
      else
      {
          doFullDepthSearch = !PvNode || moveCount > 1;
          didLMR = false;
      }

      // Step 17. Full depth search when LMR is skipped or fails high
      if (doFullDepthSearch)
      {
          value = -search<NonPV>(pos, ss+1, -(alpha+1), -alpha, newDepth, !cutNode);

          // If the move passed LMR update its stats
          if (didLMR && !captureOrPromotion)
          {
              int bonus = value > alpha ?  stat_bonus(newDepth)
                                        : -stat_bonus(newDepth);

              update_continuation_histories(ss, movedPiece, to_sq(move), bonus);
          }
      }

      // For PV nodes only, do a full PV search on the first move or after a fail
      // high (in the latter case search only if value < beta), otherwise let the
      // parent node fail low with value <= alpha and try another move.
      if (PvNode && (moveCount == 1 || (value > alpha && (rootNode || value < beta))))
      {
          (ss+1)->pv = pv;
          (ss+1)->pv[0] = MOVE_NONE;

          value = -search<PV>(pos, ss+1, -beta, -alpha,
                              std::min(maxNextDepth, newDepth), false);
      }

      // Step 18. Undo move
      pos.undo_move(move);
      }

      assert(value > -VALUE_INFINITE && value < VALUE_INFINITE);

      // Step 19. Check for a new best move
      // Finished searching the move. If a stop occurred, the return value of
      // the search cannot be trusted, and we return immediately without
      // updating best move, PV and TT.
      if (Threads.stop.load(std::memory_order_relaxed))
          return VALUE_ZERO;

      if (rootNode)
      {
          RootMove& rm = *std::find(thisThread->rootMoves.begin(),
                                    thisThread->rootMoves.end(), move);

          // PV move or new best move?
          if (moveCount == 1 || value > alpha)
          {
              rm.score = value;
              rm.selDepth = thisThread->selDepth;
              rm.pv.resize(1);

              assert((ss+1)->pv);

              for (Move* m = (ss+1)->pv; *m != MOVE_NONE; ++m)
                  rm.pv.push_back(*m);

              // We record how often the best move has been changed in each iteration.
              // This information is used for time management and LMR. In MultiPV mode,
              // we must take care to only do this for the first PV line.
              if (   moveCount > 1
                  && !thisThread->pvIdx)
                  ++thisThread->bestMoveChanges;
          }
          else
              // All other moves but the PV are set to the lowest value: this
              // is not a problem when sorting because the sort is stable and the
              // move position in the list is preserved - just the PV is pushed up.
              rm.score = -VALUE_INFINITE;
      }

      if (value > bestValue)
      {
          bestValue = value;

          if (value > alpha)
          {
              bestMove = move;

              if (PvNode && !rootNode) // Update pv even in fail-high case
                  update_pv(ss->pv, move, (ss+1)->pv);

              if (PvNode && value < beta) // Update alpha! Always alpha < beta
              {
                  alpha = value;
                  bestMoveCount++;
              }
              else
              {
                  assert(value >= beta); // Fail high
                  break;
              }
          }
      }

      // If the move is worse than some previously searched move, remember it to update its stats later
      if (move != bestMove)
      {
          if (captureOrPromotion && captureCount < 32)
              capturesSearched[captureCount++] = move;

          else if (!captureOrPromotion && quietCount < 64)
              quietsSearched[quietCount++] = move;
      }
    }

    // The following condition would detect a stop only after move loop has been
    // completed. But in this case bestValue is valid because we have fully
    // searched our subtree, and we can anyhow save the result in TT.
    /*
       if (Threads.stop)
        return VALUE_DRAW;
    */

    // Step 20. Check for mate and stalemate
    // All legal moves have been searched and if there are no legal moves, it
    // must be a mate or a stalemate. If we are in a singular extension search then
    // return a fail low score.

    assert(moveCount || !ss->inCheck || excludedMove || !MoveList<LEGAL>(pos).size());

    if (!moveCount)
        bestValue = excludedMove ? alpha :
                    ss->inCheck  ? mated_in(ss->ply)
                                 : VALUE_DRAW;

    // If there is a move which produces search value greater than alpha we update stats of searched moves
    else if (bestMove)
        update_all_stats(pos, ss, bestMove, bestValue, beta, prevSq,
                         quietsSearched, quietCount, capturesSearched, captureCount, depth);

    // Bonus for prior countermove that caused the fail low
    else if (   (depth >= 3 || PvNode)
             && !priorCapture)
        update_continuation_histories(ss-1, pos.piece_on(prevSq), prevSq, stat_bonus(depth) * (1 + (PvNode || cutNode)));

    // If no good move is found and the previous position was ttPv, then the previous
    // opponent move is probably good and the new position is added to the search tree.
    if (bestValue <= alpha)
        ss->ttPv = ss->ttPv || ((ss-1)->ttPv && depth > 3);

    // Otherwise, a counter move has been found and if the position is the last leaf
    // in the search tree, remove the position from the search tree.
    else if (depth > 3)
        ss->ttPv = ss->ttPv && (ss+1)->ttPv;

    // Write gathered information in transposition table
    if (!excludedMove && !(rootNode && thisThread->pvIdx))
        tte->save(posKey, value_to_tt(bestValue, ss->ply), ss->ttPv,
                  bestValue >= beta ? BOUND_LOWER :
                  PvNode && bestMove ? BOUND_EXACT : BOUND_UPPER,
                  depth, bestMove, ss->staticEval);

    assert(bestValue > -VALUE_INFINITE && bestValue < VALUE_INFINITE);

    return bestValue;
  }


  // qsearch() is the quiescence search function, which is called by the main search
  // function with zero depth, or recursively with further decreasing depth per call.
  template <NodeType nodeType>
  Value qsearch(Position& pos, Stack* ss, Value alpha, Value beta, Depth depth) {

    static_assert(nodeType != Root);
    constexpr bool PvNode = nodeType == PV;

    assert(alpha >= -VALUE_INFINITE && alpha < beta && beta <= VALUE_INFINITE);
    assert(PvNode || (alpha == beta - 1));
    assert(depth <= 0);

    Move pv[MAX_PLY+1];
    StateInfo st;
    ASSERT_ALIGNED(&st, Eval::NNUE::CacheLineSize);

    TTEntry* tte;
    Key posKey;
    Move ttMove, move, bestMove;
    Depth ttDepth;
    Bound ttBound;
    Value bestValue, value, ttValue, futilityValue, futilityBase, oldAlpha;
    bool pvHit, givesCheck, captureOrPromotion, gameCycle;
    int moveCount;

    if (PvNode)
    {
        oldAlpha = alpha; // To flag BOUND_EXACT when eval above alpha and no available moves
        (ss+1)->pv = pv;
        ss->pv[0] = MOVE_NONE;
    }

    Thread* thisThread = pos.this_thread();
    bestMove = MOVE_NONE;
    ss->inCheck = pos.checkers();
    moveCount = 0;
    gameCycle = false;

    thisThread->nodes++;

    if (pos.has_game_cycle(ss->ply))
    {
       if (VALUE_DRAW >= beta)
           return VALUE_DRAW;

       alpha = std::max(alpha, VALUE_DRAW);
       gameCycle = true;
    }

    if (pos.is_draw(ss->ply))
        return VALUE_DRAW;

    // Check for an immediate draw or maximum ply reached
    if (ss->ply >= MAX_PLY)
        return !ss->inCheck ? evaluate(pos) : VALUE_DRAW;

    if (alpha >= mate_in(ss->ply+1))
        return mate_in(ss->ply+1);

    assert(0 <= ss->ply && ss->ply < MAX_PLY);

    // Decide whether or not to include checks: this fixes also the type of
    // TT entry depth that we are going to use. Note that in qsearch we use
    // only two types of depth in TT: DEPTH_QS_CHECKS or DEPTH_QS_NO_CHECKS.
    ttDepth = ss->inCheck || depth >= DEPTH_QS_CHECKS ? DEPTH_QS_CHECKS
                                                  : DEPTH_QS_NO_CHECKS;
    // Transposition table lookup
    posKey = pos.key();
    tte = TT.probe(posKey, ss->ttHit);
    ttValue = ss->ttHit ? value_from_tt(tte->value(), ss->ply, pos.rule50_count()) : VALUE_NONE;
    ttBound = tte->bound();
    ttMove = ss->ttHit ? tte->move() : MOVE_NONE;
    pvHit = ss->ttHit && tte->is_pv();

    if (  !PvNode
        && ss->ttHit
        && !gameCycle
        && pos.rule50_count() < 88
        && tte->depth() >= ttDepth
        && ttValue != VALUE_NONE // Only in case of TT access race
        && (ttValue != VALUE_DRAW || VALUE_DRAW >= beta)
        && (ttValue >= beta ? (ttBound & BOUND_LOWER)
                            : (ttBound & BOUND_UPPER)))
        return ttValue;

    // Evaluate the position statically
    if (ss->inCheck)
    {
        ss->staticEval = VALUE_NONE;
        bestValue = futilityBase = -VALUE_INFINITE;
    }
    else
    {
        if (ss->ttHit)
        {
            // Never assume anything about values stored in TT
            if ((ss->staticEval = bestValue = tte->eval()) == VALUE_NONE)
                ss->staticEval = bestValue = evaluate(pos);

            // Can ttValue be used as a better position evaluation?
            if (    ttValue != VALUE_NONE
                && (ttBound & (ttValue > bestValue ? BOUND_LOWER : BOUND_UPPER)))
                bestValue = ttValue;
        }
        else
            // In case of null move search use previous static eval with a different sign
            ss->staticEval = bestValue =
            (ss-1)->currentMove != MOVE_NULL ? evaluate(pos)
                                             : -(ss-1)->staticEval;

        ss->staticEval = bestValue = bestValue * std::max(0, (100 - pos.rule50_count())) / 100;

        if (gameCycle)
            ss->staticEval = bestValue = bestValue * std::max(0, (100 - pos.rule50_count())) / 100;

        // Stand pat. Return immediately if static value is at least beta
        if (bestValue >= beta)
        {
            // Save gathered info in transposition table
            if (!ss->ttHit)
                tte->save(posKey, value_to_tt(bestValue, ss->ply), false, BOUND_LOWER,
                          DEPTH_NONE, MOVE_NONE, ss->staticEval);

            return bestValue;
        }

        if (PvNode && bestValue > alpha)
            alpha = bestValue;

        futilityBase = bestValue + 155;
    }

    const PieceToHistory* contHist[] = { (ss-1)->continuationHistory, (ss-2)->continuationHistory,
                                          nullptr                   , (ss-4)->continuationHistory,
                                          nullptr                   , (ss-6)->continuationHistory };

    // Initialize a MovePicker object for the current position, and prepare
    // to search the moves. Because the depth is <= 0 here, only captures,
    // queen promotions, and other checks (only if depth >= DEPTH_QS_CHECKS)
    // will be generated.
    MovePicker mp(pos, ttMove, depth, &thisThread->mainHistory,
                                      &thisThread->captureHistory,
                                      contHist,
                                      to_sq((ss-1)->currentMove));

    // Loop through the moves until no moves remain or a beta cutoff occurs
    while ((move = mp.next_move()) != MOVE_NONE)
    {
      assert(is_ok(move));

      givesCheck = pos.gives_check(move);
      captureOrPromotion = pos.capture_or_promotion(move);

      moveCount++;

      if (!PvNode && bestValue > VALUE_TB_LOSS_IN_MAX_PLY)
      {
         // Futility pruning and moveCount pruning
         if (   !givesCheck
             &&  futilityBase > -VALUE_KNOWN_WIN
             &&  type_of(move) != PROMOTION)
         {
             if (moveCount > 2)
                 continue;

             futilityValue = futilityBase + PieceValue[EG][pos.piece_on(to_sq(move))];

             if (futilityValue <= alpha)
             {
                 bestValue = std::max(bestValue, futilityValue);
                 continue;
             }

             if (futilityBase <= alpha && !pos.see_ge(move, VALUE_ZERO + 1))
             {
                 bestValue = std::max(bestValue, futilityBase);
                 continue;
             }
         }

         // Do not search moves with negative SEE values
         if (!pos.see_ge(move))
             continue;
      }

      // Speculative prefetch as early as possible
      prefetch(TT.first_entry(pos.key_after(move)));

      ss->currentMove = move;
      ss->continuationHistory = &thisThread->continuationHistory[ss->inCheck]
                                                                [captureOrPromotion]
                                                                [pos.moved_piece(move)]
                                                                [to_sq(move)];

      // Continuation history based pruning
      if (  !captureOrPromotion
          && !PvNode
          && bestValue > VALUE_TB_LOSS_IN_MAX_PLY
          && (*contHist[0])[pos.moved_piece(move)][to_sq(move)] < CounterMovePruneThreshold
          && (*contHist[1])[pos.moved_piece(move)][to_sq(move)] < CounterMovePruneThreshold)
          continue;

      // Make and search the move
      pos.do_move(move, st, givesCheck);
      value = -qsearch<nodeType>(pos, ss+1, -beta, -alpha, depth - 1);
      pos.undo_move(move);

      assert(value > -VALUE_INFINITE && value < VALUE_INFINITE);

      // Check for a new best move
      if (value > bestValue)
      {
          bestValue = value;

          if (value > alpha)
          {
              bestMove = move;

              if (PvNode) // Update pv even in fail-high case
                  update_pv(ss->pv, move, (ss+1)->pv);

              if (PvNode && value < beta) // Update alpha here!
                  alpha = value;
              else
                  break; // Fail high
          }
       }
    }

    // All legal moves have been searched. A special case: if we're in check
    // and no legal moves were found, it is checkmate.
    if (ss->inCheck && bestValue == -VALUE_INFINITE)
    {
        assert(!MoveList<LEGAL>(pos).size());

        return mated_in(ss->ply); // Plies to mate from the root
    }

    // Save gathered info in transposition table
    tte->save(posKey, value_to_tt(bestValue, ss->ply), pvHit,
              bestValue >= beta ? BOUND_LOWER :
              PvNode && bestValue > oldAlpha  ? BOUND_EXACT : BOUND_UPPER,
              ttDepth, bestMove, ss->staticEval);

    assert(bestValue > -VALUE_INFINITE && bestValue < VALUE_INFINITE);

    return bestValue;
  }


  // value_to_tt() adjusts a mate or TB score from "plies to mate from the root" to
  // "plies to mate from the current position". Standard scores are unchanged.
  // The function is called before storing a value in the transposition table.

  Value value_to_tt(Value v, int ply) {

    assert(v != VALUE_NONE);

    return  v >= VALUE_TB_WIN_IN_MAX_PLY  ? v + ply
          : v <= VALUE_TB_LOSS_IN_MAX_PLY ? v - ply : v;
  }


  // value_from_tt() is the inverse of value_to_tt(): it adjusts a mate or TB score
  // from the transposition table (which refers to the plies to mate/be mated from
  // current position) to "plies to mate/be mated (TB win/loss) from the root". However,
  // for mate scores, to avoid potentially false mate scores related to the 50 moves rule
  // and the graph history interaction, we return an optimal TB score instead.

  Value value_from_tt(Value v, int ply, int r50c) {

    /*return  v == VALUE_NONE             ? VALUE_NONE
          : v >= VALUE_MATE_IN_MAX_PLY  ? v - ply
          : v <= VALUE_MATED_IN_MAX_PLY ? v + ply : v; */

    if (v == VALUE_NONE)
        return VALUE_NONE;

    if (v >= VALUE_TB_WIN_IN_MAX_PLY)  // TB win or better
    {
        if (v >= VALUE_MATE_IN_MAX_PLY && VALUE_MATE - v > 99 - r50c)
            return VALUE_MATE_IN_MAX_PLY - 1; // do not return a potentially false mate score

        return v - ply;
    }

    if (v <= VALUE_TB_LOSS_IN_MAX_PLY) // TB loss or worse
    {
        if (v <= VALUE_MATED_IN_MAX_PLY && VALUE_MATE + v > 99 - r50c)
            return VALUE_MATED_IN_MAX_PLY + 1; // do not return a potentially false mate score

        return v + ply;
    }

    return v;

  }


  // update_pv() adds current move and appends child pv[]

  void update_pv(Move* pv, Move move, Move* childPv) {

    for (*pv++ = move; childPv && *childPv != MOVE_NONE; )
        *pv++ = *childPv++;
    *pv = MOVE_NONE;
  }


  // update_all_stats() updates stats at the end of search() when a bestMove is found

  void update_all_stats(const Position& pos, Stack* ss, Move bestMove, Value bestValue, Value beta, Square prevSq,
                        Move* quietsSearched, int quietCount, Move* capturesSearched, int captureCount, Depth depth) {

    int bonus1, bonus2;
    Color us = pos.side_to_move();
    Thread* thisThread = pos.this_thread();
    CapturePieceToHistory& captureHistory = thisThread->captureHistory;
    Piece moved_piece = pos.moved_piece(bestMove);
    PieceType captured = type_of(pos.piece_on(to_sq(bestMove)));

    bonus1 = stat_bonus(depth + 1);
    bonus2 = bestValue > beta + PawnValueMg ? bonus1               // larger bonus
                                            : stat_bonus(depth);   // smaller bonus

    if (!pos.capture_or_promotion(bestMove))
    {
        // Increase stats for the best move in case it was a quiet move
        update_quiet_stats(pos, ss, bestMove, bonus2, depth);

        // Decrease stats for all non-best quiet moves
        for (int i = 0; i < quietCount; ++i)
        {
            thisThread->mainHistory[us][from_to(quietsSearched[i])] << -bonus2;
            update_continuation_histories(ss, pos.moved_piece(quietsSearched[i]), to_sq(quietsSearched[i]), -bonus2);
        }
    }
    else
        // Increase stats for the best move in case it was a capture move
        captureHistory[moved_piece][to_sq(bestMove)][captured] << bonus1;

    // Extra penalty for a quiet early move that was not a TT move or
    // main killer move in previous ply when it gets refuted.
    if (   ((ss-1)->moveCount == 1 + (ss-1)->ttHit || ((ss-1)->currentMove == (ss-1)->killers[0]))
        && !pos.captured_piece())
            update_continuation_histories(ss-1, pos.piece_on(prevSq), prevSq, -bonus1);

    // Decrease stats for all non-best capture moves
    for (int i = 0; i < captureCount; ++i)
    {
        moved_piece = pos.moved_piece(capturesSearched[i]);
        captured = type_of(pos.piece_on(to_sq(capturesSearched[i])));
        captureHistory[moved_piece][to_sq(capturesSearched[i])][captured] << -bonus1;
    }
  }


  // update_continuation_histories() updates histories of the move pairs formed
  // by moves at ply -1, -2, -4, and -6 with current move.

  void update_continuation_histories(Stack* ss, Piece pc, Square to, int bonus) {

    for (int i : {1, 2, 4, 6})
    {
        // Only update first 2 continuation histories if we are in check
        if (ss->inCheck && i > 2)
            break;
        if (is_ok((ss-i)->currentMove))
            (*(ss-i)->continuationHistory)[pc][to] << bonus;
    }
  }


  // update_quiet_stats() updates move sorting heuristics

  void update_quiet_stats(const Position& pos, Stack* ss, Move move, int bonus, int depth) {

    // Update killers
    if (ss->killers[0] != move)
    {
        ss->killers[1] = ss->killers[0];
        ss->killers[0] = move;
    }

    Color us = pos.side_to_move();
    Thread* thisThread = pos.this_thread();
    thisThread->mainHistory[us][from_to(move)] << bonus;
    update_continuation_histories(ss, pos.moved_piece(move), to_sq(move), bonus);

    // Penalty for reversed move in case of moved piece not being a pawn
    if (type_of(pos.moved_piece(move)) != PAWN)
        thisThread->mainHistory[us][from_to(reverse_move(move))] << -bonus;

    // Update countermove history
    if (is_ok((ss-1)->currentMove))
    {
        Square prevSq = to_sq((ss-1)->currentMove);
        thisThread->counterMoves[pos.piece_on(prevSq)][prevSq] = move;
    }

    // Update low ply history
    if (depth > 11 && ss->ply < MAX_LPH)
        thisThread->lowPlyHistory[ss->ply][from_to(move)] << stat_bonus(depth - 7);
  }

} // namespace


/// MainThread::check_time() is used to print debug info and, more importantly,
/// to detect when we are out of available time and thus stop the search.

void MainThread::check_time() {

  if (--callsCnt > 0)
      return;

  // When using nodes, ensure checking rate is not lower than 0.1% of nodes
  callsCnt = Limits.nodes ? std::min(1024, int(Limits.nodes / 1024)) : 1024;

  static TimePoint lastInfoTime = now();

  TimePoint elapsed = Time.elapsed();
  TimePoint tick = Limits.startTime + elapsed;

  if (tick - lastInfoTime >= 1000)
  {
      lastInfoTime = tick;
      dbg_print();
  }

  // We should not stop pondering until told so by the GUI
  if (ponder)
      return;

  if (   (Limits.use_time_management() && (elapsed > Time.maximum() - 10 || stopOnPonderhit))
      || (Limits.movetime && elapsed >= Limits.movetime)
      || (Limits.nodes && Threads.nodes_searched() >= (uint64_t)Limits.nodes))
      Threads.stop = true;
}


/// UCI::pv() formats PV information according to the UCI protocol. UCI requires
/// that all (if any) unsearched PV lines are sent using a previous search score.

string UCI::pv(const Position& pos, Depth depth, Value alpha, Value beta) {

  std::stringstream ss;
  TimePoint elapsed = Time.elapsed() + 1;
  const RootMoves& rootMoves = pos.this_thread()->rootMoves;
  size_t pvIdx = pos.this_thread()->pvIdx;
  size_t multiPV = std::min((size_t)Options["MultiPV"], rootMoves.size());
  uint64_t nodesSearched = Threads.nodes_searched();
  uint64_t tbHits = Threads.tb_hits() + (TB::RootInTB ? rootMoves.size() : 0);

  for (size_t i = 0; i < multiPV; ++i)
  {
      bool updated = rootMoves[i].score != -VALUE_INFINITE;

      if (depth == 1 && !updated && i > 0)
          continue;

      Depth d = updated ? depth : std::max(1, depth - 1);
      Value v = updated ? rootMoves[i].score : rootMoves[i].previousScore;
      Value v2 = rootMoves[i].previousScore;

      if (v == -VALUE_INFINITE)
          v = VALUE_ZERO;

      bool tb = TB::RootInTB && abs(v) < VALUE_TB_WIN - 6 * PawnValueEg;

      v = tb ? rootMoves[i].tbScore : v;

      if (ss.rdbuf()->in_avail()) // Not at first line
          ss << "\n";

      ss << "info"
         << " depth "    << d
         << " seldepth " << rootMoves[i].selDepth
         << " multipv "  << i + 1
         << " score "    << UCI::value(v, v2);

      if (Options["UCI_ShowWDL"])
          ss << UCI::wdl(v, pos.game_ply());

      if (!tb && i == pvIdx)
          ss << (v >= beta ? " lowerbound" : v <= alpha ? " upperbound" : "");

      ss << " nodes "    << nodesSearched
         << " nps "      << nodesSearched * 1000 / elapsed;

      if (elapsed > 1000) // Earlier makes little sense
          ss << " hashfull " << TT.hashfull();

      ss << " tbhits "   << tbHits
         << " time "     << elapsed
         << " pv";

      for (Move m : rootMoves[i].pv)
          ss << " " << UCI::move(m, pos.is_chess960());
  }

  return ss.str();
}


/// RootMove::extract_ponder_from_tt() is called in case we have no ponder move
/// before exiting the search, for instance, in case we stop the search during a
/// fail high at root. We try hard to have a ponder move to return to the GUI,
/// otherwise in case of 'ponder on' we have nothing to think on.

bool RootMove::extract_ponder_from_tt(Position& pos) {

    StateInfo st;
    ASSERT_ALIGNED(&st, Eval::NNUE::CacheLineSize);

    bool ttHit;

    assert(pv.size() == 1);

    if (pv[0] == MOVE_NONE)
        return false;

    pos.do_move(pv[0], st);
    TTEntry* tte = TT.probe(pos.key(), ttHit);

    if (ttHit)
    {
        Move m = tte->move(); // Local copy to be SMP safe
        if (MoveList<LEGAL>(pos).contains(m))
            pv.push_back(m);
    }

    pos.undo_move(pv[0]);
    return pv.size() > 1;
}

void Tablebases::rank_root_moves(Position& pos, Search::RootMoves& rootMoves) {

    RootInTB = false;
    UseRule50 = bool(Options["Syzygy50MoveRule"]);
    ProbeDepth = int(Options["SyzygyProbeDepth"]);
    Cardinality = int(Options["SyzygyProbeLimit"]);

    // Tables with fewer pieces than SyzygyProbeLimit are searched with
    // ProbeDepth == DEPTH_ZERO
    if (Cardinality > MaxCardinality)
    {
        Cardinality = MaxCardinality;
        ProbeDepth = 0;
    }

    if (Cardinality >= popcount(pos.pieces()) && !pos.can_castle(ANY_CASTLING))
    {
        // Rank moves using DTZ tables
        RootInTB = root_probe(pos, rootMoves);

        if (!RootInTB)
        {
            // DTZ tables are missing; try to rank moves using WDL tables
            RootInTB = root_probe_wdl(pos, rootMoves);
        }
    }

    if (RootInTB)
    {
        // Sort moves according to TB rank
        std::stable_sort(rootMoves.begin(), rootMoves.end(),
                  [](const RootMove &a, const RootMove &b) { return a.tbRank > b.tbRank; } );
    }
    else
    {
        // Clean up if root_probe() and root_probe_wdl() have failed
        for (auto& m : rootMoves)
            m.tbRank = 0;
    }
}

} // namespace Stockfish<|MERGE_RESOLUTION|>--- conflicted
+++ resolved
@@ -529,16 +529,10 @@
     Value bestValue, value, ttValue, eval, probCutBeta;
     bool givesCheck, improving, didLMR, priorCapture, isMate, gameCycle;
     bool captureOrPromotion, doFullDepthSearch, moveCountPruning,
-<<<<<<< HEAD
-         ttCapture, singularQuietLMR, noLMRExtension, kingDanger;
+         ttCapture, singularQuietLMR, kingDanger;
 
     Piece movedPiece;
-    int moveCount, captureCount, quietCount, bestMoveCount, rootDepth;
-=======
-         ttCapture, singularQuietLMR;
-    Piece movedPiece;
-    int moveCount, captureCount, quietCount, bestMoveCount, improvement;
->>>>>>> 67d06164
+    int moveCount, captureCount, quietCount, bestMoveCount, improvement, rootDepth;
 
     // Step 1. Initialize node
     ss->inCheck         = pos.checkers();
@@ -570,6 +564,7 @@
     ttBound = tte->bound();
     ttMove =  rootNode ? thisThread->rootMoves[thisThread->pvIdx].pv[0]
             : ss->ttHit    ? tte->move() : MOVE_NONE;
+    ttCapture = ttMove && pos.capture_or_promotion(ttMove);
     if (!excludedMove)
         ss->ttPv = PvNode || (ss->ttHit && tte->is_pv());
 
@@ -580,9 +575,6 @@
         && !priorCapture
         && is_ok((ss-1)->currentMove))
         thisThread->lowPlyHistory[ss->ply - 1][from_to((ss-1)->currentMove)] << stat_bonus(depth - 5);
-
-    // running average of ttHit
-    thisThread->ttHitAverage.update(ss->ttHit);
 
     if (!rootNode)
     {
@@ -640,30 +632,6 @@
     if (!rootNode)
         (ss+2)->statScore = 0;
 
-<<<<<<< HEAD
-=======
-    // Step 4. Transposition table lookup. We don't want the score of a partial
-    // search to overwrite a previous full search TT value, so we use a different
-    // position key in case of an excluded move.
-    excludedMove = ss->excludedMove;
-    posKey = excludedMove == MOVE_NONE ? pos.key() : pos.key() ^ make_key(excludedMove);
-    tte = TT.probe(posKey, ss->ttHit);
-    ttValue = ss->ttHit ? value_from_tt(tte->value(), ss->ply, pos.rule50_count()) : VALUE_NONE;
-    ttMove =  rootNode ? thisThread->rootMoves[thisThread->pvIdx].pv[0]
-            : ss->ttHit    ? tte->move() : MOVE_NONE;
-    ttCapture = ttMove && pos.capture_or_promotion(ttMove);
-    if (!excludedMove)
-        ss->ttPv = PvNode || (ss->ttHit && tte->is_pv());
-
-    // Update low ply history for previous move if we are near root and position is or has been in PV
-    if (   ss->ttPv
-        && depth > 12
-        && ss->ply - 1 < MAX_LPH
-        && !priorCapture
-        && is_ok((ss-1)->currentMove))
-        thisThread->lowPlyHistory[ss->ply - 1][from_to((ss-1)->currentMove)] << stat_bonus(depth - 5);
-
->>>>>>> 67d06164
     // At non-PV nodes we check for an early TT cutoff
     if (  !PvNode
         && ss->ttHit
@@ -751,11 +719,7 @@
         // Skip early pruning when in check
         ss->staticEval = eval = VALUE_NONE;
         improving = false;
-<<<<<<< HEAD
-=======
         improvement = 0;
-        goto moves_loop;
->>>>>>> 67d06164
     }
     else
     {
@@ -806,14 +770,6 @@
 
     // Begin early pruning.
     if (   !PvNode
-<<<<<<< HEAD
-=======
-        && (ss-1)->currentMove != MOVE_NULL
-        && (ss-1)->statScore < 23767
-        &&  eval >= beta
-        &&  eval >= ss->staticEval
-        &&  ss->staticEval >= beta - 20 * depth - improvement / 15 + 168 * ss->ttPv + 177
->>>>>>> 67d06164
         && !excludedMove
         && !gameCycle
         && !thisThread->nmpGuard
@@ -835,7 +791,7 @@
            && (ss-1)->statScore < 23767
            &&  eval >= beta
            &&  eval >= ss->staticEval
-           &&  ss->staticEval >= beta - 20 * depth - 22 * improving + 168 * ss->ttPv + 177
+           &&  ss->staticEval >= beta - 20 * depth - improvement / 15 + 168 * ss->ttPv + 177
            &&  pos.non_pawn_material(us)
            && !kingDanger
            && !(rootDepth > 10 && MoveList<LEGAL>(pos).size() < 6))
@@ -894,19 +850,16 @@
        {
            assert(probCutBeta < VALUE_INFINITE);
            MovePicker mp(pos, ttMove, probCutBeta - ss->staticEval, &captureHistory);
-           int probCutCount = 0;
            bool ttPv = ss->ttPv;
            ss->ttPv = false;
 
-           while (  (move = mp.next_move()) != MOVE_NONE
-                  && probCutCount < 2 + 2 * cutNode)
+           while ((move = mp.next_move()) != MOVE_NONE)
                if (move != excludedMove)
                {
                    assert(pos.capture_or_promotion(move));
                    assert(depth >= 5);
 
                    captureOrPromotion = true;
-                   probCutCount++;
 
                    ss->currentMove = move;
                    ss->continuationHistory = &thisThread->continuationHistory[ss->inCheck]
@@ -914,41 +867,10 @@
                                                                              [pos.moved_piece(move)]
                                                                              [to_sq(move)];
 
-<<<<<<< HEAD
                    pos.do_move(move, st);
 
                    // Perform a preliminary qsearch to verify that the move holds
                    value = -qsearch<NonPV>(pos, ss+1, -probCutBeta, -probCutBeta+1);
-=======
-    // Step 9. ProbCut (~4 Elo)
-    // If we have a good enough capture and a reduced search returns a value
-    // much above beta, we can (almost) safely prune the previous move.
-    if (   !PvNode
-        &&  depth > 4
-        &&  abs(beta) < VALUE_TB_WIN_IN_MAX_PLY
-        // if value from transposition table is lower than probCutBeta, don't attempt probCut
-        // there and in further interactions with transposition table cutoff depth is set to depth - 3
-        // because probCut search has depth set to depth - 4 but we also do a move before it
-        // so effective depth is equal to depth - 3
-        && !(   ss->ttHit
-             && tte->depth() >= depth - 3
-             && ttValue != VALUE_NONE
-             && ttValue < probCutBeta))
-    {
-        assert(probCutBeta < VALUE_INFINITE);
-
-        MovePicker mp(pos, ttMove, probCutBeta - ss->staticEval, &captureHistory);
-        bool ttPv = ss->ttPv;
-        ss->ttPv = false;
-
-        while ((move = mp.next_move()) != MOVE_NONE)
-            if (move != excludedMove && pos.legal(move))
-            {
-                assert(pos.capture_or_promotion(move));
-                assert(depth >= 5);
-
-                captureOrPromotion = true;
->>>>>>> 67d06164
 
                    // If the qsearch held perform the regular search
                    if (value >= probCutBeta)
@@ -1158,26 +1080,15 @@
           // search without the ttMove. So we assume this expected Cut-node is not singular,
           // that multiple moves fail high, and we can prune the whole subtree by returning
           // a soft bound.
-<<<<<<< HEAD
           else if (!PvNode && !((ss->ply & 1) && (ss-1)->moveCount > 1))
           {
             if (singularBeta >= beta)
                 return std::min(singularBeta, VALUE_TB_WIN_IN_MAX_PLY);
 
-            // If the eval of ttMove is greater than beta we try also if there is another
-            // move that pushes it over beta, if so the position also has probably multiple
-            // moves giving fail highs. We will then reduce the ttMove (negative extension).
+            // If the eval of ttMove is greater than beta, we reduce it (negative extension)
             else if (ttValue >= beta)
                      extension = -2;
           }
-=======
-          else if (singularBeta >= beta)
-              return singularBeta;
-
-          // If the eval of ttMove is greater than beta, we reduce it (negative extension)
-          else if (ttValue >= beta)
-              extension = -2;
->>>>>>> 67d06164
       }
 
       // Secondary extensions
