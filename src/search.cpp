/*
  Stockfish, a UCI chess playing engine derived from Glaurung 2.1
  Copyright (C) 2004-2020 The Stockfish developers (see AUTHORS file)

  Stockfish is free software: you can redistribute it and/or modify
  it under the terms of the GNU General Public License as published by
  the Free Software Foundation, either version 3 of the License, or
  (at your option) any later version.

  Stockfish is distributed in the hope that it will be useful,
  but WITHOUT ANY WARRANTY; without even the implied warranty of
  MERCHANTABILITY or FITNESS FOR A PARTICULAR PURPOSE.  See the
  GNU General Public License for more details.

  You should have received a copy of the GNU General Public License
  along with this program.  If not, see <http://www.gnu.org/licenses/>.
*/

#include <algorithm>
#include <cassert>
#include <cmath>
#include <cstring>   // For std::memset
#include <iostream>
#include <sstream>

#include "evaluate.h"
#include "misc.h"
#include "movegen.h"
#include "movepick.h"
#include "position.h"
#include "search.h"
#include "thread.h"
#include "timeman.h"
#include "tt.h"
#include "uci.h"
#include "syzygy/tbprobe.h"

namespace Search {

  LimitsType Limits;
}

namespace Tablebases {

  int Cardinality;
  bool RootInTB;
  bool UseRule50;
  Depth ProbeDepth;
}

namespace TB = Tablebases;

using std::string;
using Eval::evaluate;
using namespace Search;

namespace {

  // Different node types, used as a template parameter
  enum NodeType { NonPV, PV };

  constexpr uint64_t ttHitAverageWindow     = 4096;
  constexpr uint64_t ttHitAverageResolution = 1024;

  // Futility margin
  Value futility_margin(Depth d, bool improving) {
    return Value(223 * (d - improving));
  }

  // Reductions lookup table, initialized at startup
  int Reductions[MAX_MOVES]; // [depth or moveNumber]

  Depth reduction(bool i, Depth d, int mn) {
    int r = Reductions[d] * Reductions[mn];
    return (r + 509) / 1024 + (!i && r > 894);
  }

  constexpr int futility_move_count(bool improving, Depth depth) {
    return (3 + depth * depth) / (2 - improving);
  }

  // History and stats update bonus, based on depth
  int stat_bonus(Depth d) {
    return d > 13 ? 29 : 17 * d * d + 134 * d - 134;
  }

  // Breadcrumbs are used to mark nodes as being searched by a given thread
  struct Breadcrumb {
    std::atomic<Thread*> thread;
    std::atomic<Key> key;
  };
  std::array<Breadcrumb, 1024> breadcrumbs;

  // ThreadHolding structure keeps track of which thread left breadcrumbs at the given
  // node for potential reductions. A free node will be marked upon entering the moves
  // loop by the constructor, and unmarked upon leaving that loop by the destructor.
  struct ThreadHolding {
    explicit ThreadHolding(Thread* thisThread, Key posKey, int ply) {
       location = ply < 8 ? &breadcrumbs[posKey & (breadcrumbs.size() - 1)] : nullptr;
       otherThread = false;
       owning = false;
       if (location)
       {
          // See if another already marked this location, if not, mark it ourselves
          Thread* tmp = (*location).thread.load(std::memory_order_relaxed);
          if (tmp == nullptr)
          {
              (*location).thread.store(thisThread, std::memory_order_relaxed);
              (*location).key.store(posKey, std::memory_order_relaxed);
              owning = true;
          }
          else if (   tmp != thisThread
                   && (*location).key.load(std::memory_order_relaxed) == posKey)
              otherThread = true;
       }
    }

    ~ThreadHolding() {
       if (owning) // Free the marked location
           (*location).thread.store(nullptr, std::memory_order_relaxed);
    }

    bool marked() { return otherThread; }

    private:
    Breadcrumb* location;
    bool otherThread, owning;
  };

  template <NodeType NT>
  Value search(Position& pos, Stack* ss, Value alpha, Value beta, Depth depth, bool cutNode);

  template <NodeType NT>
  Value qsearch(Position& pos, Stack* ss, Value alpha, Value beta, Depth depth = 0);

  Value value_to_tt(Value v, int ply);
  Value value_from_tt(Value v, int ply, int r50c);
  void update_pv(Move* pv, Move move, Move* childPv);
  void update_continuation_histories(Stack* ss, Piece pc, Square to, int bonus);
  void update_quiet_stats(const Position& pos, Stack* ss, Move move, int bonus, int depth);
  void update_all_stats(const Position& pos, Stack* ss, Move bestMove, Value bestValue, Value beta, Square prevSq,
                        Move* quietsSearched, int quietCount, Move* capturesSearched, int captureCount, Depth depth);

  // perft() is our utility to verify move generation. All the leaf nodes up
  // to the given depth are generated and counted, and the sum is returned.
  template<bool Root>
  uint64_t perft(Position& pos, Depth depth) {

    StateInfo st;
    uint64_t cnt, nodes = 0;
    const bool leaf = (depth == 2);

    for (const auto& m : MoveList<LEGAL>(pos))
    {
        if (Root && depth <= 1)
            cnt = 1, nodes++;
        else
        {
            pos.do_move(m, st);
            cnt = leaf ? MoveList<LEGAL>(pos).size() : perft<false>(pos, depth - 1);
            nodes += cnt;
            pos.undo_move(m);
        }
        if (Root)
            sync_cout << UCI::move(m, pos.is_chess960()) << ": " << cnt << sync_endl;
    }
    return nodes;
  }

} // namespace


/// Search::init() is called at startup to initialize various lookup tables

void Search::init() {

  for (int i = 1; i < MAX_MOVES; ++i)
      Reductions[i] = int((22.0 + 2 * std::log(Threads.size())) * std::log(i + 0.25 * std::log(i)));
}


/// Search::clear() resets search state to its initial value

void Search::clear() {

  Threads.main()->wait_for_search_finished();

  Time.availableNodes = 0;
  TT.clear();
  Threads.clear();
  Tablebases::init(Options["SyzygyPath"]); // Free mapped files
}


/// MainThread::search() is started when the program receives the UCI 'go'
/// command. It searches from the root position and outputs the "bestmove".

void MainThread::search() {

  if (Limits.perft)
  {
      nodes = perft<true>(rootPos, Limits.perft);
      sync_cout << "\nNodes searched: " << nodes << "\n" << sync_endl;
      return;
  }

  Color us = rootPos.side_to_move();
  Time.init(Limits, us, rootPos.game_ply());
  TT.new_search();

  Eval::NNUE::verify();

  if (rootMoves.empty())
  {
      rootMoves.emplace_back(MOVE_NONE);
      sync_cout << "info depth 0 score "
                << UCI::value(rootPos.checkers() ? -VALUE_MATE, -VALUE_MATE : VALUE_DRAW, VALUE_DRAW)
                << sync_endl;
  }
  else
  {
      Threads.start_searching(); // start non-main threads
      Thread::search();          // main thread start searching
  }

  // When we reach the maximum depth, we can arrive here without a raise of
  // Threads.stop. However, if we are pondering or in an infinite search,
  // the UCI protocol states that we shouldn't print the best move before the
  // GUI sends a "stop" or "ponderhit" command. We therefore simply wait here
  // until the GUI sends one of those commands.

  while (!Threads.stop && (ponder || Limits.infinite))
  {} // Busy wait for a stop or a ponder reset

  // Stop the threads if not already stopped (also raise the stop if
  // "ponderhit" just reset Threads.ponder).
  Threads.stop = true;

  // Wait until all threads have finished
  Threads.wait_for_search_finished();

  // When playing in 'nodes as time' mode, subtract the searched nodes from
  // the available ones before exiting.
  if (Limits.npmsec)
      Time.availableNodes += Limits.inc[us] - Threads.nodes_searched();

  Thread* bestThread = this;

  if (    int(Options["MultiPV"]) == 1
      && !Limits.depth
      &&  rootMoves[0].pv[0] != MOVE_NONE)
      bestThread = Threads.get_best_thread();

  bestPreviousScore = bestThread->rootMoves[0].score;

  // Send again PV info if we have a new best thread
  if (bestThread != this)
      sync_cout << UCI::pv(bestThread->rootPos, bestThread->completedDepth, -VALUE_INFINITE, VALUE_INFINITE) << sync_endl;

  sync_cout << "bestmove " << UCI::move(bestThread->rootMoves[0].pv[0], rootPos.is_chess960());

  if (bestThread->rootMoves[0].pv.size() > 1 || bestThread->rootMoves[0].extract_ponder_from_tt(rootPos))
      std::cout << " ponder " << UCI::move(bestThread->rootMoves[0].pv[1], rootPos.is_chess960());

  std::cout << sync_endl;
}


/// Thread::search() is the main iterative deepening loop. It calls search()
/// repeatedly with increasing depth until the allocated thinking time has been
/// consumed, the user stops the search, or the maximum search depth is reached.

void Thread::search() {

  // To allow access to (ss-7) up to (ss+2), the stack must be oversized.
  // The former is needed to allow update_continuation_histories(ss-1, ...),
  // which accesses its argument at ss-6, also near the root.
  // The latter is needed for statScores and killer initialization.
  Stack stack[MAX_PLY+10], *ss = stack+7;
  Move  pv[MAX_PLY+1];
  Value bestValue, alpha, beta, delta;
  Move  lastBestMove = MOVE_NONE;
  Depth lastBestMoveDepth = 0;
  MainThread* mainThread = (this == Threads.main() ? Threads.main() : nullptr);
  double timeReduction = 1, totBestMoveChanges = 0;
  Color us = rootPos.side_to_move();
  int iterIdx = 0;

  std::memset(ss-7, 0, 10 * sizeof(Stack));
  for (int i = 7; i > 0; i--)
      (ss-i)->continuationHistory = &this->continuationHistory[0][0][NO_PIECE][0]; // Use as a sentinel

  ss->pv = pv;

  bestValue = delta = alpha = -VALUE_INFINITE;
  beta = VALUE_INFINITE;

  if (mainThread)
  {
      if (mainThread->bestPreviousScore == VALUE_INFINITE)
          for (int i = 0; i < 4; ++i)
              mainThread->iterValue[i] = VALUE_ZERO;
      else
          for (int i = 0; i < 4; ++i)
              mainThread->iterValue[i] = mainThread->bestPreviousScore;
  }

  std::copy(&lowPlyHistory[2][0], &lowPlyHistory.back().back() + 1, &lowPlyHistory[0][0]);
  std::fill(&lowPlyHistory[MAX_LPH - 2][0], &lowPlyHistory.back().back() + 1, 0);

  size_t multiPV = size_t(Options["MultiPV"]);

  multiPV = std::min(multiPV, rootMoves.size());
  ttHitAverage = ttHitAverageWindow * ttHitAverageResolution / 2;

  int ct = int(Options["Contempt"]) * PawnValueEg / 100; // From centipawns

  // In analysis mode, adjust contempt in accordance with user preference
  if (Limits.infinite || Options["UCI_AnalyseMode"])
      ct =  Options["Analysis Contempt"] == "Off"  ? 0
          : Options["Analysis Contempt"] == "Both" ? ct
          : Options["Analysis Contempt"] == "White" && us == BLACK ? -ct
          : Options["Analysis Contempt"] == "Black" && us == WHITE ? -ct
          : ct;

  // Evaluation score is from the white point of view
  contempt = (us == WHITE ?  make_score(ct, ct / 2)
                          : -make_score(ct, ct / 2));

  int searchAgainCounter = 0;

  // Iterative deepening loop until requested to stop or the target depth is reached
  while (   ++rootDepth < MAX_PLY
         && !Threads.stop
         && !(Limits.depth && mainThread && rootDepth > Limits.depth))
  {
      // Age out PV variability metric
      if (mainThread)
          totBestMoveChanges /= 2;

      // Save the last iteration's scores before first PV line is searched and
      // all the move scores except the (new) PV are set to -VALUE_INFINITE.
      for (RootMove& rm : rootMoves)
          rm.previousScore = rm.score;

      size_t pvFirst = 0;
      pvLast = 0;

      if (!Threads.increaseDepth)
         searchAgainCounter++;

      // MultiPV loop. We perform a full root search for each PV line
      for (pvIdx = 0; pvIdx < multiPV && !Threads.stop; ++pvIdx)
      {
          if (pvIdx == pvLast)
          {
              pvFirst = pvLast;
              for (pvLast++; pvLast < rootMoves.size(); pvLast++)
                  if (rootMoves[pvLast].tbRank != rootMoves[pvFirst].tbRank)
                      break;
          }

          // Reset UCI info selDepth for each depth and each PV line
          selDepth = 0;

          // Reset aspiration window starting size
          if (rootDepth >= 4)
          {
              Value prev = rootMoves[pvIdx].previousScore;
              delta = Value(17);
              alpha = std::max(prev - delta,-VALUE_INFINITE);
              beta  = std::min(prev + delta, VALUE_INFINITE);

              // Adjust contempt based on root move's previousScore (dynamic contempt)
              int dt = int8_t(Options["Dynamic Contempt"]);
              int dct = ct + dt * ((105 - ct / 2) * prev / (abs(prev) + 149));

              contempt = (us == WHITE ?  make_score(dct, dct / 2)
                                      : -make_score(dct, dct / 2));
          }

          // Start with a small aspiration window and, in the case of a fail
          // high/low, re-search with a bigger window until we don't fail
          // high/low anymore.
          while (true)
          {
              bestValue = ::search<PV>(rootPos, ss, alpha, beta, rootDepth - searchAgainCounter, false);

              // Bring the best move to the front. It is critical that sorting
              // is done with a stable algorithm because all the values but the
              // first and eventually the new best one are set to -VALUE_INFINITE
              // and we want to keep the same order for all the moves except the
              // new PV that goes to the front. Note that in case of MultiPV
              // search the already searched PV lines are preserved.
              std::stable_sort(rootMoves.begin() + pvIdx, rootMoves.begin() + pvLast);

              // If search has been stopped, we break immediately. Sorting is
              // safe because RootMoves is still valid, although it refers to
              // the previous iteration.
              if (Threads.stop)
                  break;

              // When failing high/low give some update (without cluttering
              // the UI) before a re-search.
              if (   mainThread
                  && multiPV == 1
                  && (bestValue <= alpha || bestValue >= beta)
                  && Time.elapsed() > 3000)
                  sync_cout << UCI::pv(rootPos, rootDepth, alpha, beta) << sync_endl;

              // In case of failing low/high increase aspiration window and
              // re-search, otherwise exit the loop.
              if (bestValue <= alpha)
              {
                  beta = (alpha + beta) / 2;
                  alpha = std::max(bestValue - delta, -VALUE_INFINITE);

                  if (mainThread)
                      mainThread->stopOnPonderhit = false;
              }
              else if (bestValue >= beta)
                  beta = std::min(bestValue + delta, VALUE_INFINITE);

              else
                  break;

              delta += delta / 4 + 5;

              assert(alpha >= -VALUE_INFINITE && beta <= VALUE_INFINITE);
          }

          // Sort the PV lines searched so far and update the GUI
          std::stable_sort(rootMoves.begin() + pvFirst, rootMoves.begin() + pvIdx + 1);

          if (    mainThread
              && (Threads.stop || pvIdx + 1 == multiPV || Time.elapsed() > 3000))
              sync_cout << UCI::pv(rootPos, rootDepth, alpha, beta) << sync_endl;
      }

      if (!Threads.stop)
          completedDepth = rootDepth;

      if (rootMoves[0].pv[0] != lastBestMove) {
         lastBestMove = rootMoves[0].pv[0];
         lastBestMoveDepth = rootDepth;
      }

      // Have we found a "mate in x"?
      if (   Limits.mate
          && bestValue >= VALUE_MATE_IN_MAX_PLY
          && VALUE_MATE - bestValue <= 2 * Limits.mate)
          Threads.stop = true;

      if (!mainThread)
          continue;

      // Do we have time for the next iteration? Can we stop searching now?
      if (    Limits.use_time_management()
          && !Threads.stop
          && !mainThread->stopOnPonderhit)
      {
          double fallingEval = (318 + 6 * (mainThread->bestPreviousScore - bestValue)
                                    + 6 * (mainThread->iterValue[iterIdx] - bestValue)) / 825.0;
          fallingEval = std::clamp(fallingEval, 0.5, 1.5);

          // If the bestMove is stable over several iterations, reduce time accordingly
          timeReduction = lastBestMoveDepth + 9 < completedDepth ? 1.92 : 0.95;
          double reduction = (1.47 + mainThread->previousTimeReduction) / (2.32 * timeReduction);

          // Use part of the gained time from a previous stable move for the current move
          for (Thread* th : Threads)
          {
              totBestMoveChanges += th->bestMoveChanges;
              th->bestMoveChanges = 0;
          }
          double bestMoveInstability = 1 + 2 * totBestMoveChanges / Threads.size();

          TimePoint elapsedT = Time.elapsed();
          TimePoint optimumT = Time.optimum();

          // Stop the search if we have only one legal move, or if available time elapsed
          if (   (rootMoves.size() == 1 && (elapsedT > optimumT / 16))
              || elapsedT > optimumT * fallingEval * reduction * bestMoveInstability)
          {
              // If we are allowed to ponder do not stop the search now but
              // keep pondering until the GUI sends "ponderhit" or "stop".
              if (mainThread->ponder)
                  mainThread->stopOnPonderhit = true;
              else
                  Threads.stop = true;
          }
          else if (   Threads.increaseDepth
                   && !mainThread->ponder
                   && elapsedT > optimumT * fallingEval * reduction * bestMoveInstability * 0.58)
                   Threads.increaseDepth = false;
          else
                   Threads.increaseDepth = true;
      }

      mainThread->iterValue[iterIdx] = bestValue;
      iterIdx = (iterIdx + 1) & 3;
  }

  if (!mainThread)
      return;

  mainThread->previousTimeReduction = timeReduction;
}


namespace {

  // search<>() is the main search function for both PV and non-PV nodes

  template <NodeType NT>
  Value search(Position& pos, Stack* ss, Value alpha, Value beta, Depth depth, bool cutNode) {

    constexpr bool PvNode = NT == PV;
    const bool rootNode = PvNode && ss->ply == 0;

    // Dive into quiescence search when the depth reaches zero
    if (depth <= 0)
        return qsearch<NT>(pos, ss, alpha, beta);

    assert(-VALUE_INFINITE <= alpha && alpha < beta && beta <= VALUE_INFINITE);
    assert(PvNode || (alpha == beta - 1));
    assert(0 < depth && depth < MAX_PLY);
    assert(!(PvNode && cutNode));

    Move pv[MAX_PLY+1], capturesSearched[32], quietsSearched[64];
    StateInfo st;
    TTEntry* tte;
    Key posKey;
    Move ttMove, move, excludedMove, bestMove;
    Depth extension, newDepth, ttDepth;
    Bound ttBound;
    Value bestValue, value, ttValue, eval, probCutBeta;
    bool formerPv, givesCheck, improving, didLMR, priorCapture, isMate, gameCycle;
    bool captureOrPromotion, doFullDepthSearch, moveCountPruning, ttCapture, singularQuietLMR, kingDanger;
    Piece movedPiece;
    int moveCount, captureCount, quietCount, rootDepth;

    // Step 1. Initialize node
    Thread* thisThread = pos.this_thread();
    ss->inCheck = pos.checkers();
    priorCapture = pos.captured_piece();
    Color us = pos.side_to_move();
    moveCount = captureCount = quietCount = ss->moveCount = 0;
    bestValue = -VALUE_INFINITE;
    gameCycle = kingDanger = false;
    rootDepth = thisThread->rootDepth;

    // Check for the available remaining time
    if (thisThread == Threads.main())
        static_cast<MainThread*>(thisThread)->check_time();

    thisThread->nodes++;

    // Used to send selDepth info to GUI (selDepth counts from 1, ply from 0)
    if (PvNode && thisThread->selDepth < ss->ply + 1)
        thisThread->selDepth = ss->ply + 1;

    // Transposition table lookup. We don't want the score of a partial
    // search to overwrite a previous full search TT value, so we use a different
    // position key in case of an excluded move.
    excludedMove = ss->excludedMove;
    posKey = excludedMove == MOVE_NONE ? pos.key() : pos.key() ^ make_key(excludedMove);
    tte = TT.probe(posKey, ss->ttHit);
    ttValue = ss->ttHit ? value_from_tt(tte->value(), ss->ply, pos.rule50_count()) : VALUE_NONE;
    ttDepth = tte->depth();
    ttBound = tte->bound();
    ttMove =  rootNode ? thisThread->rootMoves[thisThread->pvIdx].pv[0]
            : ss->ttHit    ? tte->move() : MOVE_NONE;
    if (!excludedMove)
        ss->ttPv = PvNode || (ss->ttHit && tte->is_pv());
    formerPv = ss->ttPv && !PvNode;

    if (   ss->ttPv
        && depth > 12
        && ss->ply - 1 < MAX_LPH
        && !priorCapture
        && is_ok((ss-1)->currentMove))
        thisThread->lowPlyHistory[ss->ply - 1][from_to((ss-1)->currentMove)] << stat_bonus(depth - 5);

    // thisThread->ttHitAverage can be used to approximate the running average of ttHit
    thisThread->ttHitAverage =   (ttHitAverageWindow - 1) * thisThread->ttHitAverage / ttHitAverageWindow
                                + ttHitAverageResolution * ss->ttHit;

    if (!rootNode)
    {
        // Check if we have an upcoming move which draws by repetition, or
        // if the opponent had an alternative move earlier to this position.
        if (pos.has_game_cycle(ss->ply))
        {
            if (VALUE_DRAW >= beta)
            {
                tte->save(posKey, VALUE_DRAW, ss->ttPv, BOUND_UPPER,
                          depth, MOVE_NONE, VALUE_NONE);

                return VALUE_DRAW;
            }
            gameCycle = true;
            alpha = std::max(alpha, VALUE_DRAW);
        }

        // Step 2. Check for aborted search and immediate draw
        if (pos.is_draw(ss->ply))
            return VALUE_DRAW;

        if (Threads.stop.load(std::memory_order_relaxed) || ss->ply >= MAX_PLY)
            return ss->ply >= MAX_PLY && !ss->inCheck ? evaluate(pos)
                                                      : VALUE_DRAW;

        // Step 3. Mate distance pruning. Even if we mate at the next move our score
        // would be at best mate_in(ss->ply+1), but if alpha is already bigger because
        // a shorter mate was found upward in the tree then there is no need to search
        // because we will never beat the current alpha. Same logic but with reversed
        // signs applies also in the opposite condition of being mated instead of giving
        // mate. In this case return a fail-high score.
        if (alpha >= mate_in(ss->ply+1))
            return alpha;
    }

    assert(0 <= ss->ply && ss->ply < MAX_PLY);

    (ss+1)->ply = ss->ply + 1;
    (ss+1)->ttPv = false;
    (ss+1)->excludedMove = bestMove = MOVE_NONE;
    (ss+2)->killers[0] = (ss+2)->killers[1] = MOVE_NONE;
    Square prevSq = to_sq((ss-1)->currentMove);

    // Initialize statScore to zero for the grandchildren of the current position.
    // So statScore is shared between all grandchildren and only the first grandchild
    // starts with statScore = 0. Later grandchildren start with the last calculated
    // statScore of the previous grandchild. This influences the reduction rules in
    // LMR which are based on the statScore of parent position.
    if (!rootNode)
        (ss+2)->statScore = 0;

    // At non-PV nodes we check for an early TT cutoff
    if (  !PvNode
        && ss->ttHit
        && !gameCycle
        && pos.rule50_count() < 88
        && ttDepth >= depth
        && ttValue != VALUE_NONE // Possible in case of TT access race
        && (ttValue != VALUE_DRAW || VALUE_DRAW >= beta)
        && (ttValue >= beta ? (ttBound & BOUND_LOWER)
                            : (ttBound & BOUND_UPPER)))
    {
        // If ttMove is quiet, update move sorting heuristics on TT hit
        if (ttMove)
        {
            if (ttValue >= beta)
            {
                if (!pos.capture_or_promotion(ttMove))
                    update_quiet_stats(pos, ss, ttMove, stat_bonus(depth), depth);

                // Extra penalty for early quiet moves of the previous ply
                if ((ss-1)->moveCount <= 2 && !priorCapture)
                    update_continuation_histories(ss-1, pos.piece_on(prevSq), prevSq, -stat_bonus(depth + 1));
            }
            // Penalty for a quiet ttMove that fails low
            else if (!pos.capture_or_promotion(ttMove))
            {
                int penalty = -stat_bonus(depth);
                thisThread->mainHistory[us][from_to(ttMove)] << penalty;
                update_continuation_histories(ss, pos.moved_piece(ttMove), to_sq(ttMove), penalty);
            }
        }

        return ttValue;
    }

    // Step 5. Tablebases probe
    if (!rootNode && TB::Cardinality)
    {
        int piecesCount = popcount(pos.pieces());

        if (    piecesCount <= TB::Cardinality
            && (piecesCount <  TB::Cardinality || depth >= TB::ProbeDepth)
            &&  pos.rule50_count() == 0
            && !pos.can_castle(ANY_CASTLING))
        {
            TB::ProbeState err;
            TB::WDLScore v = Tablebases::probe_wdl(pos, &err);

            // Force check of time on the next occasion
            if (thisThread == Threads.main())
                static_cast<MainThread*>(thisThread)->callsCnt = 0;

            if (err != TB::ProbeState::FAIL)
            {
                thisThread->tbHits.fetch_add(1, std::memory_order_relaxed);

                int drawScore = TB::UseRule50 ? 1 : 0;

                int centiPly = PawnValueEg * ss->ply / 100;

                Value tbValue =    v < -drawScore ? -VALUE_TB_WIN + centiPly + PawnValueEg * popcount(pos.pieces( pos.side_to_move()))
                                 : v >  drawScore ?  VALUE_TB_WIN - centiPly - PawnValueEg * popcount(pos.pieces(~pos.side_to_move()))
                                 : v < 0 ? -2 * Tempo : VALUE_DRAW;

                if (    abs(v) <= drawScore
                    || !ss->ttHit
                    || (v < -drawScore && beta  > tbValue + 19)
                    || (v >  drawScore && alpha < tbValue - 19))
                {
                    tte->save(posKey, tbValue, ss->ttPv, v > drawScore ? BOUND_LOWER : v < -drawScore ? BOUND_UPPER : BOUND_EXACT,
                              depth, MOVE_NONE, VALUE_NONE);

                    return tbValue;
                }
            }
        }
    }

    CapturePieceToHistory& captureHistory = thisThread->captureHistory;

    // Step 6. Static evaluation of the position
    if (ss->inCheck)
    {
        // Skip early pruning when in check
        ss->staticEval = eval = VALUE_NONE;
        improving = false;
    }
    else
    {
    if (ss->ttHit)
    {
        // Never assume anything about values stored in TT
        ss->staticEval = eval = tte->eval();
        if (eval == VALUE_NONE)
            ss->staticEval = eval = evaluate(pos);

        // Can ttValue be used as a better position evaluation?
        if (    ttValue != VALUE_NONE
            && (ttBound & (ttValue > eval ? BOUND_LOWER : BOUND_UPPER)))
            eval = ttValue;
    }
    else
    {
        if ((ss-1)->currentMove != MOVE_NULL)
            ss->staticEval = eval = evaluate(pos);
        else
            ss->staticEval = eval = -(ss-1)->staticEval + 2 * Tempo;
    }

    if (gameCycle)
        ss->staticEval = eval = eval * std::max(0, (100 - pos.rule50_count())) / 100;

    if (!ss->ttHit)
        tte->save(posKey, VALUE_NONE, ss->ttPv, BOUND_NONE, DEPTH_NONE, MOVE_NONE, eval);

    improving =  (ss-2)->staticEval == VALUE_NONE
               ? ss->staticEval > (ss-4)->staticEval || (ss-4)->staticEval == VALUE_NONE
               : ss->staticEval > (ss-2)->staticEval;

    // Begin early pruning.
    if (   !PvNode
        && !excludedMove
        && !gameCycle
        && !thisThread->nmpGuard
        &&  abs(eval) < 2 * VALUE_KNOWN_WIN)
    {
<<<<<<< HEAD
       if (rootDepth > 10)
           kingDanger = pos.king_danger();

       // Step 8. Futility pruning: child node (~30 Elo)
       if (    depth < 8
           && !kingDanger
           &&  eval - futility_margin(depth, improving) >= beta
           &&  eval < VALUE_KNOWN_WIN) // Do not return unproven wins
           return eval;

       // Step 9. Null move search with verification search (~40 Elo)
       if (   (ss-1)->currentMove != MOVE_NULL
           && (ss-1)->statScore < 22977
           &&  eval >= beta
           &&  eval >= ss->staticEval
           &&  ss->staticEval >= beta - 30 * depth - 28 * improving + 84 * ss->ttPv + 182
           &&  pos.non_pawn_material(us)
           && !kingDanger
           && !(rootDepth > 10 && MoveList<LEGAL>(pos).size() < 6))
       {
           assert(eval - beta >= 0);
=======
        assert(eval - beta >= 0);

        // Null move dynamic reduction based on depth and value
        Depth R = (982 + 85 * depth) / 256 + std::min(int(eval - beta) / 192, 3);

        ss->currentMove = MOVE_NULL;
        ss->continuationHistory = &thisThread->continuationHistory[0][0][NO_PIECE][0];

        pos.do_null_move(st);

        Value nullValue = -search<NonPV>(pos, ss+1, -beta, -beta+1, depth-R, !cutNode);

        pos.undo_null_move();

        if (nullValue >= beta)
        {
            // Do not return unproven mate or TB scores
            if (nullValue >= VALUE_TB_WIN_IN_MAX_PLY)
                nullValue = beta;
>>>>>>> 5af09cfd

           // Null move dynamic reduction based on depth and value
           Depth R = (817 + 71 * depth) / 213 + std::min(int(eval - beta) / 192, 3);

           if (   depth < 11
               || ttValue >= beta
               || ttDepth < depth-R
               || !(ttBound & BOUND_UPPER))
           {
           ss->currentMove = MOVE_NULL;
           ss->continuationHistory = &thisThread->continuationHistory[0][0][NO_PIECE][0];

           pos.do_null_move(st);

           Value nullValue = -search<NonPV>(pos, ss+1, -beta, -beta+1, depth-R, !cutNode);

           pos.undo_null_move();

           if (nullValue >= beta)
           {
               // Do not return unproven mate or TB scores
               nullValue = std::min(nullValue, VALUE_TB_WIN_IN_MAX_PLY);

               if (abs(beta) < VALUE_KNOWN_WIN && depth < 11 && beta <= qsearch<NonPV>(pos, ss, beta-1, beta))
                   return nullValue;

               // Do verification search at high depths
               thisThread->nmpGuard = true;

               Value v = search<NonPV>(pos, ss, beta-1, beta, depth-R, false);

               thisThread->nmpGuard = false;

               if (v >= beta)
                   return nullValue;
           }
           }
       }

       probCutBeta = beta + 176 - 49 * improving;

       // Step 10. ProbCut (~10 Elo)
       // If we have a good enough capture and a reduced search returns a value
       // much above beta, we can (almost) safely prune the previous move.
       if (    depth > 4
           &&  abs(beta) < VALUE_TB_WIN_IN_MAX_PLY
           // if value from transposition table is lower than probCutBeta, don't attempt probCut
           // there and in further interactions with transposition table cutoff depth is set to depth - 3
           // because probCut search has depth set to depth - 4 but we also do a move before it
           // so effective depth is equal to depth - 3
           && (   !ss->ttHit
                || tte->depth() < depth - 3
                || ttValue == VALUE_NONE
                || ttValue >= probCutBeta))
       {
           // if ttMove is a capture and value from transposition table is good enough produce probCut
           // cutoff without digging into actual probCut search
           if (   ss->ttHit
               && tte->depth() >= depth - 3
               && ttValue != VALUE_NONE
               && ttValue >= probCutBeta
               && ttMove
               && pos.capture_or_promotion(ttMove))
               return probCutBeta;

           assert(probCutBeta < VALUE_INFINITE);
           MovePicker mp(pos, ttMove, probCutBeta - ss->staticEval, &captureHistory);
           int probCutCount = 0;
           bool ttPv = ss->ttPv;
           ss->ttPv = false;

           while (  (move = mp.next_move()) != MOVE_NONE
                  && probCutCount < 2 + 2 * cutNode)
               if (move != excludedMove)
               {
                   assert(pos.capture_or_promotion(move));
                   assert(depth >= 5);

                   captureOrPromotion = true;
                   probCutCount++;

                   ss->currentMove = move;
                   ss->continuationHistory = &thisThread->continuationHistory[ss->inCheck]
                                                                             [captureOrPromotion]
                                                                             [pos.moved_piece(move)]
                                                                             [to_sq(move)];

                   pos.do_move(move, st);

                   // Perform a preliminary qsearch to verify that the move holds
                   value = -qsearch<NonPV>(pos, ss+1, -probCutBeta, -probCutBeta+1);

                   // If the qsearch held perform the regular search
                   if (value >= probCutBeta)
                       value = -search<NonPV>(pos, ss+1, -probCutBeta, -probCutBeta+1, depth - 4, !cutNode);

                   pos.undo_move(move);

                   if (value >= probCutBeta)
                   {
                       value = std::min(value, VALUE_TB_WIN_IN_MAX_PLY);

                       // if transposition table doesn't have equal or more deep info write probCut data into it
                       if (  !ss->ttHit
                           || tte->depth() < depth - 4
                           || ttValue == VALUE_NONE)
                           tte->save(posKey, value_to_tt(value, ss->ply), ttPv,
                                     BOUND_LOWER, depth - 4, move, ss->staticEval);

                       return value;
                   }
               }

           ss->ttPv = ttPv;
       }
    } // End early Pruning

    // Step 11. If the position is not in TT, decrease depth by 2
    if (   PvNode
        && depth >= 6
        && !ttMove)
        depth -= 2;

    } // In check search starts here

    const PieceToHistory* contHist[] = { (ss-1)->continuationHistory, (ss-2)->continuationHistory,
                                          nullptr                   , (ss-4)->continuationHistory,
                                          nullptr                   , (ss-6)->continuationHistory };

    Move countermove = thisThread->counterMoves[pos.piece_on(prevSq)][prevSq];

    MovePicker mp(pos, ttMove, depth, &thisThread->mainHistory,
                                      &thisThread->lowPlyHistory,
                                      &captureHistory,
                                      contHist,
                                      countermove,
                                      ss->killers,
                                      ss->ply);

    value = bestValue;
    singularQuietLMR = moveCountPruning = false;
    ttCapture = ttMove && pos.capture_or_promotion(ttMove);

    // Mark this node as being searched
    ThreadHolding th(thisThread, posKey, ss->ply);

    // Step 12. Loop through all pseudo-legal moves until no moves remain
    // or a beta cutoff occurs.
    while ((move = mp.next_move(moveCountPruning)) != MOVE_NONE)
    {
      assert(is_ok(move));

      if (move == excludedMove)
          continue;

      // At root obey the "searchmoves" option and skip moves not listed in Root
      // Move List. As a consequence any illegal move is also skipped. In MultiPV
      // mode we also skip PV moves which have been already searched and those
      // of lower "TB rank" if we are in a TB root position.
      if (rootNode && !std::count(thisThread->rootMoves.begin() + thisThread->pvIdx,
                                  thisThread->rootMoves.begin() + thisThread->pvLast, move))
          continue;

      // Check for legality
      if (!rootNode && !pos.legal(move))
          continue;

      ss->moveCount = ++moveCount;

      if (rootNode && thisThread == Threads.main() && Time.elapsed() > 3000)
          sync_cout << "info depth " << depth
                    << " currmove " << UCI::move(move, pos.is_chess960())
                    << " currmovenumber " << moveCount + thisThread->pvIdx << sync_endl;
      if (PvNode)
          (ss+1)->pv = nullptr;

      extension = 0;
      captureOrPromotion = pos.capture_or_promotion(move);
      movedPiece = pos.moved_piece(move);
      givesCheck = pos.gives_check(move);
      isMate = false;

      if (givesCheck)
      {
          pos.do_move(move, st, givesCheck);
          isMate = MoveList<LEGAL>(pos).size() == 0;
          pos.undo_move(move);
      }

      if (isMate)
      {
          ss->currentMove = move;
          ss->continuationHistory = &thisThread->continuationHistory[ss->inCheck][priorCapture][movedPiece][to_sq(move)];
          value = mate_in(ss->ply+1);

          if (PvNode && (moveCount == 1 || (value > alpha && (rootNode || value < beta))))
          {
              (ss+1)->pv = pv;
              (ss+1)->pv[0] = MOVE_NONE;
          }
      }
      else
      {

      // Calculate new depth for this move
      newDepth = depth - 1;

      // Step 13. Pruning at shallow depth (~200 Elo)
      if (  !PvNode
          && pos.non_pawn_material(us)
          && bestValue > VALUE_TB_LOSS_IN_MAX_PLY)
      {
          // Skip quiet moves if movecount exceeds our FutilityMoveCount threshold
          moveCountPruning = moveCount >= futility_move_count(improving, depth);

          // Reduced depth of the next LMR search
          int lmrDepth = std::max(newDepth - reduction(improving, depth, moveCount), 0);

          if (   !captureOrPromotion
              && !givesCheck)
          {
              // Countermoves based pruning (~20 Elo)
              if (   lmrDepth < 4 + ((ss-1)->statScore > 0 || (ss-1)->moveCount == 1)
                  && (*contHist[0])[movedPiece][to_sq(move)] < CounterMovePruneThreshold
                  && (*contHist[1])[movedPiece][to_sq(move)] < CounterMovePruneThreshold)
                  continue;

              // Futility pruning: parent node (~5 Elo)
              if (   lmrDepth < 3
                  && !ss->inCheck
                  && ss->staticEval + 283 + 170 * lmrDepth <= alpha
                  &&  (*contHist[0])[movedPiece][to_sq(move)]
                    + (*contHist[1])[movedPiece][to_sq(move)]
                    + (*contHist[3])[movedPiece][to_sq(move)]
                    + (*contHist[5])[movedPiece][to_sq(move)] / 2 < 27376)
                  continue;

              // Prune moves with negative SEE (~20 Elo)
              if (!pos.see_ge(move, Value(-(29 - std::min(lmrDepth, 18)) * lmrDepth * lmrDepth)))
                  continue;
          }
          else
          {
              // Capture history based pruning when the move doesn't give check
              if (   !givesCheck
                  && lmrDepth < 1
                  && captureHistory[movedPiece][to_sq(move)][type_of(pos.piece_on(to_sq(move)))] < 0)
                  continue;

              // Futility pruning for captures
              if (   !givesCheck
                  && lmrDepth < 6
                  && !ss->inCheck
                  && ss->staticEval + 169 + 244 * lmrDepth
                     + PieceValue[MG][type_of(pos.piece_on(to_sq(move)))] <= alpha)
                  continue;

              // See based pruning
              if (!pos.see_ge(move, Value(-221) * depth)) // (~25 Elo)
                  continue;
          }
      }

      // Step 14. Extensions (~75 Elo)
      if (   gameCycle
          && (depth < 5 || PvNode))
          extension = 2;

      // Singular extension search (~70 Elo). If all moves but one fail low on a
      // search of (alpha-s, beta-s), and just one fails high on (alpha, beta),
      // then that move is singular and should be extended. To verify this we do
      // a reduced search on all the other moves but the ttMove and if the
      // result is lower than ttValue minus a margin then we will extend the ttMove.
      else if (    depth >= 7
          &&  move == ttMove
          && !gameCycle
          && !rootNode
          && !excludedMove // Avoid recursive singular search
          &&  ttValue != VALUE_NONE
          &&  abs(beta) < VALUE_TB_WIN_IN_MAX_PLY
          && (tte->bound() & BOUND_LOWER)
          &&  tte->depth() >= depth - 3)
      {
          Value singularBeta = std::max(ttValue - ((formerPv + 4) * depth) / 2, VALUE_TB_LOSS_IN_MAX_PLY);
          Depth singularDepth = (depth - 1 + 3 * formerPv) / 2;

          ss->excludedMove = move;
          value = search<NonPV>(pos, ss, singularBeta - 1, singularBeta, singularDepth, cutNode);
          ss->excludedMove = MOVE_NONE;

          if (value < singularBeta)
          {
              extension = 1;
              singularQuietLMR = !ttCapture;
          }

          // Multi-cut pruning
          // Our ttMove is assumed to fail high, and now we failed high also on a reduced
          // search without the ttMove. So we assume this expected Cut-node is not singular,
          // that multiple moves fail high, and we can prune the whole subtree by returning
          // a soft bound.
          else if (!PvNode)
          {
            if (singularBeta >= beta)
                return std::min(singularBeta, VALUE_TB_WIN_IN_MAX_PLY);

           // If the eval of ttMove is greater than beta we try also if there is another
           // move that pushes it over beta, if so also produce a cutoff.
            else if (ttValue >= beta)
            {
                ss->excludedMove = move;
                value = search<NonPV>(pos, ss, beta - 1, beta, (depth + 3) / 2, cutNode);
                ss->excludedMove = MOVE_NONE;

                if (value >= beta)
                    return beta;
            }
          }
      }

      // Late irreversible move extension
      if (   move == ttMove
          && pos.rule50_count() > 80
          && (captureOrPromotion || type_of(movedPiece) == PAWN))
          extension = 2;

      // Check extension (~2 Elo)
      else if (!extension)
      {
        if (    givesCheck
            && (pos.is_discovery_check_on_king(~us, move) || pos.see_ge(move)))
            extension = 1;

        // Last captures extension
        else if (   PieceValue[EG][pos.captured_piece()] > PawnValueEg
                 && pos.non_pawn_material() <= 2 * RookValueMg)
            extension = 1;
      }

      // Add extension to new depth
      newDepth += extension;

      // Speculative prefetch as early as possible
      prefetch(TT.first_entry(pos.key_after(move)));

      // Update the current move (this must be done after singular extension search)
      ss->currentMove = move;
      ss->continuationHistory = &thisThread->continuationHistory[ss->inCheck]
                                                                [captureOrPromotion]
                                                                [movedPiece]
                                                                [to_sq(move)];

      // Step 15. Make the move
      pos.do_move(move, st, givesCheck);

      // Step 16. Reduced depth search (LMR, ~200 Elo). If the move fails high it will be
      // re-searched at full depth.
      if (    depth >= 3
          && !gameCycle
          &&  moveCount > 1 + 2 * rootNode
          &&  thisThread->selDepth > depth
          && (  !captureOrPromotion
              || moveCountPruning
              || ss->staticEval + PieceValue[EG][pos.captured_piece()] <= alpha
              || cutNode
              || thisThread->ttHitAverage < 427 * ttHitAverageResolution * ttHitAverageWindow / 1024))
      {
          Depth r = reduction(improving, depth, moveCount);

          // Decrease reduction if the ttHit running average is large
          if (thisThread->ttHitAverage > 509 * ttHitAverageResolution * ttHitAverageWindow / 1024)
              r--;

          // Reduction if other threads are searching this position
          if (th.marked())
              r++;

          // Decrease reduction if position is or has been on the PV (~10 Elo)
          if (ss->ttPv)
              r -= 2;

          if (rootDepth > 10 && pos.king_danger())
              r -= 1;

          if (moveCountPruning && !formerPv)
              r++;

          // Decrease reduction if opponent's move count is high (~5 Elo)
          if ((ss-1)->moveCount > 13)
              r--;

          // Decrease reduction if ttMove has been singularly extended (~3 Elo)
          if (singularQuietLMR)
              r--;

          if (!PvNode && !captureOrPromotion)
          {
              // Increase reduction if ttMove is a capture (~5 Elo)
              if (ttCapture)
                  r++;

              // Increase reduction for cut nodes (~10 Elo)
              if (cutNode)
                  r += 2;

              // Decrease reduction for moves that escape a capture. Filter out
              // castling moves, because they are coded as "king captures rook" and
              // hence break make_move(). (~2 Elo)
              else if (    type_of(move) == NORMAL
                       && !pos.see_ge(reverse_move(move)))
                  r -= 2 + ss->ttPv - (type_of(movedPiece) == PAWN);

              ss->statScore =  thisThread->mainHistory[us][from_to(move)]
                             + (*contHist[0])[movedPiece][to_sq(move)]
                             + (*contHist[1])[movedPiece][to_sq(move)]
                             + (*contHist[3])[movedPiece][to_sq(move)]
                             - 5287;

              // Decrease/increase reduction by comparing opponent's stat score (~10 Elo)
              if (ss->statScore >= -106 && (ss-1)->statScore < -104)
                  r--;

              else if ((ss-1)->statScore >= -119 && ss->statScore < -140)
                  r++;

              // Decrease/increase reduction for moves with a good/bad history (~30 Elo)
              r -= ss->statScore / 14884;
          }
          else
          {
              // Increase reduction for captures/promotions if late move and at low depth
              if (depth < 8 && moveCount > 2)
                  r++;

              // Unless giving check, this capture is likely bad
              if (   !givesCheck
                  && ss->staticEval + PieceValue[EG][pos.captured_piece()] + 213 * depth <= alpha)
                  r++;
          }

          Depth rr = newDepth / (2 + ss->ply / 3);

          r -= rr;

          Depth d = std::clamp(newDepth - r, 1, newDepth);

          value = -search<NonPV>(pos, ss+1, -(alpha+1), -alpha, d, true);

          doFullDepthSearch = value > alpha && d != newDepth;

          didLMR = true;
      }
      else
      {
          doFullDepthSearch = !PvNode || moveCount > 1;

          didLMR = false;
      }

      // Step 17. Full depth search when LMR is skipped or fails high
      if (doFullDepthSearch)
      {
          value = -search<NonPV>(pos, ss+1, -(alpha+1), -alpha, newDepth, !cutNode);

          if (didLMR && !captureOrPromotion)
          {
              int bonus = value > alpha ?  stat_bonus(newDepth)
                                        : -stat_bonus(newDepth);

              if (move == ss->killers[0])
                  bonus += bonus / 4;

              update_continuation_histories(ss, movedPiece, to_sq(move), bonus);
          }
      }

      // For PV nodes only, do a full PV search on the first move or after a fail
      // high (in the latter case search only if value < beta), otherwise let the
      // parent node fail low with value <= alpha and try another move.
      if (PvNode && (moveCount == 1 || (value > alpha && (rootNode || value < beta))))
      {
          (ss+1)->pv = pv;
          (ss+1)->pv[0] = MOVE_NONE;

          value = -search<PV>(pos, ss+1, -beta, -alpha, newDepth, false);
      }

      // Step 18. Undo move
      pos.undo_move(move);
      }

      assert(value > -VALUE_INFINITE && value < VALUE_INFINITE);

      // Step 19. Check for a new best move
      // Finished searching the move. If a stop occurred, the return value of
      // the search cannot be trusted, and we return immediately without
      // updating best move, PV and TT.
      if (Threads.stop.load(std::memory_order_relaxed))
          return VALUE_ZERO;

      if (rootNode)
      {
          RootMove& rm = *std::find(thisThread->rootMoves.begin(),
                                    thisThread->rootMoves.end(), move);

          // PV move or new best move?
          if (moveCount == 1 || value > alpha)
          {
              rm.score = value;
              rm.selDepth = thisThread->selDepth;
              rm.pv.resize(1);

              assert((ss+1)->pv);

              for (Move* m = (ss+1)->pv; *m != MOVE_NONE; ++m)
                  rm.pv.push_back(*m);

              // We record how often the best move has been changed in each
              // iteration. This information is used for time management: when
              // the best move changes frequently, we allocate some more time.
              if (moveCount > 1)
                  ++thisThread->bestMoveChanges;
          }
          else
              // All other moves but the PV are set to the lowest value: this
              // is not a problem when sorting because the sort is stable and the
              // move position in the list is preserved - just the PV is pushed up.
              rm.score = -VALUE_INFINITE;
      }

      if (value > bestValue)
      {
          bestValue = value;

          if (value > alpha)
          {
              bestMove = move;

              if (PvNode && !rootNode) // Update pv even in fail-high case
                  update_pv(ss->pv, move, (ss+1)->pv);

              if (PvNode && value < beta) // Update alpha! Always alpha < beta
                  alpha = value;
              else
              {
                  assert(value >= beta); // Fail high
                  ss->statScore = 0;
                  break;
              }
          }
      }

      if (move != bestMove)
      {
          if (captureOrPromotion && captureCount < 32)
              capturesSearched[captureCount++] = move;

          else if (!captureOrPromotion && quietCount < 64)
              quietsSearched[quietCount++] = move;
      }
    }

    // The following condition would detect a stop only after move loop has been
    // completed. But in this case bestValue is valid because we have fully
    // searched our subtree, and we can anyhow save the result in TT.
    /*
       if (Threads.stop)
        return VALUE_DRAW;
    */

    // Step 20. Check for mate and stalemate
    // All legal moves have been searched and if there are no legal moves, it
    // must be a mate or a stalemate. If we are in a singular extension search then
    // return a fail low score.

    assert(moveCount || !ss->inCheck || excludedMove || !MoveList<LEGAL>(pos).size());

    if (!moveCount)
        bestValue = excludedMove ? alpha
                   :     ss->inCheck ? mated_in(ss->ply) : VALUE_DRAW;

    else if (bestMove)
        update_all_stats(pos, ss, bestMove, bestValue, beta, prevSq,
                         quietsSearched, quietCount, capturesSearched, captureCount, depth);

    // Bonus for prior countermove that caused the fail low
    else if (   (depth >= 3 || PvNode)
             && !priorCapture)
        update_continuation_histories(ss-1, pos.piece_on(prevSq), prevSq, stat_bonus(depth));

    // If no good move is found and the previous position was ttPv, then the previous
    // opponent move is probably good and the new position is added to the search tree.
    if (bestValue <= alpha)
        ss->ttPv = ss->ttPv || ((ss-1)->ttPv && depth > 3);

    // Otherwise, a counter move has been found and if the position is the last leaf
    // in the search tree, remove the position from the search tree.
    else if (depth > 3)
        ss->ttPv = ss->ttPv && (ss+1)->ttPv;

    if (!excludedMove && !(rootNode && thisThread->pvIdx))
        tte->save(posKey, value_to_tt(bestValue, ss->ply), ss->ttPv,
                  bestValue >= beta ? BOUND_LOWER :
                  PvNode && bestMove ? BOUND_EXACT : BOUND_UPPER,
                  depth, bestMove, ss->staticEval);

    assert(bestValue > -VALUE_INFINITE && bestValue < VALUE_INFINITE);

    return bestValue;
  }


  // qsearch() is the quiescence search function, which is called by the main search
  // function with zero depth, or recursively with further decreasing depth per call.
  template <NodeType NT>
  Value qsearch(Position& pos, Stack* ss, Value alpha, Value beta, Depth depth) {

    constexpr bool PvNode = NT == PV;

    assert(alpha >= -VALUE_INFINITE && alpha < beta && beta <= VALUE_INFINITE);
    assert(PvNode || (alpha == beta - 1));
    assert(depth <= 0);

    Move pv[MAX_PLY+1];
    StateInfo st;
    TTEntry* tte;
    Key posKey;
    Move ttMove, move, bestMove;
    Depth ttDepth;
    Value bestValue, value, ttValue, futilityValue, futilityBase, oldAlpha;
    bool pvHit, givesCheck, captureOrPromotion, gameCycle;
    int moveCount;

    if (PvNode)
    {
        oldAlpha = alpha; // To flag BOUND_EXACT when eval above alpha and no available moves
        (ss+1)->pv = pv;
        ss->pv[0] = MOVE_NONE;
    }

    Thread* thisThread = pos.this_thread();
    (ss+1)->ply = ss->ply + 1;
    bestMove = MOVE_NONE;
    ss->inCheck = pos.checkers();
    moveCount = 0;
    gameCycle = false;

    thisThread->nodes++;

    if (pos.has_game_cycle(ss->ply))
    {
       if (VALUE_DRAW >= beta)
           return VALUE_DRAW;

       alpha = std::max(alpha, VALUE_DRAW);
       gameCycle = true;
    }

    if (pos.is_draw(ss->ply))
        return VALUE_DRAW;

    // Check for an immediate draw or maximum ply reached
    if (ss->ply >= MAX_PLY)
        return !ss->inCheck ? evaluate(pos) : VALUE_DRAW;

    if (alpha >= mate_in(ss->ply+1))
        return alpha;

    assert(0 <= ss->ply && ss->ply < MAX_PLY);

    // Decide whether or not to include checks: this fixes also the type of
    // TT entry depth that we are going to use. Note that in qsearch we use
    // only two types of depth in TT: DEPTH_QS_CHECKS or DEPTH_QS_NO_CHECKS.
    ttDepth = ss->inCheck || depth >= DEPTH_QS_CHECKS ? DEPTH_QS_CHECKS
                                                  : DEPTH_QS_NO_CHECKS;
    // Transposition table lookup
    posKey = pos.key();
    tte = TT.probe(posKey, ss->ttHit);
    ttValue = ss->ttHit ? value_from_tt(tte->value(), ss->ply, pos.rule50_count()) : VALUE_NONE;
    ttMove = ss->ttHit ? tte->move() : MOVE_NONE;
    pvHit = ss->ttHit && tte->is_pv();

    if (  !PvNode
        && ss->ttHit
        && !gameCycle
        && pos.rule50_count() < 88
        && tte->depth() >= ttDepth
        && ttValue != VALUE_NONE // Only in case of TT access race
        && (ttValue != VALUE_DRAW || VALUE_DRAW >= beta)
        && (ttValue >= beta ? (tte->bound() & BOUND_LOWER)
                            : (tte->bound() & BOUND_UPPER)))
        return ttValue;

    // Evaluate the position statically
    if (ss->inCheck)
    {
        ss->staticEval = VALUE_NONE;
        bestValue = futilityBase = -VALUE_INFINITE;
    }
    else
    {
        if (ss->ttHit)
        {
            // Never assume anything about values stored in TT
            if ((ss->staticEval = bestValue = tte->eval()) == VALUE_NONE)
                ss->staticEval = bestValue = evaluate(pos);

            // Can ttValue be used as a better position evaluation?
            if (    ttValue != VALUE_NONE
                && (tte->bound() & (ttValue > bestValue ? BOUND_LOWER : BOUND_UPPER)))
                bestValue = ttValue;
        }
        else
            ss->staticEval = bestValue =
            (ss-1)->currentMove != MOVE_NULL ? evaluate(pos)
                                             : -(ss-1)->staticEval + 2 * Tempo;

        if (gameCycle)
            ss->staticEval = bestValue = bestValue * std::max(0, (100 - pos.rule50_count())) / 100;

        // Stand pat. Return immediately if static value is at least beta
        if (bestValue >= beta)
        {
            if (!ss->ttHit)
                tte->save(posKey, value_to_tt(bestValue, ss->ply), false, BOUND_LOWER,
                          DEPTH_NONE, MOVE_NONE, ss->staticEval);

            return bestValue;
        }

        if (PvNode && bestValue > alpha)
            alpha = bestValue;

        futilityBase = bestValue + 145;
    }

    const PieceToHistory* contHist[] = { (ss-1)->continuationHistory, (ss-2)->continuationHistory,
                                          nullptr                   , (ss-4)->continuationHistory,
                                          nullptr                   , (ss-6)->continuationHistory };

    // Initialize a MovePicker object for the current position, and prepare
    // to search the moves. Because the depth is <= 0 here, only captures,
    // queen and checking knight promotions, and other checks(only if depth >= DEPTH_QS_CHECKS)
    // will be generated.
    MovePicker mp(pos, ttMove, depth, &thisThread->mainHistory,
                                      &thisThread->captureHistory,
                                      contHist,
                                      to_sq((ss-1)->currentMove));

    // Loop through the moves until no moves remain or a beta cutoff occurs
    while ((move = mp.next_move()) != MOVE_NONE)
    {
      assert(is_ok(move));

      givesCheck = pos.gives_check(move);
      captureOrPromotion = pos.capture_or_promotion(move);

      moveCount++;

      if (!PvNode)
      {
         // Futility pruning
         if (   !ss->inCheck
             && !givesCheck
             &&  futilityBase > -VALUE_KNOWN_WIN
             && !pos.advanced_pawn_push(move))
         {
             assert(type_of(move) != ENPASSANT); // Due to !pos.advanced_pawn_push

             // moveCount pruning
             if (moveCount > 2)
                 continue;

             futilityValue = futilityBase + PieceValue[EG][pos.piece_on(to_sq(move))];

             if (futilityValue <= alpha)
             {
                 bestValue = std::max(bestValue, futilityValue);
                 continue;
             }

             if (futilityBase <= alpha && !pos.see_ge(move, VALUE_ZERO + 1))
             {
                 bestValue = std::max(bestValue, futilityBase);
                 continue;
             }
         }

         // Do not search moves with negative SEE values
         if (   !ss->inCheck
             && !(givesCheck && pos.is_discovery_check_on_king(~pos.side_to_move(), move))
             && !pos.see_ge(move))
             continue;
      }

      // Speculative prefetch as early as possible
      prefetch(TT.first_entry(pos.key_after(move)));

      ss->currentMove = move;
      ss->continuationHistory = &thisThread->continuationHistory[ss->inCheck]
                                                                [captureOrPromotion]
                                                                [pos.moved_piece(move)]
                                                                [to_sq(move)];

      // CounterMove based pruning
      if (  !captureOrPromotion
          && moveCount
          && (*contHist[0])[pos.moved_piece(move)][to_sq(move)] < CounterMovePruneThreshold
          && (*contHist[1])[pos.moved_piece(move)][to_sq(move)] < CounterMovePruneThreshold)
          continue;

      // Make and search the move
      pos.do_move(move, st, givesCheck);
      value = -qsearch<NT>(pos, ss+1, -beta, -alpha, depth - 1);
      pos.undo_move(move);

      assert(value > -VALUE_INFINITE && value < VALUE_INFINITE);

      // Check for a new best move
      if (value > bestValue)
      {
          bestValue = value;

          if (value > alpha)
          {
              bestMove = move;

              if (PvNode) // Update pv even in fail-high case
                  update_pv(ss->pv, move, (ss+1)->pv);

              if (PvNode && value < beta) // Update alpha here!
                  alpha = value;
              else
                  break; // Fail high
          }
       }
    }

    // All legal moves have been searched. A special case: if we're in check
    // and no legal moves were found, it is checkmate.
    if (ss->inCheck && bestValue == -VALUE_INFINITE)
        return mated_in(ss->ply); // Plies to mate from the root

    tte->save(posKey, value_to_tt(bestValue, ss->ply), pvHit,
              bestValue >= beta ? BOUND_LOWER :
              PvNode && bestValue > oldAlpha  ? BOUND_EXACT : BOUND_UPPER,
              ttDepth, bestMove, ss->staticEval);

    assert(bestValue > -VALUE_INFINITE && bestValue < VALUE_INFINITE);

    return bestValue;
  }


  // value_to_tt() adjusts a mate or TB score from "plies to mate from the root" to
  // "plies to mate from the current position". Standard scores are unchanged.
  // The function is called before storing a value in the transposition table.

  Value value_to_tt(Value v, int ply) {

    assert(v != VALUE_NONE);

    return  v >= VALUE_TB_WIN_IN_MAX_PLY  ? v + ply
          : v <= VALUE_TB_LOSS_IN_MAX_PLY ? v - ply : v;
  }


  // value_from_tt() is the inverse of value_to_tt(): it adjusts a mate or TB score
  // from the transposition table (which refers to the plies to mate/be mated from
  // current position) to "plies to mate/be mated (TB win/loss) from the root". However,
  // for mate scores, to avoid potentially false mate scores related to the 50 moves rule
  // and the graph history interaction, we return an optimal TB score instead.

  Value value_from_tt(Value v, int ply, int r50c) {

    /*return  v == VALUE_NONE             ? VALUE_NONE
          : v >= VALUE_MATE_IN_MAX_PLY  ? v - ply
          : v <= VALUE_MATED_IN_MAX_PLY ? v + ply : v; */

    if (v == VALUE_NONE)
        return VALUE_NONE;

    if (v >= VALUE_TB_WIN_IN_MAX_PLY)  // TB win or better
    {
        if (v >= VALUE_MATE_IN_MAX_PLY && VALUE_MATE - v > 99 - r50c)
            return VALUE_MATE_IN_MAX_PLY - 1; // do not return a potentially false mate score

        return v - ply;
    }

    if (v <= VALUE_TB_LOSS_IN_MAX_PLY) // TB loss or worse
    {
        if (v <= VALUE_MATED_IN_MAX_PLY && VALUE_MATE + v > 99 - r50c)
            return VALUE_MATED_IN_MAX_PLY + 1; // do not return a potentially false mate score

        return v + ply;
    }

    return v;

  }


  // update_pv() adds current move and appends child pv[]

  void update_pv(Move* pv, Move move, Move* childPv) {

    for (*pv++ = move; childPv && *childPv != MOVE_NONE; )
        *pv++ = *childPv++;
    *pv = MOVE_NONE;
  }


  // update_all_stats() updates stats at the end of search() when a bestMove is found

  void update_all_stats(const Position& pos, Stack* ss, Move bestMove, Value bestValue, Value beta, Square prevSq,
                        Move* quietsSearched, int quietCount, Move* capturesSearched, int captureCount, Depth depth) {

    int bonus1, bonus2;
    Color us = pos.side_to_move();
    Thread* thisThread = pos.this_thread();
    CapturePieceToHistory& captureHistory = thisThread->captureHistory;
    Piece moved_piece = pos.moved_piece(bestMove);
    PieceType captured = type_of(pos.piece_on(to_sq(bestMove)));

    bonus1 = stat_bonus(depth + 1);
    bonus2 = bestValue > beta + PawnValueMg ? bonus1               // larger bonus
                                            : stat_bonus(depth);   // smaller bonus

    if (!pos.capture_or_promotion(bestMove))
    {
        update_quiet_stats(pos, ss, bestMove, bonus2, depth);

        // Decrease all the non-best quiet moves
        for (int i = 0; i < quietCount; ++i)
        {
            thisThread->mainHistory[us][from_to(quietsSearched[i])] << -bonus2;
            update_continuation_histories(ss, pos.moved_piece(quietsSearched[i]), to_sq(quietsSearched[i]), -bonus2);
        }
    }
    else
        captureHistory[moved_piece][to_sq(bestMove)][captured] << bonus1;

    // Extra penalty for a quiet early move that was not a TT move or main killer move in previous ply when it gets refuted
    if (   ((ss-1)->moveCount == 1 + (ss-1)->ttHit || ((ss-1)->currentMove == (ss-1)->killers[0]))
        && !pos.captured_piece())
            update_continuation_histories(ss-1, pos.piece_on(prevSq), prevSq, -bonus1);

    // Decrease all the non-best capture moves
    for (int i = 0; i < captureCount; ++i)
    {
        moved_piece = pos.moved_piece(capturesSearched[i]);
        captured = type_of(pos.piece_on(to_sq(capturesSearched[i])));
        captureHistory[moved_piece][to_sq(capturesSearched[i])][captured] << -bonus1;
    }
  }


  // update_continuation_histories() updates histories of the move pairs formed
  // by moves at ply -1, -2, -4, and -6 with current move.

  void update_continuation_histories(Stack* ss, Piece pc, Square to, int bonus) {

    for (int i : {1, 2, 4, 6})
    {
        if (ss->inCheck && i > 2)
            break;
        if (is_ok((ss-i)->currentMove))
            (*(ss-i)->continuationHistory)[pc][to] << bonus;
    }
  }


  // update_quiet_stats() updates move sorting heuristics

  void update_quiet_stats(const Position& pos, Stack* ss, Move move, int bonus, int depth) {

    if (ss->killers[0] != move)
    {
        ss->killers[1] = ss->killers[0];
        ss->killers[0] = move;
    }

    Color us = pos.side_to_move();
    Thread* thisThread = pos.this_thread();
    thisThread->mainHistory[us][from_to(move)] << bonus;
    update_continuation_histories(ss, pos.moved_piece(move), to_sq(move), bonus);

    if (type_of(pos.moved_piece(move)) != PAWN)
        thisThread->mainHistory[us][from_to(reverse_move(move))] << -bonus;

    if (is_ok((ss-1)->currentMove))
    {
        Square prevSq = to_sq((ss-1)->currentMove);
        thisThread->counterMoves[pos.piece_on(prevSq)][prevSq] = move;
    }

    if (depth > 11 && ss->ply < MAX_LPH)
        thisThread->lowPlyHistory[ss->ply][from_to(move)] << stat_bonus(depth - 7);
  }

} // namespace


/// MainThread::check_time() is used to print debug info and, more importantly,
/// to detect when we are out of available time and thus stop the search.

void MainThread::check_time() {

  if (--callsCnt > 0)
      return;

  // When using nodes, ensure checking rate is not lower than 0.1% of nodes
  callsCnt = Limits.nodes ? std::min(1024, int(Limits.nodes / 1024)) : 1024;

  static TimePoint lastInfoTime = now();

  TimePoint elapsed = Time.elapsed();
  TimePoint tick = Limits.startTime + elapsed;

  if (tick - lastInfoTime >= 1000)
  {
      lastInfoTime = tick;
      dbg_print();
  }

  // We should not stop pondering until told so by the GUI
  if (ponder)
      return;

  if (   (Limits.use_time_management() && (elapsed > Time.maximum() - 10 || stopOnPonderhit))
      || (Limits.movetime && elapsed >= Limits.movetime)
      || (Limits.nodes && Threads.nodes_searched() >= (uint64_t)Limits.nodes))
      Threads.stop = true;
}


/// UCI::pv() formats PV information according to the UCI protocol. UCI requires
/// that all (if any) unsearched PV lines are sent using a previous search score.

string UCI::pv(const Position& pos, Depth depth, Value alpha, Value beta) {

  std::stringstream ss;
  TimePoint elapsed = Time.elapsed() + 1;
  const RootMoves& rootMoves = pos.this_thread()->rootMoves;
  size_t pvIdx = pos.this_thread()->pvIdx;
  size_t multiPV = std::min((size_t)Options["MultiPV"], rootMoves.size());
  uint64_t nodesSearched = Threads.nodes_searched();
  uint64_t tbHits = Threads.tb_hits() + (TB::RootInTB ? rootMoves.size() : 0);

  for (size_t i = 0; i < multiPV; ++i)
  {
      bool updated = rootMoves[i].score != -VALUE_INFINITE;

      if (depth == 1 && !updated && i > 0)
          continue;

      Depth d = updated ? depth : std::max(1, depth - 1);
      Value v = updated ? rootMoves[i].score : rootMoves[i].previousScore;
      Value v2 = rootMoves[i].previousScore;

      if (v == -VALUE_INFINITE)
          v = VALUE_ZERO;

      bool tb = TB::RootInTB && abs(v) < VALUE_TB_WIN - 6 * PawnValueEg;

      v = tb ? rootMoves[i].tbScore : v;

      if (ss.rdbuf()->in_avail()) // Not at first line
          ss << "\n";

      ss << "info"
         << " depth "    << d
         << " seldepth " << rootMoves[i].selDepth
         << " multipv "  << i + 1
         << " score "    << UCI::value(v, v2);

      if (Options["UCI_ShowWDL"])
          ss << UCI::wdl(v, pos.game_ply());

      if (!tb && i == pvIdx)
          ss << (v >= beta ? " lowerbound" : v <= alpha ? " upperbound" : "");

      ss << " nodes "    << nodesSearched
         << " nps "      << nodesSearched * 1000 / elapsed;

      if (elapsed > 1000) // Earlier makes little sense
          ss << " hashfull " << TT.hashfull();

      ss << " tbhits "   << tbHits
         << " time "     << elapsed
         << " pv";

      for (Move m : rootMoves[i].pv)
          ss << " " << UCI::move(m, pos.is_chess960());
  }

  return ss.str();
}


/// RootMove::extract_ponder_from_tt() is called in case we have no ponder move
/// before exiting the search, for instance, in case we stop the search during a
/// fail high at root. We try hard to have a ponder move to return to the GUI,
/// otherwise in case of 'ponder on' we have nothing to think on.

bool RootMove::extract_ponder_from_tt(Position& pos) {

    StateInfo st;
    bool ttHit;

    assert(pv.size() == 1);

    if (pv[0] == MOVE_NONE)
        return false;

    pos.do_move(pv[0], st);
    TTEntry* tte = TT.probe(pos.key(), ttHit);

    if (ttHit)
    {
        Move m = tte->move(); // Local copy to be SMP safe
        if (MoveList<LEGAL>(pos).contains(m))
            pv.push_back(m);
    }

    pos.undo_move(pv[0]);
    return pv.size() > 1;
}

void Tablebases::rank_root_moves(Position& pos, Search::RootMoves& rootMoves) {

    RootInTB = false;
    UseRule50 = bool(Options["Syzygy50MoveRule"]);
    ProbeDepth = int(Options["SyzygyProbeDepth"]);
    Cardinality = int(Options["SyzygyProbeLimit"]);

    // Tables with fewer pieces than SyzygyProbeLimit are searched with
    // ProbeDepth == DEPTH_ZERO
    if (Cardinality > MaxCardinality)
    {
        Cardinality = MaxCardinality;
        ProbeDepth = 0;
    }

    if (Cardinality >= popcount(pos.pieces()) && !pos.can_castle(ANY_CASTLING))
    {
        // Rank moves using DTZ tables
        RootInTB = root_probe(pos, rootMoves);

        if (!RootInTB)
        {
            // DTZ tables are missing; try to rank moves using WDL tables
            RootInTB = root_probe_wdl(pos, rootMoves);
        }
    }

    if (RootInTB)
    {
        // Sort moves according to TB rank
        std::stable_sort(rootMoves.begin(), rootMoves.end(),
                  [](const RootMove &a, const RootMove &b) { return a.tbRank > b.tbRank; } );
    }
    else
    {
        // Clean up if root_probe() and root_probe_wdl() have failed
        for (auto& m : rootMoves)
            m.tbRank = 0;
    }
}<|MERGE_RESOLUTION|>--- conflicted
+++ resolved
@@ -763,7 +763,6 @@
         && !thisThread->nmpGuard
         &&  abs(eval) < 2 * VALUE_KNOWN_WIN)
     {
-<<<<<<< HEAD
        if (rootDepth > 10)
            kingDanger = pos.king_danger();
 
@@ -785,30 +784,9 @@
            && !(rootDepth > 10 && MoveList<LEGAL>(pos).size() < 6))
        {
            assert(eval - beta >= 0);
-=======
-        assert(eval - beta >= 0);
-
-        // Null move dynamic reduction based on depth and value
-        Depth R = (982 + 85 * depth) / 256 + std::min(int(eval - beta) / 192, 3);
-
-        ss->currentMove = MOVE_NULL;
-        ss->continuationHistory = &thisThread->continuationHistory[0][0][NO_PIECE][0];
-
-        pos.do_null_move(st);
-
-        Value nullValue = -search<NonPV>(pos, ss+1, -beta, -beta+1, depth-R, !cutNode);
-
-        pos.undo_null_move();
-
-        if (nullValue >= beta)
-        {
-            // Do not return unproven mate or TB scores
-            if (nullValue >= VALUE_TB_WIN_IN_MAX_PLY)
-                nullValue = beta;
->>>>>>> 5af09cfd
 
            // Null move dynamic reduction based on depth and value
-           Depth R = (817 + 71 * depth) / 213 + std::min(int(eval - beta) / 192, 3);
+           Depth R = (982 + 85 * depth) / 256 + std::min(int(eval - beta) / 192, 3);
 
            if (   depth < 11
                || ttValue >= beta
@@ -998,7 +976,10 @@
       if (isMate)
       {
           ss->currentMove = move;
-          ss->continuationHistory = &thisThread->continuationHistory[ss->inCheck][priorCapture][movedPiece][to_sq(move)];
+          ss->continuationHistory = &thisThread->continuationHistory[ss->inCheck]
+                                                                    [captureOrPromotion]
+                                                                    [movedPiece]
+                                                                    [to_sq(move)];
           value = mate_in(ss->ply+1);
 
           if (PvNode && (moveCount == 1 || (value > alpha && (rootNode || value < beta))))
