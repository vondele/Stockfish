--- conflicted
+++ resolved
@@ -116,11 +116,6 @@
   constexpr Value LazyThreshold1 =  Value(1400);
   constexpr Value LazyThreshold2 =  Value(1300);
   constexpr Value SpaceThreshold = Value(12222);
-<<<<<<< HEAD
-=======
-  constexpr Value NNUEThreshold1 =   Value(550);
-  constexpr Value NNUEThreshold2 =   Value(150);
->>>>>>> 530fccbf
 
   // KingAttackWeights[PieceType] contains king attack weights by piece type
   constexpr int KingAttackWeights[PIECE_TYPE_NB] = { 0, 0, 81, 52, 44, 10 };
@@ -939,21 +934,8 @@
 
 Value Eval::evaluate(const Position& pos) {
 
-<<<<<<< HEAD
   Value v = Eval::useNNUE ? NNUE::evaluate(pos) * 5 / 4 + Tempo
                           : Evaluation<NO_TRACE>(pos).value();
-=======
-  bool classical = !Eval::useNNUE
-                ||  abs(eg_value(pos.psq_score())) * 16 > NNUEThreshold1 * (16 + pos.rule50_count());
-  Value v = classical ? Evaluation<NO_TRACE>(pos).value()
-                      : NNUE::evaluate(pos) * 5 / 4 + Tempo;
-
-  if (classical && Eval::useNNUE && abs(v) * 16 < NNUEThreshold2 * (16 + pos.rule50_count()))
-      v = NNUE::evaluate(pos) * 5 / 4 + Tempo;
-
-  // Damp down the evaluation linearly when shuffling
-  v = v * (100 - pos.rule50_count()) / 100;
->>>>>>> 530fccbf
 
   // Guarantee evaluation does not hit the tablebase range
   v = std::clamp(v, VALUE_TB_LOSS_IN_MAX_PLY + 1, VALUE_TB_WIN_IN_MAX_PLY - 1);
