--- conflicted
+++ resolved
@@ -981,7 +981,7 @@
     // Initialize score by reading the incrementally updated scores included in
     // the position object (material + piece square tables) and the material
     // imbalance. Score is computed internally from the white point of view.
-    Score score = pos.psq_score() + me->imbalance() + pos.this_thread()->trend;
+    Score score = pos.psq_score() + me->imbalance();
 
     // Probe the pawn hash table
     pe = Pawns::probe(pos);
@@ -1077,37 +1077,8 @@
 
 Value Eval::evaluate(const Position& pos) {
 
-<<<<<<< HEAD
   Value v = useNNUE ? NNUE::evaluate(pos, true) + (pos.is_chess960() ? fix_FRC(pos) : 0)
                     : Evaluation<NO_TRACE>(pos).value();
-=======
-  Value v;
-
-  // Deciding between classical and NNUE eval: for high PSQ imbalance we use classical,
-  // but we switch to NNUE during long shuffling or with high material on the board.
-
-  if (  !useNNUE
-      || abs(eg_value(pos.psq_score())) * 5 > (850 + pos.non_pawn_material() / 64) * (5 + pos.rule50_count()))
-      v = Evaluation<NO_TRACE>(pos).value();          // classical
-  else
-  {
-       int scale = 1049
-                   +  8 * pos.count<PAWN>()
-                   + 20 * pos.non_pawn_material() / 1024;
-
-       Value nnue     = NNUE::evaluate(pos, true);     // NNUE
-       Color stm      = pos.side_to_move();
-       Value optimism = pos.this_thread()->optimism[stm];
-
-       v = (nnue + optimism) * scale / 1024 - optimism;
-
-       if (pos.is_chess960())
-           v += fix_FRC(pos);
-  }
-
-  // Damp down the evaluation linearly when shuffling
-  v = v * (207 - pos.rule50_count()) / 207;
->>>>>>> 8bb5a436
 
   // Guarantee evaluation does not hit the tablebase range
   v = std::clamp(v, VALUE_TB_LOSS_IN_MAX_PLY + 1, VALUE_TB_WIN_IN_MAX_PLY - 1);
@@ -1133,10 +1104,7 @@
   std::memset(scores, 0, sizeof(scores));
 
   // Reset any global variable used in eval
-  pos.this_thread()->trend           = SCORE_ZERO;
   pos.this_thread()->bestValue       = VALUE_ZERO;
-  pos.this_thread()->optimism[WHITE] = VALUE_ZERO;
-  pos.this_thread()->optimism[BLACK] = VALUE_ZERO;
 
   v = Evaluation<TRACE>(pos).value();
 
