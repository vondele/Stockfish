--- conflicted
+++ resolved
@@ -1076,62 +1076,8 @@
 
 Value Eval::evaluate(const Position& pos) {
 
-<<<<<<< HEAD
-  Value v = Eval::useNNUE ? NNUE::evaluate(pos) + Tempo
+  Value v = Eval::useNNUE ? NNUE::evaluate(pos) + Tempo + (pos.is_chess960() ? fix_FRC(pos) : 0)
                           : Evaluation<NO_TRACE>(pos).value();
-=======
-  Value v;
-
-  if (!Eval::useNNUE)
-      v = Evaluation<NO_TRACE>(pos).value();
-  else
-  {
-      // Scale and shift NNUE for compatibility with search and classical evaluation
-      auto  adjusted_NNUE = [&]()
-      {
-         int material = pos.non_pawn_material() + 4 * PawnValueMg * pos.count<PAWN>();
-         int scale =  580
-                    + material / 32
-                    - 4 * pos.rule50_count();
-
-         Value nnue = NNUE::evaluate(pos) * scale / 1024 + Tempo;
-
-         if (pos.is_chess960())
-             nnue += fix_FRC(pos);
-
-         return nnue;
-      };
-
-      // If there is PSQ imbalance we use the classical eval. We also introduce
-      // a small probability of using the classical eval when PSQ imbalance is small.
-      Value psq = Value(abs(eg_value(pos.psq_score())));
-      int   r50 = 16 + pos.rule50_count();
-      bool  largePsq = psq * 16 > (NNUEThreshold1 + pos.non_pawn_material() / 64) * r50;
-      bool  classical = largePsq || (psq > PawnValueMg / 4 && !(pos.this_thread()->nodes & 0xB));
-
-      // Use classical evaluation for really low piece endgames.
-      // One critical case is the draw for bishop + A/H file pawn vs naked king.
-      bool lowPieceEndgame =   pos.non_pawn_material() == BishopValueMg
-                            || (pos.non_pawn_material() < 2 * RookValueMg && pos.count<PAWN>() < 2);
-
-      v = classical || lowPieceEndgame ? Evaluation<NO_TRACE>(pos).value() 
-                                       : adjusted_NNUE();
-
-      // If the classical eval is small and imbalance large, use NNUE nevertheless.
-      // For the case of opposite colored bishops, switch to NNUE eval with small
-      // probability if the classical eval is less than the threshold.
-      if (    largePsq
-          && !lowPieceEndgame
-          && (   abs(v) * 16 < NNUEThreshold2 * r50
-              || (   pos.opposite_bishops()
-                  && abs(v) * 16 < (NNUEThreshold1 + pos.non_pawn_material() / 64) * r50
-                  && !(pos.this_thread()->nodes & 0xB))))
-          v = adjusted_NNUE();
-  }
-
-  // Damp down the evaluation linearly when shuffling
-  v = v * (100 - pos.rule50_count()) / 100;
->>>>>>> a7ab92ec
 
   // Guarantee evaluation does not hit the tablebase range
   v = std::clamp(v, VALUE_TB_LOSS_IN_MAX_PLY + 1, VALUE_TB_WIN_IN_MAX_PLY - 1);
