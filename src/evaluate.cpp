/*
  Stockfish, a UCI chess playing engine derived from Glaurung 2.1
  Copyright (C) 2004-2021 The Stockfish developers (see AUTHORS file)

  Stockfish is free software: you can redistribute it and/or modify
  it under the terms of the GNU General Public License as published by
  the Free Software Foundation, either version 3 of the License, or
  (at your option) any later version.

  Stockfish is distributed in the hope that it will be useful,
  but WITHOUT ANY WARRANTY; without even the implied warranty of
  MERCHANTABILITY or FITNESS FOR A PARTICULAR PURPOSE.  See the
  GNU General Public License for more details.

  You should have received a copy of the GNU General Public License
  along with this program.  If not, see <http://www.gnu.org/licenses/>.
*/

#include <algorithm>
#include <cassert>
#include <cstdlib>
#include <cstring>   // For std::memset
#include <fstream>
#include <iomanip>
#include <sstream>
#include <iostream>
#include <streambuf>
#include <vector>

#include "bitboard.h"
#include "evaluate.h"
#include "material.h"
#include "misc.h"
#include "pawns.h"
#include "thread.h"
#include "timeman.h"
#include "uci.h"
#include "incbin/incbin.h"


// Macro to embed the default efficiently updatable neural network (NNUE) file
// data in the engine binary (using incbin.h, by Dale Weiler).
// This macro invocation will declare the following three variables
//     const unsigned char        gEmbeddedNNUEData[];  // a pointer to the embedded data
//     const unsigned char *const gEmbeddedNNUEEnd;     // a marker to the end
//     const unsigned int         gEmbeddedNNUESize;    // the size of the embedded file
// Note that this does not work in Microsoft Visual Studio.
#if !defined(_MSC_VER) && !defined(NNUE_EMBEDDING_OFF)
  INCBIN(EmbeddedNNUE, EvalFileDefaultName);
#else
  const unsigned char        gEmbeddedNNUEData[1] = {0x0};
  const unsigned char *const gEmbeddedNNUEEnd = &gEmbeddedNNUEData[1];
  const unsigned int         gEmbeddedNNUESize = 1;
#endif


using namespace std;

namespace Stockfish {

namespace Eval {

  bool useNNUE;
  string eval_file_loaded = "None";

  /// NNUE::init() tries to load a NNUE network at startup time, or when the engine
  /// receives a UCI command "setoption name EvalFile value nn-[a-z0-9]{12}.nnue"
  /// The name of the NNUE network is always retrieved from the EvalFile option.
  /// We search the given network in three locations: internally (the default
  /// network may be embedded in the binary), in the active working directory and
  /// in the engine directory. Distro packagers may define the DEFAULT_NNUE_DIRECTORY
  /// variable to have the engine search in a special directory in their distro.

  void NNUE::init() {

    useNNUE = Options["Use NNUE"];

    if (!useNNUE)
        return;

    string eval_file = string(Options["EvalFile"]);

    #if defined(DEFAULT_NNUE_DIRECTORY)
    #define stringify2(x) #x
    #define stringify(x) stringify2(x)
    vector<string> dirs = { "<internal>" , "" , CommandLine::binaryDirectory , stringify(DEFAULT_NNUE_DIRECTORY) };
    #else
    vector<string> dirs = { "<internal>" , "" , CommandLine::binaryDirectory };
    #endif

    for (string directory : dirs)
        if (eval_file_loaded != eval_file)
        {
            if (directory != "<internal>")
            {
                ifstream stream(directory + eval_file, ios::binary);
                if (load_eval(eval_file, stream))
                    eval_file_loaded = eval_file;
            }

            if (directory == "<internal>" && eval_file == EvalFileDefaultName)
            {
                // C++ way to prepare a buffer for a memory stream
                class MemoryBuffer : public basic_streambuf<char> {
                    public: MemoryBuffer(char* p, size_t n) { setg(p, p, p + n); setp(p, p + n); }
                };

                MemoryBuffer buffer(const_cast<char*>(reinterpret_cast<const char*>(gEmbeddedNNUEData)),
                                    size_t(gEmbeddedNNUESize));

                istream stream(&buffer);
                if (load_eval(eval_file, stream))
                    eval_file_loaded = eval_file;
            }
        }
  }

  /// NNUE::verify() verifies that the last net used was loaded successfully
  void NNUE::verify() {

    string eval_file = string(Options["EvalFile"]);

    if (useNNUE && eval_file_loaded != eval_file)
    {
        UCI::OptionsMap defaults;
        UCI::init(defaults);

        string msg1 = "If the UCI option \"Use NNUE\" is set to true, network evaluation parameters compatible with the engine must be available.";
        string msg2 = "The option is set to true, but the network file " + eval_file + " was not loaded successfully.";
        string msg3 = "The UCI option EvalFile might need to specify the full path, including the directory name, to the network file.";
        string msg4 = "The default net can be downloaded from: https://tests.stockfishchess.org/api/nn/" + string(defaults["EvalFile"]);
        string msg5 = "The engine will be terminated now.";

        sync_cout << "info string ERROR: " << msg1 << sync_endl;
        sync_cout << "info string ERROR: " << msg2 << sync_endl;
        sync_cout << "info string ERROR: " << msg3 << sync_endl;
        sync_cout << "info string ERROR: " << msg4 << sync_endl;
        sync_cout << "info string ERROR: " << msg5 << sync_endl;

        exit(EXIT_FAILURE);
    }

    if (useNNUE)
        sync_cout << "info string NNUE evaluation using " << eval_file << " enabled" << sync_endl;
    else
        sync_cout << "info string classical evaluation enabled" << sync_endl;
  }
}

namespace Trace {

  enum Tracing { NO_TRACE, TRACE };

  enum Term { // The first 8 entries are reserved for PieceType
    MATERIAL = 8, IMBALANCE, MOBILITY, THREAT, PASSED, SPACE, WINNABLE, TOTAL, TERM_NB
  };

  Score scores[TERM_NB][COLOR_NB];

  double to_cp(Value v) { return double(v) / PawnValueEg; }

  void add(int idx, Color c, Score s) {
    scores[idx][c] = s;
  }

  void add(int idx, Score w, Score b = SCORE_ZERO) {
    scores[idx][WHITE] = w;
    scores[idx][BLACK] = b;
  }

  std::ostream& operator<<(std::ostream& os, Score s) {
    os << std::setw(5) << to_cp(mg_value(s)) << " "
       << std::setw(5) << to_cp(eg_value(s));
    return os;
  }

  std::ostream& operator<<(std::ostream& os, Term t) {

    if (t == MATERIAL || t == IMBALANCE || t == WINNABLE || t == TOTAL)
        os << " ----  ----"    << " | " << " ----  ----";
    else
        os << scores[t][WHITE] << " | " << scores[t][BLACK];

    os << " | " << scores[t][WHITE] - scores[t][BLACK] << " |\n";
    return os;
  }
}

using namespace Trace;

namespace {

  // Threshold for lazy and space evaluation
<<<<<<< HEAD
  constexpr Value LazyThreshold1 =  Value(1565);
  constexpr Value LazyThreshold2 =  Value(1102);
  constexpr Value SpaceThreshold = Value(11551);
=======
  constexpr Value LazyThreshold1    =  Value(1565);
  constexpr Value LazyThreshold2    =  Value(1102);
  constexpr Value SpaceThreshold    =  Value(11551);
>>>>>>> 0470bcef

  // KingAttackWeights[PieceType] contains king attack weights by piece type
  constexpr int KingAttackWeights[PIECE_TYPE_NB] = { 0, 0, 81, 52, 44, 10 };

  // SafeCheck[PieceType][single/multiple] contains safe check bonus by piece type,
  // higher if multiple safe checks are possible for that piece type.
  constexpr int SafeCheck[][2] = {
      {}, {}, {803, 1292}, {639, 974}, {1087, 1878}, {759, 1132}
  };

#define S(mg, eg) make_score(mg, eg)

  // MobilityBonus[PieceType-2][attacked] contains bonuses for middle and end game,
  // indexed by piece type and number of attacked squares in the mobility area.
  constexpr Score MobilityBonus[][32] = {
    { S(-62,-79), S(-53,-57), S(-12,-31), S( -3,-17), S(  3,  7), S( 12, 13), // Knight
      S( 21, 16), S( 28, 21), S( 37, 26) },
    { S(-47,-59), S(-20,-25), S( 14, -8), S( 29, 12), S( 39, 21), S( 53, 40), // Bishop
      S( 53, 56), S( 60, 58), S( 62, 65), S( 69, 72), S( 78, 78), S( 83, 87),
      S( 91, 88), S( 96, 98) },
    { S(-60,-82), S(-24,-15), S(  0, 17) ,S(  3, 43), S(  4, 72), S( 14,100), // Rook
      S( 20,102), S( 30,122), S( 41,133), S(41 ,139), S( 41,153), S( 45,160),
      S( 57,165), S( 58,170), S( 67,175) },
    { S(-29,-49), S(-16,-29), S( -8, -8), S( -8, 17), S( 18, 39), S( 25, 54), // Queen
      S( 23, 59), S( 37, 73), S( 41, 76), S( 54, 95), S( 65, 95) ,S( 68,101),
      S( 69,124), S( 70,128), S( 70,132), S( 70,133) ,S( 71,136), S( 72,140),
      S( 74,147), S( 76,149), S( 90,153), S(104,169), S(105,171), S(106,171),
      S(112,178), S(114,185), S(114,187), S(119,221) }
  };

  // BishopPawns[distance from edge] contains a file-dependent penalty for pawns on
  // squares of the same color as our bishop.
  constexpr Score BishopPawns[int(FILE_NB) / 2] = {
    S(3, 8), S(3, 9), S(2, 8), S(3, 8)
  };

  // KingProtector[knight/bishop] contains penalty for each distance unit to own king
  constexpr Score KingProtector[] = { S(8, 9), S(6, 9) };

  // Outpost[knight/bishop] contains bonuses for each knight or bishop occupying a
  // pawn protected square on rank 4 to 6 which is also safe from a pawn attack.
  constexpr Score Outpost[] = { S(57, 38), S(31, 24) };

  // PassedRank[Rank] contains a bonus according to the rank of a passed pawn
  constexpr Score PassedRank[RANK_NB] = {
    S(0, 0), S(7, 27), S(16, 32), S(17, 40), S(64, 71), S(170, 174), S(278, 262)
  };

  constexpr Score RookOnClosedFile = S(10, 5);
  constexpr Score RookOnOpenFile[] = { S(19, 6), S(47, 26) };

  // ThreatByMinor/ByRook[attacked PieceType] contains bonuses according to
  // which piece type attacks which one. Attacks on lesser pieces which are
  // pawn-defended are not considered.
  constexpr Score ThreatByMinor[PIECE_TYPE_NB] = {
    S(0, 0), S(5, 32), S(55, 41), S(77, 56), S(89, 119), S(79, 162)
  };

  constexpr Score ThreatByRook[PIECE_TYPE_NB] = {
    S(0, 0), S(3, 44), S(37, 68), S(42, 60), S(0, 39), S(58, 43)
  };

  constexpr Value CorneredBishop = Value(50);

  // Assorted bonuses and penalties
  constexpr Score UncontestedOutpost  = S(  1, 10);
  constexpr Score BishopOnKingRing    = S( 24,  0);
  constexpr Score BishopXRayPawns     = S(  4,  5);
  constexpr Score FlankAttacks        = S(  8,  0);
  constexpr Score Hanging             = S( 69, 36);
  constexpr Score KnightOnQueen       = S( 16, 11);
  constexpr Score LongDiagonalBishop  = S( 45,  0);
  constexpr Score MinorBehindPawn     = S( 18,  3);
  constexpr Score PassedFile          = S( 11,  8);
  constexpr Score PawnlessFlank       = S( 17, 95);
  constexpr Score ReachableOutpost    = S( 31, 22);
  constexpr Score RestrictedPiece     = S(  7,  7);
  constexpr Score RookOnKingRing      = S( 16,  0);
  constexpr Score SliderOnQueen       = S( 60, 18);
  constexpr Score ThreatByKing        = S( 24, 89);
  constexpr Score ThreatByPawnPush    = S( 48, 39);
  constexpr Score ThreatBySafePawn    = S(173, 94);
  constexpr Score TrappedRook         = S( 55, 13);
  constexpr Score WeakQueenProtection = S( 14,  0);
  constexpr Score WeakQueen           = S( 56, 15);


#undef S

  // Evaluation class computes and stores attacks tables and other working data
  template<Tracing T>
  class Evaluation {

  public:
    Evaluation() = delete;
    explicit Evaluation(const Position& p) : pos(p) {}
    Evaluation& operator=(const Evaluation&) = delete;
    Value value();

  private:
    template<Color Us> void initialize();
    template<Color Us, PieceType Pt> Score pieces();
    template<Color Us> Score king() const;
    template<Color Us> Score threats() const;
    template<Color Us> Score passed() const;
    template<Color Us> Score space() const;
    Value winnable(Score score) const;

    const Position& pos;
    Material::Entry* me;
    Pawns::Entry* pe;
    Bitboard mobilityArea[COLOR_NB];
    Score mobility[COLOR_NB] = { SCORE_ZERO, SCORE_ZERO };

    // attackedBy[color][piece type] is a bitboard representing all squares
    // attacked by a given color and piece type. Special "piece types" which
    // is also calculated is ALL_PIECES.
    Bitboard attackedBy[COLOR_NB][PIECE_TYPE_NB];

    // attackedBy2[color] are the squares attacked by at least 2 units of a given
    // color, including x-rays. But diagonal x-rays through pawns are not computed.
    Bitboard attackedBy2[COLOR_NB];

    // kingRing[color] are the squares adjacent to the king plus some other
    // very near squares, depending on king position.
    Bitboard kingRing[COLOR_NB];

    // kingAttackersCount[color] is the number of pieces of the given color
    // which attack a square in the kingRing of the enemy king.
    int kingAttackersCount[COLOR_NB];

    // kingAttackersWeight[color] is the sum of the "weights" of the pieces of
    // the given color which attack a square in the kingRing of the enemy king.
    // The weights of the individual piece types are given by the elements in
    // the KingAttackWeights array.
    int kingAttackersWeight[COLOR_NB];

    // kingAttacksCount[color] is the number of attacks by the given color to
    // squares directly adjacent to the enemy king. Pieces which attack more
    // than one square are counted multiple times. For instance, if there is
    // a white knight on g5 and black's king is on g8, this white knight adds 2
    // to kingAttacksCount[WHITE].
    int kingAttacksCount[COLOR_NB];
  };


  // Evaluation::initialize() computes king and pawn attacks, and the king ring
  // bitboard for a given color. This is done at the beginning of the evaluation.

  template<Tracing T> template<Color Us>
  void Evaluation<T>::initialize() {

    constexpr Color     Them = ~Us;
    constexpr Direction Up   = pawn_push(Us);
    constexpr Direction Down = -Up;
    constexpr Bitboard LowRanks = (Us == WHITE ? Rank2BB | Rank3BB : Rank7BB | Rank6BB);

    const Square ksq = pos.square<KING>(Us);

    Bitboard dblAttackByPawn = pawn_double_attacks_bb<Us>(pos.pieces(Us, PAWN));

    // Find our pawns that are blocked or on the first two ranks
    Bitboard b = pos.pieces(Us, PAWN) & (shift<Down>(pos.pieces()) | LowRanks);

    // Squares occupied by those pawns, by our king or queen, by blockers to attacks on our king
    // or controlled by enemy pawns are excluded from the mobility area.
    mobilityArea[Us] = ~(b | pos.pieces(Us, KING, QUEEN) | pos.blockers_for_king(Us) | pe->pawn_attacks(Them));

    // Initialize attackedBy[] for king and pawns
    attackedBy[Us][KING] = attacks_bb<KING>(ksq);
    attackedBy[Us][PAWN] = pe->pawn_attacks(Us);
    attackedBy[Us][ALL_PIECES] = attackedBy[Us][KING] | attackedBy[Us][PAWN];
    attackedBy2[Us] = dblAttackByPawn | (attackedBy[Us][KING] & attackedBy[Us][PAWN]);

    // Init our king safety tables
    Square s = make_square(std::clamp(file_of(ksq), FILE_B, FILE_G),
                           std::clamp(rank_of(ksq), RANK_2, RANK_7));
    kingRing[Us] = attacks_bb<KING>(s) | s;

    kingAttackersCount[Them] = popcount(kingRing[Us] & pe->pawn_attacks(Them));
    kingAttacksCount[Them] = kingAttackersWeight[Them] = 0;

    // Remove from kingRing[] the squares defended by two pawns
    kingRing[Us] &= ~dblAttackByPawn;
  }


  // Evaluation::pieces() scores pieces of a given color and type

  template<Tracing T> template<Color Us, PieceType Pt>
  Score Evaluation<T>::pieces() {

    constexpr Color     Them = ~Us;
    constexpr Direction Down = -pawn_push(Us);
    constexpr Bitboard OutpostRanks = (Us == WHITE ? Rank4BB | Rank5BB | Rank6BB
                                                   : Rank5BB | Rank4BB | Rank3BB);
    Bitboard b1 = pos.pieces(Us, Pt);
    Bitboard b, bb;
    Score score = SCORE_ZERO;

    attackedBy[Us][Pt] = 0;

    while (b1)
    {
        Square s = pop_lsb(b1);

        // Find attacked squares, including x-ray attacks for bishops and rooks
        b = Pt == BISHOP ? attacks_bb<BISHOP>(s, pos.pieces() ^ pos.pieces(QUEEN))
          : Pt ==   ROOK ? attacks_bb<  ROOK>(s, pos.pieces() ^ pos.pieces(QUEEN) ^ pos.pieces(Us, ROOK))
                         : attacks_bb<Pt>(s, pos.pieces());

        if (pos.blockers_for_king(Us) & s)
            b &= line_bb(pos.square<KING>(Us), s);

        attackedBy2[Us] |= attackedBy[Us][ALL_PIECES] & b;
        attackedBy[Us][Pt] |= b;
        attackedBy[Us][ALL_PIECES] |= b;

        if (b & kingRing[Them])
        {
            kingAttackersCount[Us]++;
            kingAttackersWeight[Us] += KingAttackWeights[Pt];
            kingAttacksCount[Us] += popcount(b & attackedBy[Them][KING]);
        }

        else if (Pt == ROOK && (file_bb(s) & kingRing[Them]))
            score += RookOnKingRing;

        else if (Pt == BISHOP && (attacks_bb<BISHOP>(s, pos.pieces(PAWN)) & kingRing[Them]))
            score += BishopOnKingRing;

        int mob = popcount(b & mobilityArea[Us]);
        mobility[Us] += MobilityBonus[Pt - 2][mob];

        if (Pt == BISHOP || Pt == KNIGHT)
        {
            // Bonus if the piece is on an outpost square or can reach one
            // Bonus for knights (UncontestedOutpost) if few relevant targets
            bb = OutpostRanks & (attackedBy[Us][PAWN] | shift<Down>(pos.pieces(PAWN)))
                              & ~pe->pawn_attacks_span(Them);
            Bitboard targets = pos.pieces(Them) & ~pos.pieces(PAWN);

            if (   Pt == KNIGHT
                && bb & s & ~CenterFiles // on a side outpost
                && !(b & targets)        // no relevant attacks
                && (!more_than_one(targets & (s & QueenSide ? QueenSide : KingSide))))
                score += UncontestedOutpost * popcount(pos.pieces(PAWN) & (s & QueenSide ? QueenSide : KingSide));
            else if (bb & s)
                score += Outpost[Pt == BISHOP];
            else if (Pt == KNIGHT && bb & b & ~pos.pieces(Us))
                score += ReachableOutpost;

            // Bonus for a knight or bishop shielded by pawn
            if (shift<Down>(pos.pieces(PAWN)) & s)
                score += MinorBehindPawn;

            // Penalty if the piece is far from the king
            score -= KingProtector[Pt == BISHOP] * distance(pos.square<KING>(Us), s);

            if constexpr (Pt == BISHOP)
            {
                // Penalty according to the number of our pawns on the same color square as the
                // bishop, bigger when the center files are blocked with pawns and smaller
                // when the bishop is outside the pawn chain.
                Bitboard blocked = pos.pieces(Us, PAWN) & shift<Down>(pos.pieces());

                score -= BishopPawns[edge_distance(file_of(s))] * pos.pawns_on_same_color_squares(Us, s)
                                     * (!(attackedBy[Us][PAWN] & s) + popcount(blocked & CenterFiles));

                // Penalty for all enemy pawns x-rayed
                score -= BishopXRayPawns * popcount(attacks_bb<BISHOP>(s) & pos.pieces(Them, PAWN));

                // Bonus for bishop on a long diagonal which can "see" both center squares
                if (more_than_one(attacks_bb<BISHOP>(s, pos.pieces(PAWN)) & Center))
                    score += LongDiagonalBishop;

                // An important Chess960 pattern: a cornered bishop blocked by a friendly
                // pawn diagonally in front of it is a very serious problem, especially
                // when that pawn is also blocked.
                if (   pos.is_chess960()
                    && (s == relative_square(Us, SQ_A1) || s == relative_square(Us, SQ_H1)))
                {
                    Direction d = pawn_push(Us) + (file_of(s) == FILE_A ? EAST : WEST);
                    if (pos.piece_on(s + d) == make_piece(Us, PAWN))
                        score -= !pos.empty(s + d + pawn_push(Us)) ? 4 * make_score(CorneredBishop, CorneredBishop)
                                                                   : 3 * make_score(CorneredBishop, CorneredBishop);
                }
            }
        }

        if constexpr (Pt == ROOK)
        {
            // Bonuses for rook on a (semi-)open or closed file
            if (pos.is_on_semiopen_file(Us, s))
            {
                score += RookOnOpenFile[pos.is_on_semiopen_file(Them, s)];
            }
            else
            {
                // If our pawn on this file is blocked, increase penalty
                if ( pos.pieces(Us, PAWN)
                   & shift<Down>(pos.pieces())
                   & file_bb(s))
                {
                    score -= RookOnClosedFile;
                }

                // Penalty when trapped by the king, even more if the king cannot castle
                if (mob <= 3)
                {
                    File kf = file_of(pos.square<KING>(Us));
                    if ((kf < FILE_E) == (file_of(s) < kf))
                        score -= TrappedRook * (1 + !pos.castling_rights(Us));
                }
            }
        }

        if constexpr (Pt == QUEEN)
        {
            // Penalty if any relative pin or discovered attack against the queen
            Bitboard queenPinners;
            if (pos.slider_blockers(pos.pieces(Them, ROOK, BISHOP), s, queenPinners))
                score -= WeakQueen;
        }
    }
    if constexpr (T)
        Trace::add(Pt, Us, score);

    return score;
  }


  // Evaluation::king() assigns bonuses and penalties to a king of a given color

  template<Tracing T> template<Color Us>
  Score Evaluation<T>::king() const {

    constexpr Color    Them = ~Us;
    constexpr Bitboard Camp = (Us == WHITE ? AllSquares ^ Rank6BB ^ Rank7BB ^ Rank8BB
                                           : AllSquares ^ Rank1BB ^ Rank2BB ^ Rank3BB);

    Bitboard weak, b1, b2, b3, safe, unsafeChecks = 0;
    Bitboard rookChecks, queenChecks, bishopChecks, knightChecks;
    int kingDanger = 0;
    const Square ksq = pos.square<KING>(Us);

    // Init the score with king shelter and enemy pawns storm
    Score score = pe->king_safety<Us>(pos);

    // Attacked squares defended at most once by our queen or king
    weak =  attackedBy[Them][ALL_PIECES]
          & ~attackedBy2[Us]
          & (~attackedBy[Us][ALL_PIECES] | attackedBy[Us][KING] | attackedBy[Us][QUEEN]);

    // Analyse the safe enemy's checks which are possible on next move
    safe  = ~pos.pieces(Them);
    safe &= ~attackedBy[Us][ALL_PIECES] | (weak & attackedBy2[Them]);

    b1 = attacks_bb<ROOK  >(ksq, pos.pieces() ^ pos.pieces(Us, QUEEN));
    b2 = attacks_bb<BISHOP>(ksq, pos.pieces() ^ pos.pieces(Us, QUEEN));

    // Enemy rooks checks
    rookChecks = b1 & attackedBy[Them][ROOK] & safe;
    if (rookChecks)
        kingDanger += SafeCheck[ROOK][more_than_one(rookChecks)];
    else
        unsafeChecks |= b1 & attackedBy[Them][ROOK];

    // Enemy queen safe checks: count them only if the checks are from squares from
    // which opponent cannot give a rook check, because rook checks are more valuable.
    queenChecks =  (b1 | b2) & attackedBy[Them][QUEEN] & safe
                 & ~(attackedBy[Us][QUEEN] | rookChecks);
    if (queenChecks)
        kingDanger += SafeCheck[QUEEN][more_than_one(queenChecks)];

    // Enemy bishops checks: count them only if they are from squares from which
    // opponent cannot give a queen check, because queen checks are more valuable.
    bishopChecks =  b2 & attackedBy[Them][BISHOP] & safe
                  & ~queenChecks;
    if (bishopChecks)
        kingDanger += SafeCheck[BISHOP][more_than_one(bishopChecks)];

    else
        unsafeChecks |= b2 & attackedBy[Them][BISHOP];

    // Enemy knights checks
    knightChecks = attacks_bb<KNIGHT>(ksq) & attackedBy[Them][KNIGHT];
    if (knightChecks & safe)
        kingDanger += SafeCheck[KNIGHT][more_than_one(knightChecks & safe)];
    else
        unsafeChecks |= knightChecks;

    // Find the squares that opponent attacks in our king flank, the squares
    // which they attack twice in that flank, and the squares that we defend.
    b1 = attackedBy[Them][ALL_PIECES] & KingFlank[file_of(ksq)] & Camp;
    b2 = b1 & attackedBy2[Them];
    b3 = attackedBy[Us][ALL_PIECES] & KingFlank[file_of(ksq)] & Camp;

    int kingFlankAttack  = popcount(b1) + popcount(b2);
    int kingFlankDefense = popcount(b3);

    kingDanger +=        kingAttackersCount[Them] * kingAttackersWeight[Them] // (~10 Elo)
                 + 183 * popcount(kingRing[Us] & weak)                        // (~15 Elo)
                 + 148 * popcount(unsafeChecks)                               // (~4 Elo)
                 +  98 * popcount(pos.blockers_for_king(Us))                  // (~2 Elo)
                 +  69 * kingAttacksCount[Them]                               // (~0.5 Elo)
                 +   3 * kingFlankAttack * kingFlankAttack / 8                // (~0.5 Elo)
                 +       mg_value(mobility[Them] - mobility[Us])              // (~0.5 Elo)
                 - 873 * !pos.count<QUEEN>(Them)                              // (~24 Elo)
                 - 100 * bool(attackedBy[Us][KNIGHT] & attackedBy[Us][KING])  // (~5 Elo)
                 -   6 * mg_value(score) / 8                                  // (~8 Elo)
                 -   4 * kingFlankDefense                                     // (~5 Elo)
                 +  37;                                                       // (~0.5 Elo)

    // Transform the kingDanger units into a Score, and subtract it from the evaluation
    if (kingDanger > 100)
        score -= make_score(kingDanger * kingDanger / 4096, kingDanger / 16);

    // Penalty when our king is on a pawnless flank
    if (!(pos.pieces(PAWN) & KingFlank[file_of(ksq)]))
        score -= PawnlessFlank;

    // Penalty if king flank is under attack, potentially moving toward the king
    score -= FlankAttacks * kingFlankAttack;

    if constexpr (T)
        Trace::add(KING, Us, score);

    return score;
  }


  // Evaluation::threats() assigns bonuses according to the types of the
  // attacking and the attacked pieces.

  template<Tracing T> template<Color Us>
  Score Evaluation<T>::threats() const {

    constexpr Color     Them     = ~Us;
    constexpr Direction Up       = pawn_push(Us);
    constexpr Bitboard  TRank3BB = (Us == WHITE ? Rank3BB : Rank6BB);

    Bitboard b, weak, defended, nonPawnEnemies, stronglyProtected, safe;
    Score score = SCORE_ZERO;

    // Non-pawn enemies
    nonPawnEnemies = pos.pieces(Them) & ~pos.pieces(PAWN);

    // Squares strongly protected by the enemy, either because they defend the
    // square with a pawn, or because they defend the square twice and we don't.
    stronglyProtected =  attackedBy[Them][PAWN]
                       | (attackedBy2[Them] & ~attackedBy2[Us]);

    // Non-pawn enemies, strongly protected
    defended = nonPawnEnemies & stronglyProtected;

    // Enemies not strongly protected and under our attack
    weak = pos.pieces(Them) & ~stronglyProtected & attackedBy[Us][ALL_PIECES];

    // Bonus according to the kind of attacking pieces
    if (defended | weak)
    {
        b = (defended | weak) & (attackedBy[Us][KNIGHT] | attackedBy[Us][BISHOP]);
        while (b)
            score += ThreatByMinor[type_of(pos.piece_on(pop_lsb(b)))];

        b = weak & attackedBy[Us][ROOK];
        while (b)
            score += ThreatByRook[type_of(pos.piece_on(pop_lsb(b)))];

        if (weak & attackedBy[Us][KING])
            score += ThreatByKing;

        b =  ~attackedBy[Them][ALL_PIECES]
           | (nonPawnEnemies & attackedBy2[Us]);
        score += Hanging * popcount(weak & b);

        // Additional bonus if weak piece is only protected by a queen
        score += WeakQueenProtection * popcount(weak & attackedBy[Them][QUEEN]);
    }

    // Bonus for restricting their piece moves
    b =   attackedBy[Them][ALL_PIECES]
       & ~stronglyProtected
       &  attackedBy[Us][ALL_PIECES];
    score += RestrictedPiece * popcount(b);

    // Protected or unattacked squares
    safe = ~attackedBy[Them][ALL_PIECES] | attackedBy[Us][ALL_PIECES];

    // Bonus for attacking enemy pieces with our relatively safe pawns
    b = pos.pieces(Us, PAWN) & safe;
    b = pawn_attacks_bb<Us>(b) & nonPawnEnemies;
    score += ThreatBySafePawn * popcount(b);

    // Find squares where our pawns can push on the next move
    b  = shift<Up>(pos.pieces(Us, PAWN)) & ~pos.pieces();
    b |= shift<Up>(b & TRank3BB) & ~pos.pieces();

    // Keep only the squares which are relatively safe
    b &= ~attackedBy[Them][PAWN] & safe;

    // Bonus for safe pawn threats on the next move
    b = pawn_attacks_bb<Us>(b) & nonPawnEnemies;
    score += ThreatByPawnPush * popcount(b);

    // Bonus for threats on the next moves against enemy queen
    if (pos.count<QUEEN>(Them) == 1)
    {
        bool queenImbalance = pos.count<QUEEN>() == 1;

        Square s = pos.square<QUEEN>(Them);
        safe =   mobilityArea[Us]
              & ~pos.pieces(Us, PAWN)
              & ~stronglyProtected;

        b = attackedBy[Us][KNIGHT] & attacks_bb<KNIGHT>(s);

        score += KnightOnQueen * popcount(b & safe) * (1 + queenImbalance);

        b =  (attackedBy[Us][BISHOP] & attacks_bb<BISHOP>(s, pos.pieces()))
           | (attackedBy[Us][ROOK  ] & attacks_bb<ROOK  >(s, pos.pieces()));

        score += SliderOnQueen * popcount(b & safe & attackedBy2[Us]) * (1 + queenImbalance);
    }

    if constexpr (T)
        Trace::add(THREAT, Us, score);

    return score;
  }

  // Evaluation::passed() evaluates the passed pawns and candidate passed
  // pawns of the given color.

  template<Tracing T> template<Color Us>
  Score Evaluation<T>::passed() const {

    constexpr Color     Them = ~Us;
    constexpr Direction Up   = pawn_push(Us);
    constexpr Direction Down = -Up;

    auto king_proximity = [&](Color c, Square s) {
      return std::min(distance(pos.square<KING>(c), s), 5);
    };

    Bitboard b, bb, squaresToQueen, unsafeSquares, blockedPassers, helpers;
    Score score = SCORE_ZERO;

    b = pe->passed_pawns(Us);

    blockedPassers = b & shift<Down>(pos.pieces(Them, PAWN));
    if (blockedPassers)
    {
        helpers =  shift<Up>(pos.pieces(Us, PAWN))
                 & ~pos.pieces(Them)
                 & (~attackedBy2[Them] | attackedBy[Us][ALL_PIECES]);

        // Remove blocked candidate passers that don't have help to pass
        b &=  ~blockedPassers
            | shift<WEST>(helpers)
            | shift<EAST>(helpers);
    }

    while (b)
    {
        Square s = pop_lsb(b);

        assert(!(pos.pieces(Them, PAWN) & forward_file_bb(Us, s + Up)));

        int r = relative_rank(Us, s);

        Score bonus = PassedRank[r];

        if (r > RANK_3)
        {
            int w = 5 * r - 13;
            Square blockSq = s + Up;

            // Adjust bonus based on the king's proximity
            bonus += make_score(0, (  king_proximity(Them, blockSq) * 19 / 4
                                    - king_proximity(Us,   blockSq) *  2) * w);

            // If blockSq is not the queening square then consider also a second push
            if (r != RANK_7)
                bonus -= make_score(0, king_proximity(Us, blockSq + Up) * w);

            // If the pawn is free to advance, then increase the bonus
            if (pos.empty(blockSq))
            {
                squaresToQueen = forward_file_bb(Us, s);
                unsafeSquares = passed_pawn_span(Us, s);

                bb = forward_file_bb(Them, s) & pos.pieces(ROOK, QUEEN);

                if (!(pos.pieces(Them) & bb))
                    unsafeSquares &= attackedBy[Them][ALL_PIECES] | pos.pieces(Them);

                // If there are no enemy pieces or attacks on passed pawn span, assign a big bonus.
                // Or if there is some, but they are all attacked by our pawns, assign a bit smaller bonus.
                // Otherwise assign a smaller bonus if the path to queen is not attacked
                // and even smaller bonus if it is attacked but block square is not.
                int k = !unsafeSquares                    ? 36 :
                !(unsafeSquares & ~attackedBy[Us][PAWN])  ? 30 :
                        !(unsafeSquares & squaresToQueen) ? 17 :
                        !(unsafeSquares & blockSq)        ?  7 :
                                                             0 ;

                // Assign a larger bonus if the block square is defended
                if ((pos.pieces(Us) & bb) || (attackedBy[Us][ALL_PIECES] & blockSq))
                    k += 5;

                bonus += make_score(k * w, k * w);
            }
        } // r > RANK_3

        score += bonus - PassedFile * edge_distance(file_of(s));
    }

    if constexpr (T)
        Trace::add(PASSED, Us, score);

    return score;
  }


  // Evaluation::space() computes a space evaluation for a given side, aiming to improve game
  // play in the opening. It is based on the number of safe squares on the four central files
  // on ranks 2 to 4. Completely safe squares behind a friendly pawn are counted twice.
  // Finally, the space bonus is multiplied by a weight which decreases according to occupancy.

  template<Tracing T> template<Color Us>
  Score Evaluation<T>::space() const {

    // Early exit if, for example, both queens or 6 minor pieces have been exchanged
    if (pos.non_pawn_material() < SpaceThreshold)
        return SCORE_ZERO;

    constexpr Color Them     = ~Us;
    constexpr Direction Down = -pawn_push(Us);
    constexpr Bitboard SpaceMask =
      Us == WHITE ? CenterFiles & (Rank2BB | Rank3BB | Rank4BB)
                  : CenterFiles & (Rank7BB | Rank6BB | Rank5BB);

    // Find the available squares for our pieces inside the area defined by SpaceMask
    Bitboard safe =   SpaceMask
                   & ~pos.pieces(Us, PAWN)
                   & ~attackedBy[Them][PAWN];

    // Find all squares which are at most three squares behind some friendly pawn
    Bitboard behind = pos.pieces(Us, PAWN);
    behind |= shift<Down>(behind);
    behind |= shift<Down+Down>(behind);

    // Compute space score based on the number of safe squares and number of our pieces
    // increased with number of total blocked pawns in position.
    int bonus = popcount(safe) + popcount(behind & safe & ~attackedBy[Them][ALL_PIECES]);
    int weight = pos.count<ALL_PIECES>(Us) - 3 + std::min(pe->blocked_count(), 9);
    Score score = make_score(bonus * weight * weight / 16, 0);

    if constexpr (T)
        Trace::add(SPACE, Us, score);

    return score;
  }


  // Evaluation::winnable() adjusts the midgame and endgame score components, based on
  // the known attacking/defending status of the players. The final value is derived
  // by interpolation from the midgame and endgame values.

  template<Tracing T>
  Value Evaluation<T>::winnable(Score score) const {

    int outflanking =  distance<File>(pos.square<KING>(WHITE), pos.square<KING>(BLACK))
                    + int(rank_of(pos.square<KING>(WHITE)) - rank_of(pos.square<KING>(BLACK)));

    bool pawnsOnBothFlanks =   (pos.pieces(PAWN) & QueenSide)
                            && (pos.pieces(PAWN) & KingSide);

    bool almostUnwinnable =   outflanking < 0
                           && !pawnsOnBothFlanks;

    bool infiltration =   rank_of(pos.square<KING>(WHITE)) > RANK_4
                       || rank_of(pos.square<KING>(BLACK)) < RANK_5;

    // Compute the initiative bonus for the attacking side
    int complexity =   9 * pe->passed_count()
                    + 12 * pos.count<PAWN>()
                    +  9 * outflanking
                    + 21 * pawnsOnBothFlanks
                    + 24 * infiltration
                    + 51 * !pos.non_pawn_material()
                    - 43 * almostUnwinnable
                    -110 ;

    Value mg = mg_value(score);
    Value eg = eg_value(score);

    // Now apply the bonus: note that we find the attacking side by extracting the
    // sign of the midgame or endgame values, and that we carefully cap the bonus
    // so that the midgame and endgame scores do not change sign after the bonus.
    int u = ((mg > 0) - (mg < 0)) * std::clamp(complexity + 50, -abs(mg), 0);
    int v = ((eg > 0) - (eg < 0)) * std::max(complexity, -abs(eg));

    mg += u;
    eg += v;

    // Compute the scale factor for the winning side
    Color strongSide = eg > VALUE_DRAW ? WHITE : BLACK;
    int sf = me->scale_factor(pos, strongSide);

    // If scale factor is not already specific, scale up/down via general heuristics
    if (sf == SCALE_FACTOR_NORMAL)
    {
        if (pos.opposite_bishops())
        {
            // For pure opposite colored bishops endgames use scale factor
            // based on the number of passed pawns of the strong side.
            if (   pos.non_pawn_material(WHITE) == BishopValueMg
                && pos.non_pawn_material(BLACK) == BishopValueMg)
                sf = 18 + 4 * popcount(pe->passed_pawns(strongSide));
            // For every other opposite colored bishops endgames use scale factor
            // based on the number of all pieces of the strong side.
            else
                sf = 22 + 3 * pos.count<ALL_PIECES>(strongSide);
        }
        // For rook endgames with strong side not having overwhelming pawn number advantage
        // and its pawns being on one flank and weak side protecting its pieces with a king
        // use lower scale factor.
        else if (  pos.non_pawn_material(WHITE) == RookValueMg
                && pos.non_pawn_material(BLACK) == RookValueMg
                && pos.count<PAWN>(strongSide) - pos.count<PAWN>(~strongSide) <= 1
                && bool(KingSide & pos.pieces(strongSide, PAWN)) != bool(QueenSide & pos.pieces(strongSide, PAWN))
                && (attacks_bb<KING>(pos.square<KING>(~strongSide)) & pos.pieces(~strongSide, PAWN)))
            sf = 36;
        // For queen vs no queen endgames use scale factor
        // based on number of minors of side that doesn't have queen.
        else if (pos.count<QUEEN>() == 1)
            sf = 37 + 3 * (pos.count<QUEEN>(WHITE) == 1 ? pos.count<BISHOP>(BLACK) + pos.count<KNIGHT>(BLACK)
                                                        : pos.count<BISHOP>(WHITE) + pos.count<KNIGHT>(WHITE));
        // In every other case use scale factor based on
        // the number of pawns of the strong side reduced if pawns are on a single flank.
        else
            sf = std::min(sf, 36 + 7 * pos.count<PAWN>(strongSide)) - 4 * !pawnsOnBothFlanks;

        // Reduce scale factor in case of pawns being on a single flank
        sf -= 4 * !pawnsOnBothFlanks;
    }

    // Interpolate between the middlegame and (scaled by 'sf') endgame score
    v =  mg * int(me->game_phase())
       + eg * int(PHASE_MIDGAME - me->game_phase()) * ScaleFactor(sf) / SCALE_FACTOR_NORMAL;
    v /= PHASE_MIDGAME;

    if constexpr (T)
    {
        Trace::add(WINNABLE, make_score(u, eg * ScaleFactor(sf) / SCALE_FACTOR_NORMAL - eg_value(score)));
        Trace::add(TOTAL, make_score(mg, eg * ScaleFactor(sf) / SCALE_FACTOR_NORMAL));
    }

    return Value(v);
  }


  // Evaluation::value() is the main function of the class. It computes the various
  // parts of the evaluation and returns the value of the position from the point
  // of view of the side to move.

  template<Tracing T>
  Value Evaluation<T>::value() {

    assert(!pos.checkers());

    // Probe the material hash table
    me = Material::probe(pos);

    // If we have a specialized evaluation function for the current material
    // configuration, call it and return.
    if (me->specialized_eval_exists())
        return me->evaluate(pos);

    // Initialize score by reading the incrementally updated scores included in
    // the position object (material + piece square tables) and the material
    // imbalance. Score is computed internally from the white point of view.
    Score score = pos.psq_score() + me->imbalance() + pos.this_thread()->trend;

    // Probe the pawn hash table
    pe = Pawns::probe(pos);
    score += pe->pawn_score(WHITE) - pe->pawn_score(BLACK);

    // Early exit if score is high
    auto lazy_skip = [&](Value lazyThreshold) {
        return abs(mg_value(score) + eg_value(score)) / 2 > lazyThreshold + pos.non_pawn_material() / 64;
    };

    if (lazy_skip(LazyThreshold1))
        goto make_v;

    // Main evaluation begins here
    initialize<WHITE>();
    initialize<BLACK>();

    // Pieces evaluated first (also populates attackedBy, attackedBy2).
    // Note that the order of evaluation of the terms is left unspecified.
    score +=  pieces<WHITE, KNIGHT>() - pieces<BLACK, KNIGHT>()
            + pieces<WHITE, BISHOP>() - pieces<BLACK, BISHOP>()
            + pieces<WHITE, ROOK  >() - pieces<BLACK, ROOK  >()
            + pieces<WHITE, QUEEN >() - pieces<BLACK, QUEEN >();

    score += mobility[WHITE] - mobility[BLACK];

    // More complex interactions that require fully populated attack bitboards
    score +=  king<   WHITE>() - king<   BLACK>()
            + passed< WHITE>() - passed< BLACK>();

    if (lazy_skip(LazyThreshold2))
        goto make_v;

    score +=  threats<WHITE>() - threats<BLACK>()
            + space<  WHITE>() - space<  BLACK>();

make_v:
    // Derive single value from mg and eg parts of score
    Value v = winnable(score);

    // In case of tracing add all remaining individual evaluation terms
    if constexpr (T)
    {
        Trace::add(MATERIAL, pos.psq_score());
        Trace::add(IMBALANCE, me->imbalance());
        Trace::add(PAWN, pe->pawn_score(WHITE), pe->pawn_score(BLACK));
        Trace::add(MOBILITY, mobility[WHITE], mobility[BLACK]);
    }

    // Side to move point of view
    return (pos.side_to_move() == WHITE ? v : -v);
  }


  /// Fisher Random Chess: correction for cornered bishops, to fix chess960 play with NNUE

  Value fix_FRC(const Position& pos) {

    constexpr Bitboard Corners =  1ULL << SQ_A1 | 1ULL << SQ_H1 | 1ULL << SQ_A8 | 1ULL << SQ_H8;

    if (!(pos.pieces(BISHOP) & Corners))
        return VALUE_ZERO;

    int correction = 0;

    if (   pos.piece_on(SQ_A1) == W_BISHOP
        && pos.piece_on(SQ_B2) == W_PAWN)
        correction += !pos.empty(SQ_B3) ? -CorneredBishop * 4
                                        : -CorneredBishop * 3;

    if (   pos.piece_on(SQ_H1) == W_BISHOP
        && pos.piece_on(SQ_G2) == W_PAWN)
        correction += !pos.empty(SQ_G3) ? -CorneredBishop * 4
                                        : -CorneredBishop * 3;

    if (   pos.piece_on(SQ_A8) == B_BISHOP
        && pos.piece_on(SQ_B7) == B_PAWN)
        correction += !pos.empty(SQ_B6) ? CorneredBishop * 4
                                        : CorneredBishop * 3;

    if (   pos.piece_on(SQ_H8) == B_BISHOP
        && pos.piece_on(SQ_G7) == B_PAWN)
        correction += !pos.empty(SQ_G6) ? CorneredBishop * 4
                                        : CorneredBishop * 3;

    return pos.side_to_move() == WHITE ?  Value(correction)
                                       : -Value(correction);
  }

} // namespace Eval


/// evaluate() is the evaluator for the outer world. It returns a static
/// evaluation of the position from the point of view of the side to move.

Value Eval::evaluate(const Position& pos) {

<<<<<<< HEAD
  Value v = Eval::useNNUE ? NNUE::evaluate(pos, true) + (pos.is_chess960() ? fix_FRC(pos) : 0)
                          : Evaluation<NO_TRACE>(pos).value();
=======
  Value v;

  if (!Eval::useNNUE)
      v = Evaluation<NO_TRACE>(pos).value();
  else
  {
      // Scale and shift NNUE for compatibility with search and classical evaluation
      auto  adjusted_NNUE = [&]()
      {
         int scale =   903
                     + 32 * pos.count<PAWN>()
                     + 32 * pos.non_pawn_material() / 1024;

         Value nnue = NNUE::evaluate(pos, true) * scale / 1024;

         if (pos.is_chess960())
             nnue += fix_FRC(pos);

         return nnue;
      };

      // If there is PSQ imbalance we use the classical eval, but we switch to
      // NNUE eval faster when shuffling or if the material on the board is high.
      int r50 = pos.rule50_count();
      Value psq = Value(abs(eg_value(pos.psq_score())));
      bool classical = psq * 5 > (750 + pos.non_pawn_material() / 64) * (5 + r50);

      v = classical ? Evaluation<NO_TRACE>(pos).value()  // classical
                    : adjusted_NNUE();                   // NNUE
  }

  // Damp down the evaluation linearly when shuffling
  v = v * (100 - pos.rule50_count()) / 100;
>>>>>>> 0470bcef

  // Guarantee evaluation does not hit the tablebase range
  v = std::clamp(v, VALUE_TB_LOSS_IN_MAX_PLY + 1, VALUE_TB_WIN_IN_MAX_PLY - 1);

  return v;
}

/// trace() is like evaluate(), but instead of returning a value, it returns
/// a string (suitable for outputting to stdout) that contains the detailed
/// descriptions and values of each evaluation term. Useful for debugging.
/// Trace scores are from white's point of view

std::string Eval::trace(Position& pos) {

  if (pos.checkers())
      return "Final evaluation: none (in check)";

  std::stringstream ss;
  ss << std::showpoint << std::noshowpos << std::fixed << std::setprecision(2);

  Value v;

  std::memset(scores, 0, sizeof(scores));

  pos.this_thread()->trend = SCORE_ZERO; // Reset any dynamic contempt

  v = Evaluation<TRACE>(pos).value();

  ss << std::showpoint << std::noshowpos << std::fixed << std::setprecision(2)
     << " Contributing terms for the classical eval:\n"
     << "+------------+-------------+-------------+-------------+\n"
     << "|    Term    |    White    |    Black    |    Total    |\n"
     << "|            |   MG    EG  |   MG    EG  |   MG    EG  |\n"
     << "+------------+-------------+-------------+-------------+\n"
     << "|   Material | " << Term(MATERIAL)
     << "|  Imbalance | " << Term(IMBALANCE)
     << "|      Pawns | " << Term(PAWN)
     << "|    Knights | " << Term(KNIGHT)
     << "|    Bishops | " << Term(BISHOP)
     << "|      Rooks | " << Term(ROOK)
     << "|     Queens | " << Term(QUEEN)
     << "|   Mobility | " << Term(MOBILITY)
     << "|King safety | " << Term(KING)
     << "|    Threats | " << Term(THREAT)
     << "|     Passed | " << Term(PASSED)
     << "|      Space | " << Term(SPACE)
     << "|   Winnable | " << Term(WINNABLE)
     << "+------------+-------------+-------------+-------------+\n"
     << "|      Total | " << Term(TOTAL)
     << "+------------+-------------+-------------+-------------+\n";

  if (Eval::useNNUE)
      ss << '\n' << NNUE::trace(pos) << '\n';

  ss << std::showpoint << std::showpos << std::fixed << std::setprecision(2) << std::setw(15);

  v = pos.side_to_move() == WHITE ? v : -v;
  ss << "\nClassical evaluation   " << to_cp(v) << " (white side)\n";
  if (Eval::useNNUE)
  {
      v = NNUE::evaluate(pos, false);
      v = pos.side_to_move() == WHITE ? v : -v;
      ss << "NNUE evaluation        " << to_cp(v) << " (white side)\n";
  }

  v = evaluate(pos);
  v = pos.side_to_move() == WHITE ? v : -v;
  ss << "Final evaluation       " << to_cp(v) << " (white side)";
  if (Eval::useNNUE)
     ss << " [with scaled NNUE, hybrid, ...]";
  ss << "\n";

  return ss.str();
}

} // namespace Stockfish<|MERGE_RESOLUTION|>--- conflicted
+++ resolved
@@ -191,15 +191,9 @@
 namespace {
 
   // Threshold for lazy and space evaluation
-<<<<<<< HEAD
-  constexpr Value LazyThreshold1 =  Value(1565);
-  constexpr Value LazyThreshold2 =  Value(1102);
-  constexpr Value SpaceThreshold = Value(11551);
-=======
   constexpr Value LazyThreshold1    =  Value(1565);
   constexpr Value LazyThreshold2    =  Value(1102);
   constexpr Value SpaceThreshold    =  Value(11551);
->>>>>>> 0470bcef
 
   // KingAttackWeights[PieceType] contains king attack weights by piece type
   constexpr int KingAttackWeights[PIECE_TYPE_NB] = { 0, 0, 81, 52, 44, 10 };
@@ -1083,44 +1077,16 @@
 
 Value Eval::evaluate(const Position& pos) {
 
-<<<<<<< HEAD
-  Value v = Eval::useNNUE ? NNUE::evaluate(pos, true) + (pos.is_chess960() ? fix_FRC(pos) : 0)
+  const int maxNonPawnMaterial = 2 * QueenValueMg + 4 * (RookValueMg + BishopValueMg + KnightValueMg);
+  const int maxMaterialPercent = 45;
+  const int maxPawnPercent     = 44;
+
+  int taperedMaterialPercent = maxMaterialPercent * pos.non_pawn_material() / maxNonPawnMaterial;
+  int taperedPawnPercent = maxPawnPercent * pos.count<PAWN>() / 16;
+  int combinedPercent = 100 + taperedMaterialPercent + taperedPawnPercent;
+
+  Value v = Eval::useNNUE ? NNUE::evaluate(pos, true) * combinedPercent / 100 + (pos.is_chess960() ? fix_FRC(pos) : 0)
                           : Evaluation<NO_TRACE>(pos).value();
-=======
-  Value v;
-
-  if (!Eval::useNNUE)
-      v = Evaluation<NO_TRACE>(pos).value();
-  else
-  {
-      // Scale and shift NNUE for compatibility with search and classical evaluation
-      auto  adjusted_NNUE = [&]()
-      {
-         int scale =   903
-                     + 32 * pos.count<PAWN>()
-                     + 32 * pos.non_pawn_material() / 1024;
-
-         Value nnue = NNUE::evaluate(pos, true) * scale / 1024;
-
-         if (pos.is_chess960())
-             nnue += fix_FRC(pos);
-
-         return nnue;
-      };
-
-      // If there is PSQ imbalance we use the classical eval, but we switch to
-      // NNUE eval faster when shuffling or if the material on the board is high.
-      int r50 = pos.rule50_count();
-      Value psq = Value(abs(eg_value(pos.psq_score())));
-      bool classical = psq * 5 > (750 + pos.non_pawn_material() / 64) * (5 + r50);
-
-      v = classical ? Evaluation<NO_TRACE>(pos).value()  // classical
-                    : adjusted_NNUE();                   // NNUE
-  }
-
-  // Damp down the evaluation linearly when shuffling
-  v = v * (100 - pos.rule50_count()) / 100;
->>>>>>> 0470bcef
 
   // Guarantee evaluation does not hit the tablebase range
   v = std::clamp(v, VALUE_TB_LOSS_IN_MAX_PLY + 1, VALUE_TB_WIN_IN_MAX_PLY - 1);
