/*
  Stockfish, a UCI chess playing engine derived from Glaurung 2.1
  Copyright (C) 2004-2021 The Stockfish developers (see AUTHORS file)

  Stockfish is free software: you can redistribute it and/or modify
  it under the terms of the GNU General Public License as published by
  the Free Software Foundation, either version 3 of the License, or
  (at your option) any later version.

  Stockfish is distributed in the hope that it will be useful,
  but WITHOUT ANY WARRANTY; without even the implied warranty of
  MERCHANTABILITY or FITNESS FOR A PARTICULAR PURPOSE.  See the
  GNU General Public License for more details.

  You should have received a copy of the GNU General Public License
  along with this program.  If not, see <http://www.gnu.org/licenses/>.
*/

#include <algorithm>
#include <cassert>
#include <cstdlib>
#include <cstring>   // For std::memset
#include <fstream>
#include <iomanip>
#include <sstream>
#include <iostream>
#include <streambuf>
#include <vector>

#include "bitboard.h"
#include "evaluate.h"
#include "material.h"
#include "misc.h"
#include "pawns.h"
#include "thread.h"
#include "timeman.h"
#include "uci.h"
#include "incbin/incbin.h"


// Macro to embed the default efficiently updatable neural network (NNUE) file
// data in the engine binary (using incbin.h, by Dale Weiler).
// This macro invocation will declare the following three variables
//     const unsigned char        gEmbeddedNNUEData[];  // a pointer to the embedded data
//     const unsigned char *const gEmbeddedNNUEEnd;     // a marker to the end
//     const unsigned int         gEmbeddedNNUESize;    // the size of the embedded file
// Note that this does not work in Microsoft Visual Studio.
#if !defined(_MSC_VER) && !defined(NNUE_EMBEDDING_OFF)
  INCBIN(EmbeddedNNUE, EvalFileDefaultName);
#else
  const unsigned char        gEmbeddedNNUEData[1] = {0x0};
  const unsigned char *const gEmbeddedNNUEEnd = &gEmbeddedNNUEData[1];
  const unsigned int         gEmbeddedNNUESize = 1;
#endif


using namespace std;

namespace Stockfish {

namespace Eval {

  bool useNNUE;
  string currentEvalFileName = "None";

  /// NNUE::init() tries to load a NNUE network at startup time, or when the engine
  /// receives a UCI command "setoption name EvalFile value nn-[a-z0-9]{12}.nnue"
  /// The name of the NNUE network is always retrieved from the EvalFile option.
  /// We search the given network in three locations: internally (the default
  /// network may be embedded in the binary), in the active working directory and
  /// in the engine directory. Distro packagers may define the DEFAULT_NNUE_DIRECTORY
  /// variable to have the engine search in a special directory in their distro.

  void NNUE::init() {

    useNNUE = Options["Use NNUE"];

    if (!useNNUE)
        return;

    string eval_file = string(Options["EvalFile"]);
    if (eval_file.empty())
        eval_file = EvalFileDefaultName;

    #if defined(DEFAULT_NNUE_DIRECTORY)
    #define stringify2(x) #x
    #define stringify(x) stringify2(x)
    vector<string> dirs = { "<internal>" , "" , CommandLine::binaryDirectory , stringify(DEFAULT_NNUE_DIRECTORY) };
    #else
    vector<string> dirs = { "<internal>" , "" , CommandLine::binaryDirectory };
    #endif

    for (string directory : dirs)
        if (currentEvalFileName != eval_file)
        {
            if (directory != "<internal>")
            {
                ifstream stream(directory + eval_file, ios::binary);
                if (load_eval(eval_file, stream))
                    currentEvalFileName = eval_file;
            }

            if (directory == "<internal>" && eval_file == EvalFileDefaultName)
            {
                // C++ way to prepare a buffer for a memory stream
                class MemoryBuffer : public basic_streambuf<char> {
                    public: MemoryBuffer(char* p, size_t n) { setg(p, p, p + n); setp(p, p + n); }
                };

                MemoryBuffer buffer(const_cast<char*>(reinterpret_cast<const char*>(gEmbeddedNNUEData)),
                                    size_t(gEmbeddedNNUESize));

                istream stream(&buffer);
                if (load_eval(eval_file, stream))
                    currentEvalFileName = eval_file;
            }
        }
  }

  /// NNUE::verify() verifies that the last net used was loaded successfully
  void NNUE::verify() {

    string eval_file = string(Options["EvalFile"]);
    if (eval_file.empty())
        eval_file = EvalFileDefaultName;

    if (useNNUE && currentEvalFileName != eval_file)
    {

        string msg1 = "If the UCI option \"Use NNUE\" is set to true, network evaluation parameters compatible with the engine must be available.";
        string msg2 = "The option is set to true, but the network file " + eval_file + " was not loaded successfully.";
        string msg3 = "The UCI option EvalFile might need to specify the full path, including the directory name, to the network file.";
        string msg4 = "The default net can be downloaded from: https://tests.stockfishchess.org/api/nn/" + std::string(EvalFileDefaultName);
        string msg5 = "The engine will be terminated now.";

        sync_cout << "info string ERROR: " << msg1 << sync_endl;
        sync_cout << "info string ERROR: " << msg2 << sync_endl;
        sync_cout << "info string ERROR: " << msg3 << sync_endl;
        sync_cout << "info string ERROR: " << msg4 << sync_endl;
        sync_cout << "info string ERROR: " << msg5 << sync_endl;

        exit(EXIT_FAILURE);
    }

    if (useNNUE)
        sync_cout << "info string NNUE evaluation using " << eval_file << " enabled" << sync_endl;
    else
        sync_cout << "info string classical evaluation enabled" << sync_endl;
  }
}

namespace Trace {

  enum Tracing { NO_TRACE, TRACE };

  enum Term { // The first 8 entries are reserved for PieceType
    MATERIAL = 8, IMBALANCE, MOBILITY, THREAT, PASSED, SPACE, WINNABLE, TOTAL, TERM_NB
  };

  Score scores[TERM_NB][COLOR_NB];

  double to_cp(Value v) { return double(v) / PawnValueEg; }

  void add(int idx, Color c, Score s) {
    scores[idx][c] = s;
  }

  void add(int idx, Score w, Score b = SCORE_ZERO) {
    scores[idx][WHITE] = w;
    scores[idx][BLACK] = b;
  }

  std::ostream& operator<<(std::ostream& os, Score s) {
    os << std::setw(5) << to_cp(mg_value(s)) << " "
       << std::setw(5) << to_cp(eg_value(s));
    return os;
  }

  std::ostream& operator<<(std::ostream& os, Term t) {

    if (t == MATERIAL || t == IMBALANCE || t == WINNABLE || t == TOTAL)
        os << " ----  ----"    << " | " << " ----  ----";
    else
        os << scores[t][WHITE] << " | " << scores[t][BLACK];

    os << " | " << scores[t][WHITE] - scores[t][BLACK] << " |\n";
    return os;
  }
}

using namespace Trace;

namespace {

  // Threshold for lazy and space evaluation
  constexpr Value LazyThreshold1    =  Value(3130);
  constexpr Value LazyThreshold2    =  Value(2204);
  constexpr Value SpaceThreshold    =  Value(11551);

  // KingAttackWeights[PieceType] contains king attack weights by piece type
  constexpr int KingAttackWeights[PIECE_TYPE_NB] = { 0, 0, 81, 52, 44, 10 };

  // SafeCheck[PieceType][single/multiple] contains safe check bonus by piece type,
  // higher if multiple safe checks are possible for that piece type.
  constexpr int SafeCheck[][2] = {
      {}, {}, {803, 1292}, {639, 974}, {1087, 1878}, {759, 1132}
  };

#define S(mg, eg) make_score(mg, eg)

  // MobilityBonus[PieceType-2][attacked] contains bonuses for middle and end game,
  // indexed by piece type and number of attacked squares in the mobility area.
  constexpr Score MobilityBonus[][32] = {
    { S(-62,-79), S(-53,-57), S(-12,-31), S( -3,-17), S(  3,  7), S( 12, 13), // Knight
      S( 21, 16), S( 28, 21), S( 37, 26) },
    { S(-47,-59), S(-20,-25), S( 14, -8), S( 29, 12), S( 39, 21), S( 53, 40), // Bishop
      S( 53, 56), S( 60, 58), S( 62, 65), S( 69, 72), S( 78, 78), S( 83, 87),
      S( 91, 88), S( 96, 98) },
    { S(-60,-82), S(-24,-15), S(  0, 17) ,S(  3, 43), S(  4, 72), S( 14,100), // Rook
      S( 20,102), S( 30,122), S( 41,133), S(41 ,139), S( 41,153), S( 45,160),
      S( 57,165), S( 58,170), S( 67,175) },
    { S(-29,-49), S(-16,-29), S( -8, -8), S( -8, 17), S( 18, 39), S( 25, 54), // Queen
      S( 23, 59), S( 37, 73), S( 41, 76), S( 54, 95), S( 65, 95) ,S( 68,101),
      S( 69,124), S( 70,128), S( 70,132), S( 70,133) ,S( 71,136), S( 72,140),
      S( 74,147), S( 76,149), S( 90,153), S(104,169), S(105,171), S(106,171),
      S(112,178), S(114,185), S(114,187), S(119,221) }
  };

  // BishopPawns[distance from edge] contains a file-dependent penalty for pawns on
  // squares of the same color as our bishop.
  constexpr Score BishopPawns[int(FILE_NB) / 2] = {
    S(3, 8), S(3, 9), S(2, 8), S(3, 8)
  };

  // KingProtector[knight/bishop] contains penalty for each distance unit to own king
  constexpr Score KingProtector[] = { S(8, 9), S(6, 9) };

  // Outpost[knight/bishop] contains bonuses for each knight or bishop occupying a
  // pawn protected square on rank 4 to 6 which is also safe from a pawn attack.
  constexpr Score Outpost[] = { S(57, 38), S(31, 24) };

  // PassedRank[Rank] contains a bonus according to the rank of a passed pawn
  constexpr Score PassedRank[RANK_NB] = {
    S(0, 0), S(7, 27), S(16, 32), S(17, 40), S(64, 71), S(170, 174), S(278, 262)
  };

  constexpr Score RookOnClosedFile = S(10, 5);
  constexpr Score RookOnOpenFile[] = { S(19, 6), S(47, 26) };

  // ThreatByMinor/ByRook[attacked PieceType] contains bonuses according to
  // which piece type attacks which one. Attacks on lesser pieces which are
  // pawn-defended are not considered.
  constexpr Score ThreatByMinor[PIECE_TYPE_NB] = {
    S(0, 0), S(5, 32), S(55, 41), S(77, 56), S(89, 119), S(79, 162)
  };

  constexpr Score ThreatByRook[PIECE_TYPE_NB] = {
    S(0, 0), S(3, 44), S(37, 68), S(42, 60), S(0, 39), S(58, 43)
  };

  constexpr Value CorneredBishop = Value(50);

  // Assorted bonuses and penalties
  constexpr Score UncontestedOutpost  = S(  1, 10);
  constexpr Score BishopOnKingRing    = S( 24,  0);
  constexpr Score BishopXRayPawns     = S(  4,  5);
  constexpr Score FlankAttacks        = S(  8,  0);
  constexpr Score Hanging             = S( 69, 36);
  constexpr Score KnightOnQueen       = S( 16, 11);
  constexpr Score LongDiagonalBishop  = S( 45,  0);
  constexpr Score MinorBehindPawn     = S( 18,  3);
  constexpr Score PassedFile          = S( 11,  8);
  constexpr Score PawnlessFlank       = S( 17, 95);
  constexpr Score ReachableOutpost    = S( 31, 22);
  constexpr Score RestrictedPiece     = S(  7,  7);
  constexpr Score RookOnKingRing      = S( 16,  0);
  constexpr Score SliderOnQueen       = S( 60, 18);
  constexpr Score ThreatByKing        = S( 24, 89);
  constexpr Score ThreatByPawnPush    = S( 48, 39);
  constexpr Score ThreatBySafePawn    = S(173, 94);
  constexpr Score TrappedRook         = S( 55, 13);
  constexpr Score WeakQueenProtection = S( 14,  0);
  constexpr Score WeakQueen           = S( 56, 15);


#undef S

  // Evaluation class computes and stores attacks tables and other working data
  template<Tracing T>
  class Evaluation {

  public:
    Evaluation() = delete;
    explicit Evaluation(const Position& p) : pos(p) {}
    Evaluation& operator=(const Evaluation&) = delete;
    Value value();

  private:
    template<Color Us> void initialize();
    template<Color Us, PieceType Pt> Score pieces();
    template<Color Us> Score king() const;
    template<Color Us> Score threats() const;
    template<Color Us> Score passed() const;
    template<Color Us> Score space() const;
    Value winnable(Score score) const;

    const Position& pos;
    Material::Entry* me;
    Pawns::Entry* pe;
    Bitboard mobilityArea[COLOR_NB];
    Score mobility[COLOR_NB] = { SCORE_ZERO, SCORE_ZERO };

    // attackedBy[color][piece type] is a bitboard representing all squares
    // attacked by a given color and piece type. Special "piece types" which
    // is also calculated is ALL_PIECES.
    Bitboard attackedBy[COLOR_NB][PIECE_TYPE_NB];

    // attackedBy2[color] are the squares attacked by at least 2 units of a given
    // color, including x-rays. But diagonal x-rays through pawns are not computed.
    Bitboard attackedBy2[COLOR_NB];

    // kingRing[color] are the squares adjacent to the king plus some other
    // very near squares, depending on king position.
    Bitboard kingRing[COLOR_NB];

    // kingAttackersCount[color] is the number of pieces of the given color
    // which attack a square in the kingRing of the enemy king.
    int kingAttackersCount[COLOR_NB];

    // kingAttackersWeight[color] is the sum of the "weights" of the pieces of
    // the given color which attack a square in the kingRing of the enemy king.
    // The weights of the individual piece types are given by the elements in
    // the KingAttackWeights array.
    int kingAttackersWeight[COLOR_NB];

    // kingAttacksCount[color] is the number of attacks by the given color to
    // squares directly adjacent to the enemy king. Pieces which attack more
    // than one square are counted multiple times. For instance, if there is
    // a white knight on g5 and black's king is on g8, this white knight adds 2
    // to kingAttacksCount[WHITE].
    int kingAttacksCount[COLOR_NB];
  };


  // Evaluation::initialize() computes king and pawn attacks, and the king ring
  // bitboard for a given color. This is done at the beginning of the evaluation.

  template<Tracing T> template<Color Us>
  void Evaluation<T>::initialize() {

    constexpr Color     Them = ~Us;
    constexpr Direction Up   = pawn_push(Us);
    constexpr Direction Down = -Up;
    constexpr Bitboard LowRanks = (Us == WHITE ? Rank2BB | Rank3BB : Rank7BB | Rank6BB);

    const Square ksq = pos.square<KING>(Us);

    Bitboard dblAttackByPawn = pawn_double_attacks_bb<Us>(pos.pieces(Us, PAWN));

    // Find our pawns that are blocked or on the first two ranks
    Bitboard b = pos.pieces(Us, PAWN) & (shift<Down>(pos.pieces()) | LowRanks);

    // Squares occupied by those pawns, by our king or queen, by blockers to attacks on our king
    // or controlled by enemy pawns are excluded from the mobility area.
    mobilityArea[Us] = ~(b | pos.pieces(Us, KING, QUEEN) | pos.blockers_for_king(Us) | pe->pawn_attacks(Them));

    // Initialize attackedBy[] for king and pawns
    attackedBy[Us][KING] = attacks_bb<KING>(ksq);
    attackedBy[Us][PAWN] = pe->pawn_attacks(Us);
    attackedBy[Us][ALL_PIECES] = attackedBy[Us][KING] | attackedBy[Us][PAWN];
    attackedBy2[Us] = dblAttackByPawn | (attackedBy[Us][KING] & attackedBy[Us][PAWN]);

    // Init our king safety tables
    Square s = make_square(std::clamp(file_of(ksq), FILE_B, FILE_G),
                           std::clamp(rank_of(ksq), RANK_2, RANK_7));
    kingRing[Us] = attacks_bb<KING>(s) | s;

    kingAttackersCount[Them] = popcount(kingRing[Us] & pe->pawn_attacks(Them));
    kingAttacksCount[Them] = kingAttackersWeight[Them] = 0;

    // Remove from kingRing[] the squares defended by two pawns
    kingRing[Us] &= ~dblAttackByPawn;
  }


  // Evaluation::pieces() scores pieces of a given color and type

  template<Tracing T> template<Color Us, PieceType Pt>
  Score Evaluation<T>::pieces() {

    constexpr Color     Them = ~Us;
    constexpr Direction Down = -pawn_push(Us);
    constexpr Bitboard OutpostRanks = (Us == WHITE ? Rank4BB | Rank5BB | Rank6BB
                                                   : Rank5BB | Rank4BB | Rank3BB);
    Bitboard b1 = pos.pieces(Us, Pt);
    Bitboard b, bb;
    Score score = SCORE_ZERO;

    attackedBy[Us][Pt] = 0;

    while (b1)
    {
        Square s = pop_lsb(b1);

        // Find attacked squares, including x-ray attacks for bishops and rooks
        b = Pt == BISHOP ? attacks_bb<BISHOP>(s, pos.pieces() ^ pos.pieces(QUEEN))
          : Pt ==   ROOK ? attacks_bb<  ROOK>(s, pos.pieces() ^ pos.pieces(QUEEN) ^ pos.pieces(Us, ROOK))
                         : attacks_bb<Pt>(s, pos.pieces());

        if (pos.blockers_for_king(Us) & s)
            b &= line_bb(pos.square<KING>(Us), s);

        attackedBy2[Us] |= attackedBy[Us][ALL_PIECES] & b;
        attackedBy[Us][Pt] |= b;
        attackedBy[Us][ALL_PIECES] |= b;

        if (b & kingRing[Them])
        {
            kingAttackersCount[Us]++;
            kingAttackersWeight[Us] += KingAttackWeights[Pt];
            kingAttacksCount[Us] += popcount(b & attackedBy[Them][KING]);
        }

        else if (Pt == ROOK && (file_bb(s) & kingRing[Them]))
            score += RookOnKingRing;

        else if (Pt == BISHOP && (attacks_bb<BISHOP>(s, pos.pieces(PAWN)) & kingRing[Them]))
            score += BishopOnKingRing;

        int mob = popcount(b & mobilityArea[Us]);
        mobility[Us] += MobilityBonus[Pt - 2][mob];

        if (Pt == BISHOP || Pt == KNIGHT)
        {
            // Bonus if the piece is on an outpost square or can reach one
            // Bonus for knights (UncontestedOutpost) if few relevant targets
            bb = OutpostRanks & (attackedBy[Us][PAWN] | shift<Down>(pos.pieces(PAWN)))
                              & ~pe->pawn_attacks_span(Them);
            Bitboard targets = pos.pieces(Them) & ~pos.pieces(PAWN);

            if (   Pt == KNIGHT
                && bb & s & ~CenterFiles // on a side outpost
                && !(b & targets)        // no relevant attacks
                && (!more_than_one(targets & (s & QueenSide ? QueenSide : KingSide))))
                score += UncontestedOutpost * popcount(pos.pieces(PAWN) & (s & QueenSide ? QueenSide : KingSide));
            else if (bb & s)
                score += Outpost[Pt == BISHOP];
            else if (Pt == KNIGHT && bb & b & ~pos.pieces(Us))
                score += ReachableOutpost;

            // Bonus for a knight or bishop shielded by pawn
            if (shift<Down>(pos.pieces(PAWN)) & s)
                score += MinorBehindPawn;

            // Penalty if the piece is far from the king
            score -= KingProtector[Pt == BISHOP] * distance(pos.square<KING>(Us), s);

            if constexpr (Pt == BISHOP)
            {
                // Penalty according to the number of our pawns on the same color square as the
                // bishop, bigger when the center files are blocked with pawns and smaller
                // when the bishop is outside the pawn chain.
                Bitboard blocked = pos.pieces(Us, PAWN) & shift<Down>(pos.pieces());

                score -= BishopPawns[edge_distance(file_of(s))] * pos.pawns_on_same_color_squares(Us, s)
                                     * (!(attackedBy[Us][PAWN] & s) + popcount(blocked & CenterFiles));

                // Penalty for all enemy pawns x-rayed
                score -= BishopXRayPawns * popcount(attacks_bb<BISHOP>(s) & pos.pieces(Them, PAWN));

                // Bonus for bishop on a long diagonal which can "see" both center squares
                if (more_than_one(attacks_bb<BISHOP>(s, pos.pieces(PAWN)) & Center))
                    score += LongDiagonalBishop;

                // An important Chess960 pattern: a cornered bishop blocked by a friendly
                // pawn diagonally in front of it is a very serious problem, especially
                // when that pawn is also blocked.
                if (   pos.is_chess960()
                    && (s == relative_square(Us, SQ_A1) || s == relative_square(Us, SQ_H1)))
                {
                    Direction d = pawn_push(Us) + (file_of(s) == FILE_A ? EAST : WEST);
                    if (pos.piece_on(s + d) == make_piece(Us, PAWN))
                        score -= !pos.empty(s + d + pawn_push(Us)) ? 4 * make_score(CorneredBishop, CorneredBishop)
                                                                   : 3 * make_score(CorneredBishop, CorneredBishop);
                }
            }
        }

        if constexpr (Pt == ROOK)
        {
            // Bonuses for rook on a (semi-)open or closed file
            if (pos.is_on_semiopen_file(Us, s))
            {
                score += RookOnOpenFile[pos.is_on_semiopen_file(Them, s)];
            }
            else
            {
                // If our pawn on this file is blocked, increase penalty
                if ( pos.pieces(Us, PAWN)
                   & shift<Down>(pos.pieces())
                   & file_bb(s))
                {
                    score -= RookOnClosedFile;
                }

                // Penalty when trapped by the king, even more if the king cannot castle
                if (mob <= 3)
                {
                    File kf = file_of(pos.square<KING>(Us));
                    if ((kf < FILE_E) == (file_of(s) < kf))
                        score -= TrappedRook * (1 + !pos.castling_rights(Us));
                }
            }
        }

        if constexpr (Pt == QUEEN)
        {
            // Penalty if any relative pin or discovered attack against the queen
            Bitboard queenPinners;
            if (pos.slider_blockers(pos.pieces(Them, ROOK, BISHOP), s, queenPinners))
                score -= WeakQueen;
        }
    }
    if constexpr (T)
        Trace::add(Pt, Us, score);

    return score;
  }


  // Evaluation::king() assigns bonuses and penalties to a king of a given color

  template<Tracing T> template<Color Us>
  Score Evaluation<T>::king() const {

    constexpr Color    Them = ~Us;
    constexpr Bitboard Camp = (Us == WHITE ? AllSquares ^ Rank6BB ^ Rank7BB ^ Rank8BB
                                           : AllSquares ^ Rank1BB ^ Rank2BB ^ Rank3BB);

    Bitboard weak, b1, b2, b3, safe, unsafeChecks = 0;
    Bitboard rookChecks, queenChecks, bishopChecks, knightChecks;
    int kingDanger = 0;
    const Square ksq = pos.square<KING>(Us);

    // Init the score with king shelter and enemy pawns storm
    Score score = pe->king_safety<Us>(pos);

    // Attacked squares defended at most once by our queen or king
    weak =  attackedBy[Them][ALL_PIECES]
          & ~attackedBy2[Us]
          & (~attackedBy[Us][ALL_PIECES] | attackedBy[Us][KING] | attackedBy[Us][QUEEN]);

    // Analyse the safe enemy's checks which are possible on next move
    safe  = ~pos.pieces(Them);
    safe &= ~attackedBy[Us][ALL_PIECES] | (weak & attackedBy2[Them]);

    b1 = attacks_bb<ROOK  >(ksq, pos.pieces() ^ pos.pieces(Us, QUEEN));
    b2 = attacks_bb<BISHOP>(ksq, pos.pieces() ^ pos.pieces(Us, QUEEN));

    // Enemy rooks checks
    rookChecks = b1 & attackedBy[Them][ROOK] & safe;
    if (rookChecks)
        kingDanger += SafeCheck[ROOK][more_than_one(rookChecks)];
    else
        unsafeChecks |= b1 & attackedBy[Them][ROOK];

    // Enemy queen safe checks: count them only if the checks are from squares from
    // which opponent cannot give a rook check, because rook checks are more valuable.
    queenChecks =  (b1 | b2) & attackedBy[Them][QUEEN] & safe
                 & ~(attackedBy[Us][QUEEN] | rookChecks);
    if (queenChecks)
        kingDanger += SafeCheck[QUEEN][more_than_one(queenChecks)];

    // Enemy bishops checks: count them only if they are from squares from which
    // opponent cannot give a queen check, because queen checks are more valuable.
    bishopChecks =  b2 & attackedBy[Them][BISHOP] & safe
                  & ~queenChecks;
    if (bishopChecks)
        kingDanger += SafeCheck[BISHOP][more_than_one(bishopChecks)];

    else
        unsafeChecks |= b2 & attackedBy[Them][BISHOP];

    // Enemy knights checks
    knightChecks = attacks_bb<KNIGHT>(ksq) & attackedBy[Them][KNIGHT];
    if (knightChecks & safe)
        kingDanger += SafeCheck[KNIGHT][more_than_one(knightChecks & safe)];
    else
        unsafeChecks |= knightChecks;

    // Find the squares that opponent attacks in our king flank, the squares
    // which they attack twice in that flank, and the squares that we defend.
    b1 = attackedBy[Them][ALL_PIECES] & KingFlank[file_of(ksq)] & Camp;
    b2 = b1 & attackedBy2[Them];
    b3 = attackedBy[Us][ALL_PIECES] & KingFlank[file_of(ksq)] & Camp;

    int kingFlankAttack  = popcount(b1) + popcount(b2);
    int kingFlankDefense = popcount(b3);

    kingDanger +=        kingAttackersCount[Them] * kingAttackersWeight[Them] // (~10 Elo)
                 + 183 * popcount(kingRing[Us] & weak)                        // (~15 Elo)
                 + 148 * popcount(unsafeChecks)                               // (~4 Elo)
                 +  98 * popcount(pos.blockers_for_king(Us))                  // (~2 Elo)
                 +  69 * kingAttacksCount[Them]                               // (~0.5 Elo)
                 +   3 * kingFlankAttack * kingFlankAttack / 8                // (~0.5 Elo)
                 +       mg_value(mobility[Them] - mobility[Us])              // (~0.5 Elo)
                 - 873 * !pos.count<QUEEN>(Them)                              // (~24 Elo)
                 - 100 * bool(attackedBy[Us][KNIGHT] & attackedBy[Us][KING])  // (~5 Elo)
                 -   6 * mg_value(score) / 8                                  // (~8 Elo)
                 -   4 * kingFlankDefense                                     // (~5 Elo)
                 +  37;                                                       // (~0.5 Elo)

    // Transform the kingDanger units into a Score, and subtract it from the evaluation
    if (kingDanger > 100)
        score -= make_score(kingDanger * kingDanger / 4096, kingDanger / 16);

    // Penalty when our king is on a pawnless flank
    if (!(pos.pieces(PAWN) & KingFlank[file_of(ksq)]))
        score -= PawnlessFlank;

    // Penalty if king flank is under attack, potentially moving toward the king
    score -= FlankAttacks * kingFlankAttack;

    if constexpr (T)
        Trace::add(KING, Us, score);

    return score;
  }


  // Evaluation::threats() assigns bonuses according to the types of the
  // attacking and the attacked pieces.

  template<Tracing T> template<Color Us>
  Score Evaluation<T>::threats() const {

    constexpr Color     Them     = ~Us;
    constexpr Direction Up       = pawn_push(Us);
    constexpr Bitboard  TRank3BB = (Us == WHITE ? Rank3BB : Rank6BB);

    Bitboard b, weak, defended, nonPawnEnemies, stronglyProtected, safe;
    Score score = SCORE_ZERO;

    // Non-pawn enemies
    nonPawnEnemies = pos.pieces(Them) & ~pos.pieces(PAWN);

    // Squares strongly protected by the enemy, either because they defend the
    // square with a pawn, or because they defend the square twice and we don't.
    stronglyProtected =  attackedBy[Them][PAWN]
                       | (attackedBy2[Them] & ~attackedBy2[Us]);

    // Non-pawn enemies, strongly protected
    defended = nonPawnEnemies & stronglyProtected;

    // Enemies not strongly protected and under our attack
    weak = pos.pieces(Them) & ~stronglyProtected & attackedBy[Us][ALL_PIECES];

    // Bonus according to the kind of attacking pieces
    if (defended | weak)
    {
        b = (defended | weak) & (attackedBy[Us][KNIGHT] | attackedBy[Us][BISHOP]);
        while (b)
            score += ThreatByMinor[type_of(pos.piece_on(pop_lsb(b)))];

        b = weak & attackedBy[Us][ROOK];
        while (b)
            score += ThreatByRook[type_of(pos.piece_on(pop_lsb(b)))];

        if (weak & attackedBy[Us][KING])
            score += ThreatByKing;

        b =  ~attackedBy[Them][ALL_PIECES]
           | (nonPawnEnemies & attackedBy2[Us]);
        score += Hanging * popcount(weak & b);

        // Additional bonus if weak piece is only protected by a queen
        score += WeakQueenProtection * popcount(weak & attackedBy[Them][QUEEN]);
    }

    // Bonus for restricting their piece moves
    b =   attackedBy[Them][ALL_PIECES]
       & ~stronglyProtected
       &  attackedBy[Us][ALL_PIECES];
    score += RestrictedPiece * popcount(b);

    // Protected or unattacked squares
    safe = ~attackedBy[Them][ALL_PIECES] | attackedBy[Us][ALL_PIECES];

    // Bonus for attacking enemy pieces with our relatively safe pawns
    b = pos.pieces(Us, PAWN) & safe;
    b = pawn_attacks_bb<Us>(b) & nonPawnEnemies;
    score += ThreatBySafePawn * popcount(b);

    // Find squares where our pawns can push on the next move
    b  = shift<Up>(pos.pieces(Us, PAWN)) & ~pos.pieces();
    b |= shift<Up>(b & TRank3BB) & ~pos.pieces();

    // Keep only the squares which are relatively safe
    b &= ~attackedBy[Them][PAWN] & safe;

    // Bonus for safe pawn threats on the next move
    b = pawn_attacks_bb<Us>(b) & nonPawnEnemies;
    score += ThreatByPawnPush * popcount(b);

    // Bonus for threats on the next moves against enemy queen
    if (pos.count<QUEEN>(Them) == 1)
    {
        bool queenImbalance = pos.count<QUEEN>() == 1;

        Square s = pos.square<QUEEN>(Them);
        safe =   mobilityArea[Us]
              & ~pos.pieces(Us, PAWN)
              & ~stronglyProtected;

        b = attackedBy[Us][KNIGHT] & attacks_bb<KNIGHT>(s);

        score += KnightOnQueen * popcount(b & safe) * (1 + queenImbalance);

        b =  (attackedBy[Us][BISHOP] & attacks_bb<BISHOP>(s, pos.pieces()))
           | (attackedBy[Us][ROOK  ] & attacks_bb<ROOK  >(s, pos.pieces()));

        score += SliderOnQueen * popcount(b & safe & attackedBy2[Us]) * (1 + queenImbalance);
    }

    if constexpr (T)
        Trace::add(THREAT, Us, score);

    return score;
  }

  // Evaluation::passed() evaluates the passed pawns and candidate passed
  // pawns of the given color.

  template<Tracing T> template<Color Us>
  Score Evaluation<T>::passed() const {

    constexpr Color     Them = ~Us;
    constexpr Direction Up   = pawn_push(Us);
    constexpr Direction Down = -Up;

    auto king_proximity = [&](Color c, Square s) {
      return std::min(distance(pos.square<KING>(c), s), 5);
    };

    Bitboard b, bb, squaresToQueen, unsafeSquares, blockedPassers, helpers;
    Score score = SCORE_ZERO;

    b = pe->passed_pawns(Us);

    blockedPassers = b & shift<Down>(pos.pieces(Them, PAWN));
    if (blockedPassers)
    {
        helpers =  shift<Up>(pos.pieces(Us, PAWN))
                 & ~pos.pieces(Them)
                 & (~attackedBy2[Them] | attackedBy[Us][ALL_PIECES]);

        // Remove blocked candidate passers that don't have help to pass
        b &=  ~blockedPassers
            | shift<WEST>(helpers)
            | shift<EAST>(helpers);
    }

    while (b)
    {
        Square s = pop_lsb(b);

        assert(!(pos.pieces(Them, PAWN) & forward_file_bb(Us, s + Up)));

        int r = relative_rank(Us, s);

        Score bonus = PassedRank[r];

        if (r > RANK_3)
        {
            int w = 5 * r - 13;
            Square blockSq = s + Up;

            // Adjust bonus based on the king's proximity
            bonus += make_score(0, (  king_proximity(Them, blockSq) * 19 / 4
                                    - king_proximity(Us,   blockSq) *  2) * w);

            // If blockSq is not the queening square then consider also a second push
            if (r != RANK_7)
                bonus -= make_score(0, king_proximity(Us, blockSq + Up) * w);

            // If the pawn is free to advance, then increase the bonus
            if (pos.empty(blockSq))
            {
                squaresToQueen = forward_file_bb(Us, s);
                unsafeSquares = passed_pawn_span(Us, s);

                bb = forward_file_bb(Them, s) & pos.pieces(ROOK, QUEEN);

                if (!(pos.pieces(Them) & bb))
                    unsafeSquares &= attackedBy[Them][ALL_PIECES] | pos.pieces(Them);

                // If there are no enemy pieces or attacks on passed pawn span, assign a big bonus.
                // Or if there is some, but they are all attacked by our pawns, assign a bit smaller bonus.
                // Otherwise assign a smaller bonus if the path to queen is not attacked
                // and even smaller bonus if it is attacked but block square is not.
                int k = !unsafeSquares                    ? 36 :
                !(unsafeSquares & ~attackedBy[Us][PAWN])  ? 30 :
                        !(unsafeSquares & squaresToQueen) ? 17 :
                        !(unsafeSquares & blockSq)        ?  7 :
                                                             0 ;

                // Assign a larger bonus if the block square is defended
                if ((pos.pieces(Us) & bb) || (attackedBy[Us][ALL_PIECES] & blockSq))
                    k += 5;

                bonus += make_score(k * w, k * w);
            }
        } // r > RANK_3

        score += bonus - PassedFile * edge_distance(file_of(s));
    }

    if constexpr (T)
        Trace::add(PASSED, Us, score);

    return score;
  }


  // Evaluation::space() computes a space evaluation for a given side, aiming to improve game
  // play in the opening. It is based on the number of safe squares on the four central files
  // on ranks 2 to 4. Completely safe squares behind a friendly pawn are counted twice.
  // Finally, the space bonus is multiplied by a weight which decreases according to occupancy.

  template<Tracing T> template<Color Us>
  Score Evaluation<T>::space() const {

    // Early exit if, for example, both queens or 6 minor pieces have been exchanged
    if (pos.non_pawn_material() < SpaceThreshold)
        return SCORE_ZERO;

    constexpr Color Them     = ~Us;
    constexpr Direction Down = -pawn_push(Us);
    constexpr Bitboard SpaceMask =
      Us == WHITE ? CenterFiles & (Rank2BB | Rank3BB | Rank4BB)
                  : CenterFiles & (Rank7BB | Rank6BB | Rank5BB);

    // Find the available squares for our pieces inside the area defined by SpaceMask
    Bitboard safe =   SpaceMask
                   & ~pos.pieces(Us, PAWN)
                   & ~attackedBy[Them][PAWN];

    // Find all squares which are at most three squares behind some friendly pawn
    Bitboard behind = pos.pieces(Us, PAWN);
    behind |= shift<Down>(behind);
    behind |= shift<Down+Down>(behind);

    // Compute space score based on the number of safe squares and number of our pieces
    // increased with number of total blocked pawns in position.
    int bonus = popcount(safe) + popcount(behind & safe & ~attackedBy[Them][ALL_PIECES]);
    int weight = pos.count<ALL_PIECES>(Us) - 3 + std::min(pe->blocked_count(), 9);
    Score score = make_score(bonus * weight * weight / 16, 0);

    if constexpr (T)
        Trace::add(SPACE, Us, score);

    return score;
  }


  // Evaluation::winnable() adjusts the midgame and endgame score components, based on
  // the known attacking/defending status of the players. The final value is derived
  // by interpolation from the midgame and endgame values.

  template<Tracing T>
  Value Evaluation<T>::winnable(Score score) const {

    int outflanking =  distance<File>(pos.square<KING>(WHITE), pos.square<KING>(BLACK))
                    + int(rank_of(pos.square<KING>(WHITE)) - rank_of(pos.square<KING>(BLACK)));

    bool pawnsOnBothFlanks =   (pos.pieces(PAWN) & QueenSide)
                            && (pos.pieces(PAWN) & KingSide);

    bool almostUnwinnable =   outflanking < 0
                           && !pawnsOnBothFlanks;

    bool infiltration =   rank_of(pos.square<KING>(WHITE)) > RANK_4
                       || rank_of(pos.square<KING>(BLACK)) < RANK_5;

    // Compute the initiative bonus for the attacking side
    int complexity =   9 * pe->passed_count()
                    + 12 * pos.count<PAWN>()
                    +  9 * outflanking
                    + 21 * pawnsOnBothFlanks
                    + 24 * infiltration
                    + 51 * !pos.non_pawn_material()
                    - 43 * almostUnwinnable
                    -110 ;

    Value mg = mg_value(score);
    Value eg = eg_value(score);

    // Now apply the bonus: note that we find the attacking side by extracting the
    // sign of the midgame or endgame values, and that we carefully cap the bonus
    // so that the midgame and endgame scores do not change sign after the bonus.
    int u = ((mg > 0) - (mg < 0)) * std::clamp(complexity + 50, -abs(mg), 0);
    int v = ((eg > 0) - (eg < 0)) * std::max(complexity, -abs(eg));

    mg += u;
    eg += v;

    // Compute the scale factor for the winning side
    Color strongSide = eg > VALUE_DRAW ? WHITE : BLACK;
    int sf = me->scale_factor(pos, strongSide);

    // If scale factor is not already specific, scale up/down via general heuristics
    if (sf == SCALE_FACTOR_NORMAL)
    {
        if (pos.opposite_bishops())
        {
            // For pure opposite colored bishops endgames use scale factor
            // based on the number of passed pawns of the strong side.
            if (   pos.non_pawn_material(WHITE) == BishopValueMg
                && pos.non_pawn_material(BLACK) == BishopValueMg)
                sf = 18 + 4 * popcount(pe->passed_pawns(strongSide));
            // For every other opposite colored bishops endgames use scale factor
            // based on the number of all pieces of the strong side.
            else
                sf = 22 + 3 * pos.count<ALL_PIECES>(strongSide);
        }
        // For rook endgames with strong side not having overwhelming pawn number advantage
        // and its pawns being on one flank and weak side protecting its pieces with a king
        // use lower scale factor.
        else if (  pos.non_pawn_material(WHITE) == RookValueMg
                && pos.non_pawn_material(BLACK) == RookValueMg
                && pos.count<PAWN>(strongSide) - pos.count<PAWN>(~strongSide) <= 1
                && bool(KingSide & pos.pieces(strongSide, PAWN)) != bool(QueenSide & pos.pieces(strongSide, PAWN))
                && (attacks_bb<KING>(pos.square<KING>(~strongSide)) & pos.pieces(~strongSide, PAWN)))
            sf = 36;
        // For queen vs no queen endgames use scale factor
        // based on number of minors of side that doesn't have queen.
        else if (pos.count<QUEEN>() == 1)
            sf = 37 + 3 * (pos.count<QUEEN>(WHITE) == 1 ? pos.count<BISHOP>(BLACK) + pos.count<KNIGHT>(BLACK)
                                                        : pos.count<BISHOP>(WHITE) + pos.count<KNIGHT>(WHITE));
        // In every other case use scale factor based on
        // the number of pawns of the strong side reduced if pawns are on a single flank.
        else
            sf = std::min(sf, 36 + 7 * pos.count<PAWN>(strongSide)) - 4 * !pawnsOnBothFlanks;

        // Reduce scale factor in case of pawns being on a single flank
        sf -= 4 * !pawnsOnBothFlanks;
    }

    // Interpolate between the middlegame and (scaled by 'sf') endgame score
    v =  mg * int(me->game_phase())
       + eg * int(PHASE_MIDGAME - me->game_phase()) * ScaleFactor(sf) / SCALE_FACTOR_NORMAL;
    v /= PHASE_MIDGAME;

    if constexpr (T)
    {
        Trace::add(WINNABLE, make_score(u, eg * ScaleFactor(sf) / SCALE_FACTOR_NORMAL - eg_value(score)));
        Trace::add(TOTAL, make_score(mg, eg * ScaleFactor(sf) / SCALE_FACTOR_NORMAL));
    }

    return Value(v);
  }


  // Evaluation::value() is the main function of the class. It computes the various
  // parts of the evaluation and returns the value of the position from the point
  // of view of the side to move.

  template<Tracing T>
  Value Evaluation<T>::value() {

    assert(!pos.checkers());

    // Probe the material hash table
    me = Material::probe(pos);

    // If we have a specialized evaluation function for the current material
    // configuration, call it and return.
    if (me->specialized_eval_exists())
        return me->evaluate(pos);

    // Initialize score by reading the incrementally updated scores included in
    // the position object (material + piece square tables) and the material
    // imbalance. Score is computed internally from the white point of view.
    Score score = pos.psq_score() + me->imbalance() + pos.this_thread()->trend;

    // Probe the pawn hash table
    pe = Pawns::probe(pos);
    score += pe->pawn_score(WHITE) - pe->pawn_score(BLACK);

    // Early exit if score is high
    auto lazy_skip = [&](Value lazyThreshold) {
        return abs(mg_value(score) + eg_value(score)) > lazyThreshold + pos.non_pawn_material() / 32;
    };

    if (lazy_skip(LazyThreshold1))
        goto make_v;

    // Main evaluation begins here
    initialize<WHITE>();
    initialize<BLACK>();

    // Pieces evaluated first (also populates attackedBy, attackedBy2).
    // Note that the order of evaluation of the terms is left unspecified.
    score +=  pieces<WHITE, KNIGHT>() - pieces<BLACK, KNIGHT>()
            + pieces<WHITE, BISHOP>() - pieces<BLACK, BISHOP>()
            + pieces<WHITE, ROOK  >() - pieces<BLACK, ROOK  >()
            + pieces<WHITE, QUEEN >() - pieces<BLACK, QUEEN >();

    score += mobility[WHITE] - mobility[BLACK];

    // More complex interactions that require fully populated attack bitboards
    score +=  king<   WHITE>() - king<   BLACK>()
            + passed< WHITE>() - passed< BLACK>();

    if (lazy_skip(LazyThreshold2))
        goto make_v;

    score +=  threats<WHITE>() - threats<BLACK>()
            + space<  WHITE>() - space<  BLACK>();

make_v:
    // Derive single value from mg and eg parts of score
    Value v = winnable(score);

    // In case of tracing add all remaining individual evaluation terms
    if constexpr (T)
    {
        Trace::add(MATERIAL, pos.psq_score());
        Trace::add(IMBALANCE, me->imbalance());
        Trace::add(PAWN, pe->pawn_score(WHITE), pe->pawn_score(BLACK));
        Trace::add(MOBILITY, mobility[WHITE], mobility[BLACK]);
    }

    // Side to move point of view
    return (pos.side_to_move() == WHITE ? v : -v);
  }


  /// Fisher Random Chess: correction for cornered bishops, to fix chess960 play with NNUE

  Value fix_FRC(const Position& pos) {

    constexpr Bitboard Corners =  1ULL << SQ_A1 | 1ULL << SQ_H1 | 1ULL << SQ_A8 | 1ULL << SQ_H8;

    if (!(pos.pieces(BISHOP) & Corners))
        return VALUE_ZERO;

    int correction = 0;

    if (   pos.piece_on(SQ_A1) == W_BISHOP
        && pos.piece_on(SQ_B2) == W_PAWN)
        correction -= CorneredBishop;

    if (   pos.piece_on(SQ_H1) == W_BISHOP
        && pos.piece_on(SQ_G2) == W_PAWN)
        correction -= CorneredBishop;

    if (   pos.piece_on(SQ_A8) == B_BISHOP
        && pos.piece_on(SQ_B7) == B_PAWN)
        correction += CorneredBishop;

    if (   pos.piece_on(SQ_H8) == B_BISHOP
        && pos.piece_on(SQ_G7) == B_PAWN)
        correction += CorneredBishop;

    return pos.side_to_move() == WHITE ?  Value(5 * correction)
                                       : -Value(5 * correction);
  }

} // namespace Eval


/// evaluate() is the evaluator for the outer world. It returns a static
/// evaluation of the position from the point of view of the side to move.

Value Eval::evaluate(const Position& pos) {

<<<<<<< HEAD
  Value v = Eval::useNNUE ? NNUE::evaluate(pos, true) + (pos.is_chess960() ? fix_FRC(pos) : 0)
                          : Evaluation<NO_TRACE>(pos).value();
=======
  Value v;

  if (!useNNUE)
      v = Evaluation<NO_TRACE>(pos).value();
  else
  {
      // Scale and shift NNUE for compatibility with search and classical evaluation
      auto  adjusted_NNUE = [&]()
      {
         int scale =   883
                     + 32 * pos.count<PAWN>()
                     + 32 * pos.non_pawn_material() / 1024;

         Value nnue = NNUE::evaluate(pos, true) * scale / 1024;

         if (pos.is_chess960())
             nnue += fix_FRC(pos);

         return nnue;
      };

      // If there is PSQ imbalance we use the classical eval, but we switch to
      // NNUE eval faster when shuffling or if the material on the board is high.
      int r50 = pos.rule50_count();
      Value psq = Value(abs(eg_value(pos.psq_score())));
      bool classical = psq * 5 > (850 + pos.non_pawn_material() / 64) * (5 + r50);

      v = classical ? Evaluation<NO_TRACE>(pos).value()  // classical
                    : adjusted_NNUE();                   // NNUE
  }

  // Damp down the evaluation linearly when shuffling
  v = v * (100 - pos.rule50_count()) / 100;
>>>>>>> c8459b18

  // Guarantee evaluation does not hit the tablebase range
  v = std::clamp(v, VALUE_TB_LOSS_IN_MAX_PLY + 1, VALUE_TB_WIN_IN_MAX_PLY - 1);

  return v;
}

/// trace() is like evaluate(), but instead of returning a value, it returns
/// a string (suitable for outputting to stdout) that contains the detailed
/// descriptions and values of each evaluation term. Useful for debugging.
/// Trace scores are from white's point of view

std::string Eval::trace(Position& pos) {

  if (pos.checkers())
      return "Final evaluation: none (in check)";

  std::stringstream ss;
  ss << std::showpoint << std::noshowpos << std::fixed << std::setprecision(2);

  Value v;

  std::memset(scores, 0, sizeof(scores));

  pos.this_thread()->trend = SCORE_ZERO; // Reset any dynamic contempt

  v = Evaluation<TRACE>(pos).value();

  ss << std::showpoint << std::noshowpos << std::fixed << std::setprecision(2)
     << " Contributing terms for the classical eval:\n"
     << "+------------+-------------+-------------+-------------+\n"
     << "|    Term    |    White    |    Black    |    Total    |\n"
     << "|            |   MG    EG  |   MG    EG  |   MG    EG  |\n"
     << "+------------+-------------+-------------+-------------+\n"
     << "|   Material | " << Term(MATERIAL)
     << "|  Imbalance | " << Term(IMBALANCE)
     << "|      Pawns | " << Term(PAWN)
     << "|    Knights | " << Term(KNIGHT)
     << "|    Bishops | " << Term(BISHOP)
     << "|      Rooks | " << Term(ROOK)
     << "|     Queens | " << Term(QUEEN)
     << "|   Mobility | " << Term(MOBILITY)
     << "|King safety | " << Term(KING)
     << "|    Threats | " << Term(THREAT)
     << "|     Passed | " << Term(PASSED)
     << "|      Space | " << Term(SPACE)
     << "|   Winnable | " << Term(WINNABLE)
     << "+------------+-------------+-------------+-------------+\n"
     << "|      Total | " << Term(TOTAL)
     << "+------------+-------------+-------------+-------------+\n";

  if (Eval::useNNUE)
      ss << '\n' << NNUE::trace(pos) << '\n';

  ss << std::showpoint << std::showpos << std::fixed << std::setprecision(2) << std::setw(15);

  v = pos.side_to_move() == WHITE ? v : -v;
  ss << "\nClassical evaluation   " << to_cp(v) << " (white side)\n";
  if (Eval::useNNUE)
  {
      v = NNUE::evaluate(pos, false);
      v = pos.side_to_move() == WHITE ? v : -v;
      ss << "NNUE evaluation        " << to_cp(v) << " (white side)\n";
  }

  v = evaluate(pos);
  v = pos.side_to_move() == WHITE ? v : -v;
  ss << "Final evaluation       " << to_cp(v) << " (white side)";
  if (Eval::useNNUE)
     ss << " [with scaled NNUE, hybrid, ...]";
  ss << "\n";

  return ss.str();
}

} // namespace Stockfish<|MERGE_RESOLUTION|>--- conflicted
+++ resolved
@@ -1075,44 +1075,8 @@
 
 Value Eval::evaluate(const Position& pos) {
 
-<<<<<<< HEAD
-  Value v = Eval::useNNUE ? NNUE::evaluate(pos, true) + (pos.is_chess960() ? fix_FRC(pos) : 0)
-                          : Evaluation<NO_TRACE>(pos).value();
-=======
-  Value v;
-
-  if (!useNNUE)
-      v = Evaluation<NO_TRACE>(pos).value();
-  else
-  {
-      // Scale and shift NNUE for compatibility with search and classical evaluation
-      auto  adjusted_NNUE = [&]()
-      {
-         int scale =   883
-                     + 32 * pos.count<PAWN>()
-                     + 32 * pos.non_pawn_material() / 1024;
-
-         Value nnue = NNUE::evaluate(pos, true) * scale / 1024;
-
-         if (pos.is_chess960())
-             nnue += fix_FRC(pos);
-
-         return nnue;
-      };
-
-      // If there is PSQ imbalance we use the classical eval, but we switch to
-      // NNUE eval faster when shuffling or if the material on the board is high.
-      int r50 = pos.rule50_count();
-      Value psq = Value(abs(eg_value(pos.psq_score())));
-      bool classical = psq * 5 > (850 + pos.non_pawn_material() / 64) * (5 + r50);
-
-      v = classical ? Evaluation<NO_TRACE>(pos).value()  // classical
-                    : adjusted_NNUE();                   // NNUE
-  }
-
-  // Damp down the evaluation linearly when shuffling
-  v = v * (100 - pos.rule50_count()) / 100;
->>>>>>> c8459b18
+  Value v = useNNUE ? NNUE::evaluate(pos, true) + (pos.is_chess960() ? fix_FRC(pos) : 0)
+                    : Evaluation<NO_TRACE>(pos).value();
 
   // Guarantee evaluation does not hit the tablebase range
   v = std::clamp(v, VALUE_TB_LOSS_IN_MAX_PLY + 1, VALUE_TB_WIN_IN_MAX_PLY - 1);
