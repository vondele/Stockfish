/*
  Stockfish, a UCI chess playing engine derived from Glaurung 2.1
  Copyright (C) 2004-2008 Tord Romstad (Glaurung author)
  Copyright (C) 2008-2015 Marco Costalba, Joona Kiiski, Tord Romstad
  Copyright (C) 2015-2020 Marco Costalba, Joona Kiiski, Gary Linscott, Tord Romstad

  Stockfish is free software: you can redistribute it and/or modify
  it under the terms of the GNU General Public License as published by
  the Free Software Foundation, either version 3 of the License, or
  (at your option) any later version.

  Stockfish is distributed in the hope that it will be useful,
  but WITHOUT ANY WARRANTY; without even the implied warranty of
  MERCHANTABILITY or FITNESS FOR A PARTICULAR PURPOSE.  See the
  GNU General Public License for more details.

  You should have received a copy of the GNU General Public License
  along with this program.  If not, see <http://www.gnu.org/licenses/>.
*/

#include <algorithm>
#include <cassert>
#include <cstring>   // For std::memset
#include <iomanip>
#include <sstream>

#include "bitboard.h"
#include "evaluate.h"
#include "material.h"
#include "pawns.h"
#include "thread.h"
#include "uci.h"

namespace Trace {

  enum Tracing { NO_TRACE, TRACE };

  enum Term { // The first 8 entries are reserved for PieceType
    MATERIAL = 8, IMBALANCE, MOBILITY, THREAT, PASSED, SPACE, WINNABLE, TOTAL, TERM_NB
  };

  Score scores[TERM_NB][COLOR_NB];

  double to_cp(Value v) { return double(v) / PawnValueEg; }

  void add(int idx, Color c, Score s) {
    scores[idx][c] = s;
  }

  void add(int idx, Score w, Score b = SCORE_ZERO) {
    scores[idx][WHITE] = w;
    scores[idx][BLACK] = b;
  }

  std::ostream& operator<<(std::ostream& os, Score s) {
    os << std::setw(5) << to_cp(mg_value(s)) << " "
       << std::setw(5) << to_cp(eg_value(s));
    return os;
  }

  std::ostream& operator<<(std::ostream& os, Term t) {

    if (t == MATERIAL || t == IMBALANCE || t == WINNABLE || t == TOTAL)
        os << " ----  ----"    << " | " << " ----  ----";
    else
        os << scores[t][WHITE] << " | " << scores[t][BLACK];

    os << " | " << scores[t][WHITE] - scores[t][BLACK] << "\n";
    return os;
  }
}

using namespace Trace;

namespace {

  // Threshold for lazy and space evaluation
  constexpr Value LazyThreshold  = Value(1400);
  constexpr Value SpaceThreshold = Value(12222);

  // KingAttackWeights[PieceType] contains king attack weights by piece type
  constexpr int KingAttackWeights[PIECE_TYPE_NB] = { 0, 0, 81, 52, 44, 10 };

  // SafeCheck[PieceType][single/multiple] contains safe check bonus by piece type,
  // higher if multiple safe checks are possible for that piece type.
  constexpr int SafeCheck[][2] = {
      {}, {}, {792, 1283}, {645, 967}, {1084, 1897}, {772, 1119}
  };

#define S(mg, eg) make_score(mg, eg)

  // MobilityBonus[PieceType-2][attacked] contains bonuses for middle and end game,
  // indexed by piece type and number of attacked squares in the mobility area.
  constexpr Score MobilityBonus[][32] = {
    { S(-62,-81), S(-53,-56), S(-12,-31), S( -4,-16), S(  3,  5), S( 13, 11), // Knight
      S( 22, 17), S( 28, 20), S( 33, 25) },
    { S(-48,-59), S(-20,-23), S( 16, -3), S( 26, 13), S( 38, 24), S( 51, 42), // Bishop
      S( 55, 54), S( 63, 57), S( 63, 65), S( 68, 73), S( 81, 78), S( 81, 86),
      S( 91, 88), S( 98, 97) },
    { S(-60,-78), S(-20,-17), S(  2, 23), S(  3, 39), S(  3, 70), S( 11, 99), // Rook
      S( 22,103), S( 31,121), S( 40,134), S( 40,139), S( 41,158), S( 48,164),
      S( 57,168), S( 57,169), S( 62,172) },
    { S(-30,-48), S(-12,-30), S( -8, -7), S( -9, 19), S( 20, 40), S( 23, 55), // Queen
      S( 23, 59), S( 35, 75), S( 38, 78), S( 53, 96), S( 64, 96), S( 65,100),
      S( 65,121), S( 66,127), S( 67,131), S( 67,133), S( 72,136), S( 72,141),
      S( 77,147), S( 79,150), S( 93,151), S(108,168), S(108,168), S(108,171),
      S(110,182), S(114,182), S(114,192), S(116,219) }
  };

  // KingProtector[knight/bishop] contains penalty for each distance unit to own king
  constexpr Score KingProtector[] = { S(8, 9), S(6, 9) };

  // Outpost[knight/bishop] contains bonuses for each knight or bishop occupying a
  // pawn protected square on rank 4 to 6 which is also safe from a pawn attack.
  constexpr Score Outpost[] = { S(56, 36), S(30, 23) };

  // PassedRank[Rank] contains a bonus according to the rank of a passed pawn
  constexpr Score PassedRank[RANK_NB] = {
    S(0, 0), S(10, 28), S(17, 33), S(15, 41), S(62, 72), S(168, 177), S(276, 260)
  };

  // RookOnFile[semiopen/open] contains bonuses for each rook when there is
  // no (friendly) pawn on the rook file.
  constexpr Score RookOnFile[] = { S(19, 7), S(48, 29) };

  // ThreatByMinor/ByRook[attacked PieceType] contains bonuses according to
  // which piece type attacks which one. Attacks on lesser pieces which are
  // pawn-defended are not considered.
  constexpr Score ThreatByMinor[PIECE_TYPE_NB] = {
    S(0, 0), S(5, 32), S(57, 41), S(77, 56), S(88, 119), S(79, 161)
  };

  constexpr Score ThreatByRook[PIECE_TYPE_NB] = {
    S(0, 0), S(3, 46), S(37, 68), S(42, 60), S(0, 38), S(58, 41)
  };

  // Assorted bonuses and penalties
  constexpr Score BishopOnKingRing    = S( 24,  0);
  constexpr Score BishopPawns         = S(  3,  7);
  constexpr Score BishopXRayPawns     = S(  4,  5);
  constexpr Score CorneredBishop      = S( 50, 50);
  constexpr Score FlankAttacks        = S(  8,  0);
  constexpr Score Hanging             = S( 69, 36);
  constexpr Score KnightOnQueen       = S( 16, 11);
  constexpr Score LongDiagonalBishop  = S( 45,  0);
  constexpr Score MinorBehindPawn     = S( 18,  3);
  constexpr Score PassedFile          = S( 11,  8);
  constexpr Score PawnlessFlank       = S( 17, 95);
  constexpr Score QueenInfiltration   = S( -2, 14);
  constexpr Score ReachableOutpost    = S( 31, 22);
  constexpr Score RestrictedPiece     = S(  7,  7);
  constexpr Score RookOnKingRing      = S( 16,  0);
  constexpr Score RookOnQueenFile     = S(  6, 11);
  constexpr Score SliderOnQueen       = S( 60, 18);
  constexpr Score ThreatByKing        = S( 24, 89);
  constexpr Score ThreatByPawnPush    = S( 48, 39);
  constexpr Score ThreatBySafePawn    = S(173, 94);
  constexpr Score TrappedRook         = S( 55, 13);
<<<<<<< HEAD
  constexpr Score WeakQueen           = S( 51, 14);
  constexpr Score WeakQueenProtection = S( 15,  0);
  int initiativeQ = 10;
  TUNE(initiativeQ);
=======
  constexpr Score WeakQueenProtection = S( 14,  0);
  constexpr Score WeakQueen           = S( 56, 15);

>>>>>>> 7225d254

#undef S

  // Evaluation class computes and stores attacks tables and other working data
  template<Tracing T>
  class Evaluation {

  public:
    Evaluation() = delete;
    explicit Evaluation(const Position& p) : pos(p) {}
    Evaluation& operator=(const Evaluation&) = delete;
    Value value();

  private:
    template<Color Us> void initialize();
    template<Color Us, PieceType Pt> Score pieces();
    template<Color Us> Score king() const;
    template<Color Us> Score threats() const;
    template<Color Us> Score passed() const;
    template<Color Us> Score space() const;
    Value winnable(Score score) const;

    const Position& pos;
    Material::Entry* me;
    Pawns::Entry* pe;
    Bitboard mobilityArea[COLOR_NB];
    Score mobility[COLOR_NB] = { SCORE_ZERO, SCORE_ZERO };

    // attackedBy[color][piece type] is a bitboard representing all squares
    // attacked by a given color and piece type. Special "piece types" which
    // is also calculated is ALL_PIECES.
    Bitboard attackedBy[COLOR_NB][PIECE_TYPE_NB];

    // attackedBy2[color] are the squares attacked by at least 2 units of a given
    // color, including x-rays. But diagonal x-rays through pawns are not computed.
    Bitboard attackedBy2[COLOR_NB];

    // kingRing[color] are the squares adjacent to the king plus some other
    // very near squares, depending on king position.
    Bitboard kingRing[COLOR_NB];

    // kingAttackersCount[color] is the number of pieces of the given color
    // which attack a square in the kingRing of the enemy king.
    int kingAttackersCount[COLOR_NB];

    // kingAttackersWeight[color] is the sum of the "weights" of the pieces of
    // the given color which attack a square in the kingRing of the enemy king.
    // The weights of the individual piece types are given by the elements in
    // the KingAttackWeights array.
    int kingAttackersWeight[COLOR_NB];

    // kingAttacksCount[color] is the number of attacks by the given color to
    // squares directly adjacent to the enemy king. Pieces which attack more
    // than one square are counted multiple times. For instance, if there is
    // a white knight on g5 and black's king is on g8, this white knight adds 2
    // to kingAttacksCount[WHITE].
    int kingAttacksCount[COLOR_NB];
  };


  // Evaluation::initialize() computes king and pawn attacks, and the king ring
  // bitboard for a given color. This is done at the beginning of the evaluation.

  template<Tracing T> template<Color Us>
  void Evaluation<T>::initialize() {

    constexpr Color     Them = ~Us;
    constexpr Direction Up   = pawn_push(Us);
    constexpr Direction Down = -Up;
    constexpr Bitboard LowRanks = (Us == WHITE ? Rank2BB | Rank3BB : Rank7BB | Rank6BB);

    const Square ksq = pos.square<KING>(Us);

    Bitboard dblAttackByPawn = pawn_double_attacks_bb<Us>(pos.pieces(Us, PAWN));

    // Find our pawns that are blocked or on the first two ranks
    Bitboard b = pos.pieces(Us, PAWN) & (shift<Down>(pos.pieces()) | LowRanks);

    // Squares occupied by those pawns, by our king or queen, by blockers to attacks on our king
    // or controlled by enemy pawns are excluded from the mobility area.
    mobilityArea[Us] = ~(b | pos.pieces(Us, KING, QUEEN) | pos.blockers_for_king(Us) | pe->pawn_attacks(Them));

    // Initialize attackedBy[] for king and pawns
    attackedBy[Us][KING] = attacks_bb<KING>(ksq);
    attackedBy[Us][PAWN] = pe->pawn_attacks(Us);
    attackedBy[Us][ALL_PIECES] = attackedBy[Us][KING] | attackedBy[Us][PAWN];
    attackedBy2[Us] = dblAttackByPawn | (attackedBy[Us][KING] & attackedBy[Us][PAWN]);

    // Init our king safety tables
    Square s = make_square(Utility::clamp(file_of(ksq), FILE_B, FILE_G),
                           Utility::clamp(rank_of(ksq), RANK_2, RANK_7));
    kingRing[Us] = attacks_bb<KING>(s) | s;

    kingAttackersCount[Them] = popcount(kingRing[Us] & pe->pawn_attacks(Them));
    kingAttacksCount[Them] = kingAttackersWeight[Them] = 0;

    // Remove from kingRing[] the squares defended by two pawns
    kingRing[Us] &= ~dblAttackByPawn;
  }


  // Evaluation::pieces() scores pieces of a given color and type

  template<Tracing T> template<Color Us, PieceType Pt>
  Score Evaluation<T>::pieces() {

    constexpr Color     Them = ~Us;
    constexpr Direction Down = -pawn_push(Us);
    constexpr Bitboard OutpostRanks = (Us == WHITE ? Rank4BB | Rank5BB | Rank6BB
                                                   : Rank5BB | Rank4BB | Rank3BB);
    const Square* pl = pos.squares<Pt>(Us);

    Bitboard b, bb;
    Score score = SCORE_ZERO;

    attackedBy[Us][Pt] = 0;

    for (Square s = *pl; s != SQ_NONE; s = *++pl)
    {
        // Find attacked squares, including x-ray attacks for bishops and rooks
        b = Pt == BISHOP ? attacks_bb<BISHOP>(s, pos.pieces() ^ pos.pieces(QUEEN))
          : Pt ==   ROOK ? attacks_bb<  ROOK>(s, pos.pieces() ^ pos.pieces(QUEEN) ^ pos.pieces(Us, ROOK))
                         : attacks_bb<Pt>(s, pos.pieces());

        if (pos.blockers_for_king(Us) & s)
            b &= line_bb(pos.square<KING>(Us), s);

        attackedBy2[Us] |= attackedBy[Us][ALL_PIECES] & b;
        attackedBy[Us][Pt] |= b;
        attackedBy[Us][ALL_PIECES] |= b;

        if (b & kingRing[Them])
        {
            kingAttackersCount[Us]++;
            kingAttackersWeight[Us] += KingAttackWeights[Pt];
            kingAttacksCount[Us] += popcount(b & attackedBy[Them][KING]);
        }

        else if (Pt == ROOK && (file_bb(s) & kingRing[Them]))
            score += RookOnKingRing;

        else if (Pt == BISHOP && (attacks_bb<BISHOP>(s, pos.pieces(PAWN)) & kingRing[Them]))
            score += BishopOnKingRing;

        int mob = popcount(b & mobilityArea[Us]);

        mobility[Us] += MobilityBonus[Pt - 2][mob];

        if (Pt == BISHOP || Pt == KNIGHT)
        {
            // Bonus if piece is on an outpost square or can reach one
            bb = OutpostRanks & attackedBy[Us][PAWN] & ~pe->pawn_attacks_span(Them);
            if (bb & s)
                score += Outpost[Pt == BISHOP];
            else if (Pt == KNIGHT && bb & b & ~pos.pieces(Us))
                score += ReachableOutpost;

            // Bonus for a knight or bishop shielded by pawn
            if (shift<Down>(pos.pieces(PAWN)) & s)
                score += MinorBehindPawn;

            // Penalty if the piece is far from the king
            score -= KingProtector[Pt == BISHOP] * distance(pos.square<KING>(Us), s);

            if (Pt == BISHOP)
            {
                // Penalty according to the number of our pawns on the same color square as the
                // bishop, bigger when the center files are blocked with pawns and smaller
                // when the bishop is outside the pawn chain.
                Bitboard blocked = pos.pieces(Us, PAWN) & shift<Down>(pos.pieces());

                score -= BishopPawns * pos.pawns_on_same_color_squares(Us, s)
                                     * (!(attackedBy[Us][PAWN] & s) + popcount(blocked & CenterFiles));

                // Penalty for all enemy pawns x-rayed
                score -= BishopXRayPawns * popcount(attacks_bb<BISHOP>(s) & pos.pieces(Them, PAWN));

                // Bonus for bishop on a long diagonal which can "see" both center squares
                if (more_than_one(attacks_bb<BISHOP>(s, pos.pieces(PAWN)) & Center))
                    score += LongDiagonalBishop;

                // An important Chess960 pattern: a cornered bishop blocked by a friendly
                // pawn diagonally in front of it is a very serious problem, especially
                // when that pawn is also blocked.
                if (   pos.is_chess960()
                    && (s == relative_square(Us, SQ_A1) || s == relative_square(Us, SQ_H1)))
                {
                    Direction d = pawn_push(Us) + (file_of(s) == FILE_A ? EAST : WEST);
                    if (pos.piece_on(s + d) == make_piece(Us, PAWN))
                        score -= !pos.empty(s + d + pawn_push(Us))                ? CorneredBishop * 4
                                : pos.piece_on(s + d + d) == make_piece(Us, PAWN) ? CorneredBishop * 2
                                                                                  : CorneredBishop;
                }
            }
        }

        if (Pt == ROOK)
        {
            // Bonus for rook on the same file as a queen
            if (file_bb(s) & pos.pieces(QUEEN))
                score += RookOnQueenFile;

            // Bonus for rook on an open or semi-open file
            if (pos.is_on_semiopen_file(Us, s))
                score += RookOnFile[pos.is_on_semiopen_file(Them, s)];

            // Penalty when trapped by the king, even more if the king cannot castle
            else if (mob <= 3)
            {
                File kf = file_of(pos.square<KING>(Us));
                if ((kf < FILE_E) == (file_of(s) < kf))
                    score -= TrappedRook * (1 + !pos.castling_rights(Us));
            }
        }

        if (Pt == QUEEN)
        {
            // Penalty if any relative pin or discovered attack against the queen
            Bitboard queenPinners;
            if (pos.slider_blockers(pos.pieces(Them, ROOK, BISHOP), s, queenPinners))
                score -= WeakQueen;

            // Bonus for queen on weak square in enemy camp
            if (relative_rank(Us, s) > RANK_4 && (~pe->pawn_attacks_span(Them) & s))
                score += QueenInfiltration;
        }
    }
    if (T)
        Trace::add(Pt, Us, score);

    return score;
  }


  // Evaluation::king() assigns bonuses and penalties to a king of a given color

  template<Tracing T> template<Color Us>
  Score Evaluation<T>::king() const {

    constexpr Color    Them = ~Us;
    constexpr Bitboard Camp = (Us == WHITE ? AllSquares ^ Rank6BB ^ Rank7BB ^ Rank8BB
                                           : AllSquares ^ Rank1BB ^ Rank2BB ^ Rank3BB);

    Bitboard weak, b1, b2, b3, safe, unsafeChecks = 0;
    Bitboard rookChecks, queenChecks, bishopChecks, knightChecks;
    int kingDanger = 0;
    const Square ksq = pos.square<KING>(Us);

    // Init the score with king shelter and enemy pawns storm
    Score score = pe->king_safety<Us>(pos);

    // Attacked squares defended at most once by our queen or king
    weak =  attackedBy[Them][ALL_PIECES]
          & ~attackedBy2[Us]
          & (~attackedBy[Us][ALL_PIECES] | attackedBy[Us][KING] | attackedBy[Us][QUEEN]);

    // Analyse the safe enemy's checks which are possible on next move
    safe  = ~pos.pieces(Them);
    safe &= ~attackedBy[Us][ALL_PIECES] | (weak & attackedBy2[Them]);

    b1 = attacks_bb<ROOK  >(ksq, pos.pieces() ^ pos.pieces(Us, QUEEN));
    b2 = attacks_bb<BISHOP>(ksq, pos.pieces() ^ pos.pieces(Us, QUEEN));

    // Enemy rooks checks
    rookChecks = b1 & attackedBy[Them][ROOK] & safe;
    if (rookChecks)
        kingDanger += SafeCheck[ROOK][more_than_one(rookChecks)];
    else
        unsafeChecks |= b1 & attackedBy[Them][ROOK];

    // Enemy queen safe checks: count them only if the checks are from squares from
    // which opponent cannot give a rook check, because rook checks are more valuable.
    queenChecks =  (b1 | b2) & attackedBy[Them][QUEEN] & safe
                 & ~(attackedBy[Us][QUEEN] | rookChecks);
    if (queenChecks)
        kingDanger += SafeCheck[QUEEN][more_than_one(queenChecks)];

    // Enemy bishops checks: count them only if they are from squares from which
    // opponent cannot give a queen check, because queen checks are more valuable.
    bishopChecks =  b2 & attackedBy[Them][BISHOP] & safe
                  & ~queenChecks;
    if (bishopChecks)
        kingDanger += SafeCheck[BISHOP][more_than_one(bishopChecks)];

    else
        unsafeChecks |= b2 & attackedBy[Them][BISHOP];

    // Enemy knights checks
    knightChecks = attacks_bb<KNIGHT>(ksq) & attackedBy[Them][KNIGHT];
    if (knightChecks & safe)
        kingDanger += SafeCheck[KNIGHT][more_than_one(knightChecks & safe)];
    else
        unsafeChecks |= knightChecks;

    // Find the squares that opponent attacks in our king flank, the squares
    // which they attack twice in that flank, and the squares that we defend.
    b1 = attackedBy[Them][ALL_PIECES] & KingFlank[file_of(ksq)] & Camp;
    b2 = b1 & attackedBy2[Them];
    b3 = attackedBy[Us][ALL_PIECES] & KingFlank[file_of(ksq)] & Camp;

    int kingFlankAttack  = popcount(b1) + popcount(b2);
    int kingFlankDefense = popcount(b3);

    kingDanger +=        kingAttackersCount[Them] * kingAttackersWeight[Them]
                 + 185 * popcount(kingRing[Us] & weak)
                 + 148 * popcount(unsafeChecks)
                 +  98 * popcount(pos.blockers_for_king(Us))
                 +  69 * kingAttacksCount[Them]
                 +   3 * kingFlankAttack * kingFlankAttack / 8
                 +       mg_value(mobility[Them] - mobility[Us])
                 - 873 * !pos.count<QUEEN>(Them)
                 - 100 * bool(attackedBy[Us][KNIGHT] & attackedBy[Us][KING])
                 -   6 * mg_value(score) / 8
                 -   4 * kingFlankDefense
                 +  37;

    // Transform the kingDanger units into a Score, and subtract it from the evaluation
    if (kingDanger > 100)
        score -= make_score(kingDanger * kingDanger / 4096, kingDanger / 16);

    // Penalty when our king is on a pawnless flank
    if (!(pos.pieces(PAWN) & KingFlank[file_of(ksq)]))
        score -= PawnlessFlank;

    // Penalty if king flank is under attack, potentially moving toward the king
    score -= FlankAttacks * kingFlankAttack;

    if (T)
        Trace::add(KING, Us, score);

    return score;
  }


  // Evaluation::threats() assigns bonuses according to the types of the
  // attacking and the attacked pieces.

  template<Tracing T> template<Color Us>
  Score Evaluation<T>::threats() const {

    constexpr Color     Them     = ~Us;
    constexpr Direction Up       = pawn_push(Us);
    constexpr Bitboard  TRank3BB = (Us == WHITE ? Rank3BB : Rank6BB);

    Bitboard b, weak, defended, nonPawnEnemies, stronglyProtected, safe;
    Score score = SCORE_ZERO;

    // Non-pawn enemies
    nonPawnEnemies = pos.pieces(Them) & ~pos.pieces(PAWN);

    // Squares strongly protected by the enemy, either because they defend the
    // square with a pawn, or because they defend the square twice and we don't.
    stronglyProtected =  attackedBy[Them][PAWN]
                       | (attackedBy2[Them] & ~attackedBy2[Us]);

    // Non-pawn enemies, strongly protected
    defended = nonPawnEnemies & stronglyProtected;

    // Enemies not strongly protected and under our attack
    weak = pos.pieces(Them) & ~stronglyProtected & attackedBy[Us][ALL_PIECES];

    // Bonus according to the kind of attacking pieces
    if (defended | weak)
    {
        b = (defended | weak) & (attackedBy[Us][KNIGHT] | attackedBy[Us][BISHOP]);
        while (b)
            score += ThreatByMinor[type_of(pos.piece_on(pop_lsb(&b)))];

        b = weak & attackedBy[Us][ROOK];
        while (b)
            score += ThreatByRook[type_of(pos.piece_on(pop_lsb(&b)))];

        if (weak & attackedBy[Us][KING])
            score += ThreatByKing;

        b =  ~attackedBy[Them][ALL_PIECES]
           | (nonPawnEnemies & attackedBy2[Us]);
        score += Hanging * popcount(weak & b);

        // Additional bonus if weak piece is only protected by a queen
        score += WeakQueenProtection * popcount(weak & attackedBy[Them][QUEEN]);
    }

    // Bonus for restricting their piece moves
    b =   attackedBy[Them][ALL_PIECES]
       & ~stronglyProtected
       &  attackedBy[Us][ALL_PIECES];
    score += RestrictedPiece * popcount(b);

    // Protected or unattacked squares
    safe = ~attackedBy[Them][ALL_PIECES] | attackedBy[Us][ALL_PIECES];

    // Bonus for attacking enemy pieces with our relatively safe pawns
    b = pos.pieces(Us, PAWN) & safe;
    b = pawn_attacks_bb<Us>(b) & nonPawnEnemies;
    score += ThreatBySafePawn * popcount(b);

    // Find squares where our pawns can push on the next move
    b  = shift<Up>(pos.pieces(Us, PAWN)) & ~pos.pieces();
    b |= shift<Up>(b & TRank3BB) & ~pos.pieces();

    // Keep only the squares which are relatively safe
    b &= ~attackedBy[Them][PAWN] & safe;

    // Bonus for safe pawn threats on the next move
    b = pawn_attacks_bb<Us>(b) & nonPawnEnemies;
    score += ThreatByPawnPush * popcount(b);

    // Bonus for threats on the next moves against enemy queen
    if (pos.count<QUEEN>(Them) == 1)
    {
        Square s = pos.square<QUEEN>(Them);
        safe = mobilityArea[Us] & ~stronglyProtected;

        b = attackedBy[Us][KNIGHT] & attacks_bb<KNIGHT>(s);

        score += KnightOnQueen * popcount(b & safe);

        b =  (attackedBy[Us][BISHOP] & attacks_bb<BISHOP>(s, pos.pieces()))
           | (attackedBy[Us][ROOK  ] & attacks_bb<ROOK  >(s, pos.pieces()));

        score += SliderOnQueen * popcount(b & safe & attackedBy2[Us]);
    }

    if (T)
        Trace::add(THREAT, Us, score);

    return score;
  }

  // Evaluation::passed() evaluates the passed pawns and candidate passed
  // pawns of the given color.

  template<Tracing T> template<Color Us>
  Score Evaluation<T>::passed() const {

    constexpr Color     Them = ~Us;
    constexpr Direction Up   = pawn_push(Us);
    constexpr Direction Down = -Up;

    auto king_proximity = [&](Color c, Square s) {
      return std::min(distance(pos.square<KING>(c), s), 5);
    };

    Bitboard b, bb, squaresToQueen, unsafeSquares, blockedPassers, helpers;
    Score score = SCORE_ZERO;

    b = pe->passed_pawns(Us);

    blockedPassers = b & shift<Down>(pos.pieces(Them, PAWN));
    if (blockedPassers)
    {
        helpers =  shift<Up>(pos.pieces(Us, PAWN))
                 & ~pos.pieces(Them)
                 & (~attackedBy2[Them] | attackedBy[Us][ALL_PIECES]);

        // Remove blocked candidate passers that don't have help to pass
        b &=  ~blockedPassers
            | shift<WEST>(helpers)
            | shift<EAST>(helpers);
    }

    while (b)
    {
        Square s = pop_lsb(&b);

        assert(!(pos.pieces(Them, PAWN) & forward_file_bb(Us, s + Up)));

        int r = relative_rank(Us, s);

        Score bonus = PassedRank[r];

        if (r > RANK_3)
        {
            int w = 5 * r - 13;
            Square blockSq = s + Up;

            // Adjust bonus based on the king's proximity
            bonus += make_score(0, (  (king_proximity(Them, blockSq) * 19) / 4
                                     - king_proximity(Us,   blockSq) *  2) * w);

            // If blockSq is not the queening square then consider also a second push
            if (r != RANK_7)
                bonus -= make_score(0, king_proximity(Us, blockSq + Up) * w);

            // If the pawn is free to advance, then increase the bonus
            if (pos.empty(blockSq))
            {
                squaresToQueen = forward_file_bb(Us, s);
                unsafeSquares = passed_pawn_span(Us, s);

                bb = forward_file_bb(Them, s) & pos.pieces(ROOK, QUEEN);

                if (!(pos.pieces(Them) & bb))
                    unsafeSquares &= attackedBy[Them][ALL_PIECES];

                // If there are no enemy attacks on passed pawn span, assign a big bonus.
                // Otherwise assign a smaller bonus if the path to queen is not attacked
                // and even smaller bonus if it is attacked but block square is not.
                int k = !unsafeSquares                    ? 35 :
                        !(unsafeSquares & squaresToQueen) ? 20 :
                        !(unsafeSquares & blockSq)        ?  9 :
                                                             0 ;

                // Assign a larger bonus if the block square is defended
                if ((pos.pieces(Us) & bb) || (attackedBy[Us][ALL_PIECES] & blockSq))
                    k += 5;

                bonus += make_score(k * w, k * w);
            }
        } // r > RANK_3

        score += bonus - PassedFile * edge_distance(file_of(s));
    }

    if (T)
        Trace::add(PASSED, Us, score);

    return score;
  }


  // Evaluation::space() computes a space evaluation for a given side, aiming to improve game
  // play in the opening. It is based on the number of safe squares on the 4 central files
  // on ranks 2 to 4. Completely safe squares behind a friendly pawn are counted twice.
  // Finally, the space bonus is multiplied by a weight which decreases according to occupancy.

  template<Tracing T> template<Color Us>
  Score Evaluation<T>::space() const {

    // Early exit if, for example, both queens or 6 minor pieces have been exchanged
    if (pos.non_pawn_material() < SpaceThreshold)
        return SCORE_ZERO;

    constexpr Color Them     = ~Us;
    constexpr Direction Down = -pawn_push(Us);
    constexpr Bitboard SpaceMask =
      Us == WHITE ? CenterFiles & (Rank2BB | Rank3BB | Rank4BB)
                  : CenterFiles & (Rank7BB | Rank6BB | Rank5BB);

    // Find the available squares for our pieces inside the area defined by SpaceMask
    Bitboard safe =   SpaceMask
                   & ~pos.pieces(Us, PAWN)
                   & ~attackedBy[Them][PAWN];

    // Find all squares which are at most three squares behind some friendly pawn
    Bitboard behind = pos.pieces(Us, PAWN);
    behind |= shift<Down>(behind);
    behind |= shift<Down+Down>(behind);

    int bonus = popcount(safe) + popcount(behind & safe & ~attackedBy[Them][ALL_PIECES]);
    int weight = pos.count<ALL_PIECES>(Us) - 3 + std::min(pe->blocked_count(), 9);
    Score score = make_score(bonus * weight * weight / 16, 0);

    if (T)
        Trace::add(SPACE, Us, score);

    return score;
  }


  // Evaluation::winnable() adjusts the mg and eg score components based on the
  // known attacking/defending status of the players. A single value is derived
  // by interpolation from the mg and eg values and returned.

  template<Tracing T>
  Value Evaluation<T>::winnable(Score score) const {

    int outflanking =  distance<File>(pos.square<KING>(WHITE), pos.square<KING>(BLACK))
                     - distance<Rank>(pos.square<KING>(WHITE), pos.square<KING>(BLACK));

    bool pawnsOnBothFlanks =   (pos.pieces(PAWN) & QueenSide)
                            && (pos.pieces(PAWN) & KingSide);

    bool almostUnwinnable =   outflanking < 0
                           && !pawnsOnBothFlanks;

    bool infiltration =   rank_of(pos.square<KING>(WHITE)) > RANK_4
                       || rank_of(pos.square<KING>(BLACK)) < RANK_5;

    // Compute the initiative bonus for the attacking side
    int complexity =   9 * pe->passed_count()
                    + 12 * pos.count<PAWN>()
                    +  9 * outflanking
                    + 21 * pawnsOnBothFlanks
                    - initiativeQ * !pos.count<QUEEN>()
                    + 24 * infiltration
                    + 51 * !pos.non_pawn_material()
                    - 43 * almostUnwinnable
                    -110 ;

    Value mg = mg_value(score);
    Value eg = eg_value(score);

    // Now apply the bonus: note that we find the attacking side by extracting the
    // sign of the midgame or endgame values, and that we carefully cap the bonus
    // so that the midgame and endgame scores do not change sign after the bonus.
    int u = ((mg > 0) - (mg < 0)) * Utility::clamp(complexity + 50, -abs(mg), 0);
    int v = ((eg > 0) - (eg < 0)) * std::max(complexity, -abs(eg));

    mg += u;
    eg += v;

    // Compute the scale factor for the winning side
    Color strongSide = eg > VALUE_DRAW ? WHITE : BLACK;
    int sf = me->scale_factor(pos, strongSide);

    // If scale is not already specific, scale down the endgame via general heuristics
    if (sf == SCALE_FACTOR_NORMAL)
    {
        if (pos.opposite_bishops())
        {
            if (   pos.non_pawn_material(WHITE) == BishopValueMg
                && pos.non_pawn_material(BLACK) == BishopValueMg)
                sf = 18 + 4 * popcount(pe->passed_pawns(strongSide));
            else
                sf = 22 + 3 * pos.count<ALL_PIECES>(strongSide);
        }
        else if (  pos.non_pawn_material(WHITE) == RookValueMg
                && pos.non_pawn_material(BLACK) == RookValueMg
                && pos.count<PAWN>(strongSide) - pos.count<PAWN>(~strongSide) <= 1
                && bool(KingSide & pos.pieces(strongSide, PAWN)) != bool(QueenSide & pos.pieces(strongSide, PAWN))
                && (attacks_bb<KING>(pos.square<KING>(~strongSide)) & pos.pieces(~strongSide, PAWN)))
            sf = 36;
        else if (pos.count<QUEEN>() == 1)
            sf = 37 + 3 * (pos.count<QUEEN>(WHITE) == 1 ? pos.count<BISHOP>(BLACK) + pos.count<KNIGHT>(BLACK)
                                                        : pos.count<BISHOP>(WHITE) + pos.count<KNIGHT>(WHITE));
        else
            sf = std::min(sf, 36 + 7 * pos.count<PAWN>(strongSide));
    }

    // Interpolate between the middlegame and (scaled by 'sf') endgame score
    v =  mg * int(me->game_phase())
       + eg * int(PHASE_MIDGAME - me->game_phase()) * ScaleFactor(sf) / SCALE_FACTOR_NORMAL;
    v /= PHASE_MIDGAME;

    if (T)
    {
        Trace::add(WINNABLE, make_score(u, eg * ScaleFactor(sf) / SCALE_FACTOR_NORMAL - eg_value(score)));
        Trace::add(TOTAL, make_score(mg, eg * ScaleFactor(sf) / SCALE_FACTOR_NORMAL));
    }

    return Value(v);
  }


  // Evaluation::value() is the main function of the class. It computes the various
  // parts of the evaluation and returns the value of the position from the point
  // of view of the side to move.

  template<Tracing T>
  Value Evaluation<T>::value() {

    assert(!pos.checkers());

    // Probe the material hash table
    me = Material::probe(pos);

    // If we have a specialized evaluation function for the current material
    // configuration, call it and return.
    if (me->specialized_eval_exists())
        return me->evaluate(pos);

    // Initialize score by reading the incrementally updated scores included in
    // the position object (material + piece square tables) and the material
    // imbalance. Score is computed internally from the white point of view.
    Score score = pos.psq_score() + me->imbalance() + pos.this_thread()->contempt;

    // Probe the pawn hash table
    pe = Pawns::probe(pos);
    score += pe->pawn_score(WHITE) - pe->pawn_score(BLACK);

    // Early exit if score is high
    Value v = (mg_value(score) + eg_value(score)) / 2;
    if (abs(v) > LazyThreshold + pos.non_pawn_material() / 64)
       return pos.side_to_move() == WHITE ? v : -v;

    // Main evaluation begins here
    initialize<WHITE>();
    initialize<BLACK>();

    // Pieces evaluated first (also populates attackedBy, attackedBy2).
    // Note that the order of evaluation of the terms is left unspecified.
    score +=  pieces<WHITE, KNIGHT>() - pieces<BLACK, KNIGHT>()
            + pieces<WHITE, BISHOP>() - pieces<BLACK, BISHOP>()
            + pieces<WHITE, ROOK  >() - pieces<BLACK, ROOK  >()
            + pieces<WHITE, QUEEN >() - pieces<BLACK, QUEEN >();

    score += mobility[WHITE] - mobility[BLACK];

    // More complex interactions that require fully populated attack bitboards
    score +=  king<   WHITE>() - king<   BLACK>()
            + threats<WHITE>() - threats<BLACK>()
            + passed< WHITE>() - passed< BLACK>()
            + space<  WHITE>() - space<  BLACK>();

    // Derive single value from mg and eg parts of score
    v = winnable(score);

    // In case of tracing add all remaining individual evaluation terms
    if (T)
    {
        Trace::add(MATERIAL, pos.psq_score());
        Trace::add(IMBALANCE, me->imbalance());
        Trace::add(PAWN, pe->pawn_score(WHITE), pe->pawn_score(BLACK));
        Trace::add(MOBILITY, mobility[WHITE], mobility[BLACK]);
    }

    // Evaluation grain
    v = (v / 16) * 16;

    // Side to move point of view
    v = (pos.side_to_move() == WHITE ? v : -v) + Tempo;

    // Damp down the evaluation linearly when shuffling
    v = v * (100 - pos.rule50_count()) / 100;

    return v;
  }

} // namespace


/// evaluate() is the evaluator for the outer world. It returns a static
/// evaluation of the position from the point of view of the side to move.

Value Eval::evaluate(const Position& pos) {
  return Evaluation<NO_TRACE>(pos).value();
}


/// trace() is like evaluate(), but instead of returning a value, it returns
/// a string (suitable for outputting to stdout) that contains the detailed
/// descriptions and values of each evaluation term. Useful for debugging.

std::string Eval::trace(const Position& pos) {

  if (pos.checkers())
      return "Total evaluation: none (in check)";

  pos.this_thread()->contempt = SCORE_ZERO; // Reset any dynamic contempt

  std::stringstream ss;

  if (TuneDefaults.size() > 0)
  {

     // Needed to reset the content of these tables, in case the tuning
     // parameter changes these terms. Much faster than clearing the full table on tune.
     Material::Entry* me = Material::probe(pos);
     Pawns::Entry* pe = Pawns::probe(pos);;

     ss << "\nDerivatives: {";
     for (auto p : TuneDefaults)
     {
       int c = std::max(1, (std::get<3>(p) - std::get<2>(p)) / 6);
       int pp1 = std::min(std::get<3>(p), std::get<1>(p) + c);
       int pm1 = std::max(std::get<2>(p), pp1 - 2 * c);
       pp1 = pm1 + 2 * c;

       Options[std::get<0>(p)] = std::to_string(pp1);
       me->key = pe->key = 0;
       Value vp1 = Evaluation<NO_TRACE>(pos).value();

       Options[std::get<0>(p)] = std::to_string(pm1);
       me->key = pe->key = 0;
       Value vm1 = Evaluation<NO_TRACE>(pos).value();

       ss << "\'" << std::get<0>(p) << "\': " << float(vp1 - vm1) / (2 * c) << ", ";

       Options[std::get<0>(p)] = std::to_string(std::get<1>(p));
       me->key = pe->key = 0;
     }
     ss << "}\n\n";
  }

  std::memset(scores, 0, sizeof(scores));

  Value v = Evaluation<TRACE>(pos).value();

  v = pos.side_to_move() == WHITE ? v : -v; // Trace scores are from white's point of view

  ss << std::showpoint << std::noshowpos << std::fixed << std::setprecision(2)
     << "     Term    |    White    |    Black    |    Total   \n"
     << "             |   MG    EG  |   MG    EG  |   MG    EG \n"
     << " ------------+-------------+-------------+------------\n"
     << "    Material | " << Term(MATERIAL)
     << "   Imbalance | " << Term(IMBALANCE)
     << "       Pawns | " << Term(PAWN)
     << "     Knights | " << Term(KNIGHT)
     << "     Bishops | " << Term(BISHOP)
     << "       Rooks | " << Term(ROOK)
     << "      Queens | " << Term(QUEEN)
     << "    Mobility | " << Term(MOBILITY)
     << " King safety | " << Term(KING)
     << "     Threats | " << Term(THREAT)
     << "      Passed | " << Term(PASSED)
     << "       Space | " << Term(SPACE)
     << "    Winnable | " << Term(WINNABLE)
     << " ------------+-------------+-------------+------------\n"
     << "       Total | " << Term(TOTAL);

  ss << "\nFinal evaluation: " << to_cp(v) << " (white side)\n";

  return ss.str();
}<|MERGE_RESOLUTION|>--- conflicted
+++ resolved
@@ -156,16 +156,8 @@
   constexpr Score ThreatByPawnPush    = S( 48, 39);
   constexpr Score ThreatBySafePawn    = S(173, 94);
   constexpr Score TrappedRook         = S( 55, 13);
-<<<<<<< HEAD
-  constexpr Score WeakQueen           = S( 51, 14);
-  constexpr Score WeakQueenProtection = S( 15,  0);
-  int initiativeQ = 10;
-  TUNE(initiativeQ);
-=======
   constexpr Score WeakQueenProtection = S( 14,  0);
   constexpr Score WeakQueen           = S( 56, 15);
-
->>>>>>> 7225d254
 
 #undef S
 
@@ -751,7 +743,6 @@
                     + 12 * pos.count<PAWN>()
                     +  9 * outflanking
                     + 21 * pawnsOnBothFlanks
-                    - initiativeQ * !pos.count<QUEEN>()
                     + 24 * infiltration
                     + 51 * !pos.non_pawn_material()
                     - 43 * almostUnwinnable
