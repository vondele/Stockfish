/*
  Stockfish, a UCI chess playing engine derived from Glaurung 2.1
  Copyright (C) 2004-2021 The Stockfish developers (see AUTHORS file)

  Stockfish is free software: you can redistribute it and/or modify
  it under the terms of the GNU General Public License as published by
  the Free Software Foundation, either version 3 of the License, or
  (at your option) any later version.

  Stockfish is distributed in the hope that it will be useful,
  but WITHOUT ANY WARRANTY; without even the implied warranty of
  MERCHANTABILITY or FITNESS FOR A PARTICULAR PURPOSE.  See the
  GNU General Public License for more details.

  You should have received a copy of the GNU General Public License
  along with this program.  If not, see <http://www.gnu.org/licenses/>.
*/

// A class that converts the input features of the NNUE evaluation function

#ifndef NNUE_FEATURE_TRANSFORMER_H_INCLUDED
#define NNUE_FEATURE_TRANSFORMER_H_INCLUDED

#include "nnue_common.h"
#include "nnue_architecture.h"

#include "../misc.h"

#include <cstring> // std::memset()

namespace Stockfish::Eval::NNUE {

  // If vector instructions are enabled, we update and refresh the
  // accumulator tile by tile such that each tile fits in the CPU's
  // vector registers.
  #define VECTOR

  #ifdef USE_AVX512
  typedef __m512i vec_t;
  #define vec_load(a) _mm512_load_si512(a)
  #define vec_store(a,b) _mm512_store_si512(a,b)
  #define vec_add_16(a,b) _mm512_add_epi16(a,b)
  #define vec_sub_16(a,b) _mm512_sub_epi16(a,b)
  static constexpr IndexType NumRegs = 8; // only 8 are needed

  #elif USE_AVX2
  typedef __m256i vec_t;
  #define vec_load(a) _mm256_load_si256(a)
  #define vec_store(a,b) _mm256_store_si256(a,b)
  #define vec_add_16(a,b) _mm256_add_epi16(a,b)
  #define vec_sub_16(a,b) _mm256_sub_epi16(a,b)
  static constexpr IndexType NumRegs = 16;

  #elif USE_SSE2
  typedef __m128i vec_t;
  #define vec_load(a) (*(a))
  #define vec_store(a,b) *(a)=(b)
  #define vec_add_16(a,b) _mm_add_epi16(a,b)
  #define vec_sub_16(a,b) _mm_sub_epi16(a,b)
  static constexpr IndexType NumRegs = Is64Bit ? 16 : 8;

  #elif USE_MMX
  typedef __m64 vec_t;
  #define vec_load(a) (*(a))
  #define vec_store(a,b) *(a)=(b)
  #define vec_add_16(a,b) _mm_add_pi16(a,b)
  #define vec_sub_16(a,b) _mm_sub_pi16(a,b)
  static constexpr IndexType NumRegs = 8;

  #elif USE_NEON
  typedef int16x8_t vec_t;
  #define vec_load(a) (*(a))
  #define vec_store(a,b) *(a)=(b)
  #define vec_add_16(a,b) vaddq_s16(a,b)
  #define vec_sub_16(a,b) vsubq_s16(a,b)
  static constexpr IndexType NumRegs = 16;

  #else
  #undef VECTOR

  #endif

  // Input feature converter
  class FeatureTransformer {

   private:
    // Number of output dimensions for one side
    static constexpr IndexType HalfDimensions = TransformedFeatureDimensions;

    #ifdef VECTOR
    static constexpr IndexType TileHeight = NumRegs * sizeof(vec_t) / 2;
    static_assert(HalfDimensions % TileHeight == 0, "TileHeight must divide HalfDimensions");
    #endif

   public:
    // Output type
    using OutputType = TransformedFeatureType;

    // Number of input/output dimensions
    static constexpr IndexType InputDimensions = FeatureSet::Dimensions;
    static constexpr IndexType OutputDimensions = HalfDimensions * 2;

    // Size of forward propagation buffer
    static constexpr std::size_t BufferSize =
        OutputDimensions * sizeof(OutputType);

    // Hash value embedded in the evaluation file
    static constexpr std::uint32_t get_hash_value() {
      return FeatureSet::HashValue ^ OutputDimensions;
    }

    // Read network parameters
    bool read_parameters(std::istream& stream) {
      for (std::size_t i = 0; i < HalfDimensions; ++i)
        biases[i] = read_little_endian<BiasType>(stream);
      for (std::size_t i = 0; i < HalfDimensions * InputDimensions; ++i)
        weights[i] = read_little_endian<WeightType>(stream);
      return !stream.fail();
    }

    // Convert input features
    void transform(const Position& pos, OutputType* output) const {
      update_accumulator(pos, WHITE);
      update_accumulator(pos, BLACK);

      const auto& accumulation = pos.state()->accumulator.accumulation;

  #if defined(USE_AVX512)
      constexpr IndexType NumChunks = HalfDimensions / (SimdWidth * 2);
      static_assert(HalfDimensions % (SimdWidth * 2) == 0);
      const __m512i Control = _mm512_setr_epi64(0, 2, 4, 6, 1, 3, 5, 7);
      const __m512i Zero = _mm512_setzero_si512();

  #elif defined(USE_AVX2)
      constexpr IndexType NumChunks = HalfDimensions / SimdWidth;
      constexpr int Control = 0b11011000;
      const __m256i Zero = _mm256_setzero_si256();

  #elif defined(USE_SSE2)
      constexpr IndexType NumChunks = HalfDimensions / SimdWidth;

  #ifdef USE_SSE41
      const __m128i Zero = _mm_setzero_si128();
  #else
      const __m128i k0x80s = _mm_set1_epi8(-128);
  #endif

  #elif defined(USE_MMX)
      constexpr IndexType NumChunks = HalfDimensions / SimdWidth;
      const __m64 k0x80s = _mm_set1_pi8(-128);

  #elif defined(USE_NEON)
      constexpr IndexType NumChunks = HalfDimensions / (SimdWidth / 2);
      const int8x8_t Zero = {0};
  #endif

      const Color perspectives[2] = {pos.side_to_move(), ~pos.side_to_move()};
      for (IndexType p = 0; p < 2; ++p) {
        const IndexType offset = HalfDimensions * p;

  #if defined(USE_AVX512)
        auto out = reinterpret_cast<__m512i*>(&output[offset]);
        for (IndexType j = 0; j < NumChunks; ++j) {
          __m512i sum0 = _mm512_load_si512(
              &reinterpret_cast<const __m512i*>(accumulation[perspectives[p]])[j * 2 + 0]);
          __m512i sum1 = _mm512_load_si512(
              &reinterpret_cast<const __m512i*>(accumulation[perspectives[p]])[j * 2 + 1]);
          _mm512_store_si512(&out[j], _mm512_permutexvar_epi64(Control,
              _mm512_max_epi8(_mm512_packs_epi16(sum0, sum1), Zero)));
        }

  #elif defined(USE_AVX2)
        auto out = reinterpret_cast<__m256i*>(&output[offset]);
        for (IndexType j = 0; j < NumChunks; ++j) {
          __m256i sum0 = _mm256_load_si256(
              &reinterpret_cast<const __m256i*>(accumulation[perspectives[p]])[j * 2 + 0]);
          __m256i sum1 = _mm256_load_si256(
              &reinterpret_cast<const __m256i*>(accumulation[perspectives[p]])[j * 2 + 1]);
          _mm256_store_si256(&out[j], _mm256_permute4x64_epi64(_mm256_max_epi8(
              _mm256_packs_epi16(sum0, sum1), Zero), Control));
        }

  #elif defined(USE_SSE2)
        auto out = reinterpret_cast<__m128i*>(&output[offset]);
        for (IndexType j = 0; j < NumChunks; ++j) {
          __m128i sum0 = _mm_load_si128(&reinterpret_cast<const __m128i*>(
              accumulation[perspectives[p]])[j * 2 + 0]);
          __m128i sum1 = _mm_load_si128(&reinterpret_cast<const __m128i*>(
              accumulation[perspectives[p]])[j * 2 + 1]);
      const __m128i packedbytes = _mm_packs_epi16(sum0, sum1);

          _mm_store_si128(&out[j],

  #ifdef USE_SSE41
              _mm_max_epi8(packedbytes, Zero)
  #else
              _mm_subs_epi8(_mm_adds_epi8(packedbytes, k0x80s), k0x80s)
  #endif

          );
        }

  #elif defined(USE_MMX)
        auto out = reinterpret_cast<__m64*>(&output[offset]);
        for (IndexType j = 0; j < NumChunks; ++j) {
          __m64 sum0 = *(&reinterpret_cast<const __m64*>(
              accumulation[perspectives[p]])[j * 2 + 0]);
          __m64 sum1 = *(&reinterpret_cast<const __m64*>(
              accumulation[perspectives[p]])[j * 2 + 1]);
          const __m64 packedbytes = _mm_packs_pi16(sum0, sum1);
          out[j] = _mm_subs_pi8(_mm_adds_pi8(packedbytes, k0x80s), k0x80s);
        }

  #elif defined(USE_NEON)
        const auto out = reinterpret_cast<int8x8_t*>(&output[offset]);
        for (IndexType j = 0; j < NumChunks; ++j) {
          int16x8_t sum = reinterpret_cast<const int16x8_t*>(
              accumulation[perspectives[p]])[j];
          out[j] = vmax_s8(vqmovn_s16(sum), Zero);
        }

  #else
        for (IndexType j = 0; j < HalfDimensions; ++j) {
          BiasType sum = accumulation[static_cast<int>(perspectives[p])][j];
          output[offset + j] = static_cast<OutputType>(
              std::max<int>(0, std::min<int>(127, sum)));
        }
  #endif

      }
  #if defined(USE_MMX)
      _mm_empty();
  #endif
    }

   private:
    void update_accumulator(const Position& pos, const Color perspective) const {

      // The size must be enough to contain the largest possible update.
      // That might depend on the feature set and generally relies on the
      // feature set's update cost calculation to be correct and never
      // allow updates with more added/removed features than MaxActiveDimensions.
      using IndexList = ValueList<IndexType, FeatureSet::MaxActiveDimensions>;

  #ifdef VECTOR
      // Gcc-10.2 unnecessarily spills AVX2 registers if this array
      // is defined in the VECTOR code below, once in each branch
      vec_t acc[NumRegs];
  #endif

      // Look for a usable accumulator of an earlier position. We keep track
      // of the estimated gain in terms of features to be added/subtracted.
      StateInfo *st = pos.state(), *next = nullptr;
<<<<<<< HEAD
      int gain = popcount(pos.pieces()) - 2;
      while (st->accumulator.state[c] == EMPTY)
=======
      int gain = FeatureSet::refresh_cost(pos);
      while (st->accumulator.state[perspective] == EMPTY)
>>>>>>> 6ad4f485
      {
        // This governs when a full feature refresh is needed and how many
        // updates are better than just one full refresh.
        if (   FeatureSet::requires_refresh(st, perspective)
            || (gain -= FeatureSet::update_cost(st) + 1) < 0)
          break;
        next = st;
        st = st->previous;
      }

      if (st->accumulator.state[perspective] == COMPUTED)
      {
        if (next == nullptr)
          return;

        // Update incrementally in two steps. First, we update the "next"
        // accumulator. Then, we update the current accumulator (pos.state()).

        // Gather all features to be updated.
        const Square ksq = pos.square<KING>(perspective);
        IndexList removed[2], added[2];
        FeatureSet::append_changed_indices(
          ksq, next, perspective, removed[0], added[0]);
        for (StateInfo *st2 = pos.state(); st2 != next; st2 = st2->previous)
          FeatureSet::append_changed_indices(
            ksq, st2, perspective, removed[1], added[1]);

        // Mark the accumulators as computed.
        next->accumulator.state[perspective] = COMPUTED;
        pos.state()->accumulator.state[perspective] = COMPUTED;

        // Now update the accumulators listed in states_to_update[], where the last element is a sentinel.
        StateInfo *states_to_update[3] =
          { next, next == pos.state() ? nullptr : pos.state(), nullptr };
  #ifdef VECTOR
        for (IndexType j = 0; j < HalfDimensions / TileHeight; ++j)
        {
          // Load accumulator
          auto accTile = reinterpret_cast<vec_t*>(
            &st->accumulator.accumulation[perspective][j * TileHeight]);
          for (IndexType k = 0; k < NumRegs; ++k)
            acc[k] = vec_load(&accTile[k]);

          for (IndexType i = 0; states_to_update[i]; ++i)
          {
            // Difference calculation for the deactivated features
            for (const auto index : removed[i])
            {
              const IndexType offset = HalfDimensions * index + j * TileHeight;
              auto column = reinterpret_cast<const vec_t*>(&weights[offset]);
              for (IndexType k = 0; k < NumRegs; ++k)
                acc[k] = vec_sub_16(acc[k], column[k]);
            }

            // Difference calculation for the activated features
            for (const auto index : added[i])
            {
              const IndexType offset = HalfDimensions * index + j * TileHeight;
              auto column = reinterpret_cast<const vec_t*>(&weights[offset]);
              for (IndexType k = 0; k < NumRegs; ++k)
                acc[k] = vec_add_16(acc[k], column[k]);
            }

            // Store accumulator
            accTile = reinterpret_cast<vec_t*>(
              &states_to_update[i]->accumulator.accumulation[perspective][j * TileHeight]);
            for (IndexType k = 0; k < NumRegs; ++k)
              vec_store(&accTile[k], acc[k]);
          }
        }

  #else
        for (IndexType i = 0; states_to_update[i]; ++i)
        {
          std::memcpy(states_to_update[i]->accumulator.accumulation[perspective],
              st->accumulator.accumulation[perspective],
              HalfDimensions * sizeof(BiasType));
          st = states_to_update[i];

          // Difference calculation for the deactivated features
          for (const auto index : removed[i])
          {
            const IndexType offset = HalfDimensions * index;

            for (IndexType j = 0; j < HalfDimensions; ++j)
              st->accumulator.accumulation[perspective][j] -= weights[offset + j];
          }

          // Difference calculation for the activated features
          for (const auto index : added[i])
          {
            const IndexType offset = HalfDimensions * index;

            for (IndexType j = 0; j < HalfDimensions; ++j)
              st->accumulator.accumulation[perspective][j] += weights[offset + j];
          }
        }
  #endif
      }
      else
      {
        // Refresh the accumulator
        auto& accumulator = pos.state()->accumulator;
        accumulator.state[perspective] = COMPUTED;
        IndexList active;
        FeatureSet::append_active_indices(pos, perspective, active);

  #ifdef VECTOR
        for (IndexType j = 0; j < HalfDimensions / TileHeight; ++j)
        {
          auto biasesTile = reinterpret_cast<const vec_t*>(
              &biases[j * TileHeight]);
          for (IndexType k = 0; k < NumRegs; ++k)
            acc[k] = biasesTile[k];

          for (const auto index : active)
          {
            const IndexType offset = HalfDimensions * index + j * TileHeight;
            auto column = reinterpret_cast<const vec_t*>(&weights[offset]);

            for (unsigned k = 0; k < NumRegs; ++k)
              acc[k] = vec_add_16(acc[k], column[k]);
          }

          auto accTile = reinterpret_cast<vec_t*>(
              &accumulator.accumulation[perspective][j * TileHeight]);
          for (unsigned k = 0; k < NumRegs; k++)
            vec_store(&accTile[k], acc[k]);
        }

  #else
        std::memcpy(accumulator.accumulation[perspective], biases,
            HalfDimensions * sizeof(BiasType));

        for (const auto index : active)
        {
          const IndexType offset = HalfDimensions * index;

          for (IndexType j = 0; j < HalfDimensions; ++j)
            accumulator.accumulation[perspective][j] += weights[offset + j];
        }
  #endif
      }

  #if defined(USE_MMX)
      _mm_empty();
  #endif
    }

    using BiasType = std::int16_t;
    using WeightType = std::int16_t;

    alignas(CacheLineSize) BiasType biases[HalfDimensions];
    alignas(CacheLineSize) WeightType weights[HalfDimensions * InputDimensions];
  };

}  // namespace Stockfish::Eval::NNUE

#endif // #ifndef NNUE_FEATURE_TRANSFORMER_H_INCLUDED<|MERGE_RESOLUTION|>--- conflicted
+++ resolved
@@ -251,13 +251,8 @@
       // Look for a usable accumulator of an earlier position. We keep track
       // of the estimated gain in terms of features to be added/subtracted.
       StateInfo *st = pos.state(), *next = nullptr;
-<<<<<<< HEAD
-      int gain = popcount(pos.pieces()) - 2;
-      while (st->accumulator.state[c] == EMPTY)
-=======
       int gain = FeatureSet::refresh_cost(pos);
       while (st->accumulator.state[perspective] == EMPTY)
->>>>>>> 6ad4f485
       {
         // This governs when a full feature refresh is needed and how many
         // updates are better than just one full refresh.
