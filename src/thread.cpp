/*
  Stockfish, a UCI chess playing engine derived from Glaurung 2.1
  Copyright (C) 2004-2008 Tord Romstad (Glaurung author)
  Copyright (C) 2008-2015 Marco Costalba, Joona Kiiski, Tord Romstad
  Copyright (C) 2015-2019 Marco Costalba, Joona Kiiski, Gary Linscott, Tord Romstad

  Stockfish is free software: you can redistribute it and/or modify
  it under the terms of the GNU General Public License as published by
  the Free Software Foundation, either version 3 of the License, or
  (at your option) any later version.

  Stockfish is distributed in the hope that it will be useful,
  but WITHOUT ANY WARRANTY; without even the implied warranty of
  MERCHANTABILITY or FITNESS FOR A PARTICULAR PURPOSE.  See the
  GNU General Public License for more details.

  You should have received a copy of the GNU General Public License
  along with this program.  If not, see <http://www.gnu.org/licenses/>.
*/

#include <cassert>

#include <algorithm> // For std::count
#include "movegen.h"
#include "search.h"
#include "thread.h"
#include "uci.h"
#include "syzygy/tbprobe.h"
#include "tt.h"

ThreadPool Threads; // Global object


/// Thread constructor launches the thread and waits until it goes to sleep
/// in idle_loop(). Note that 'searching' and 'exit' should be already set.

Thread::Thread(size_t n) : idx(n), stdThread(&Thread::idle_loop, this) {

  wait_for_search_finished();
}


/// Thread destructor wakes up the thread in idle_loop() and waits
/// for its termination. Thread should be already waiting.

Thread::~Thread() {

  assert(!searching);

  exit = true;
  start_searching();
  stdThread.join();
}

/// Thread::bestMoveCount(Move move) return best move counter for the given root move

int Thread::best_move_count(Move move) {

  auto rm = std::find(rootMoves.begin() + pvIdx,
                      rootMoves.begin() + pvLast, move);

  return rm != rootMoves.begin() + pvLast ? rm->bestMoveCount : 0;
}

/// Thread::clear() reset histories, usually before a new game

void Thread::clear() {

  counterMoves.fill(MOVE_NONE);
  mainHistory.fill(0);
  captureHistory.fill(0);

  for (bool inCheck : { false, true })
    for (StatsType c : { NoCaptures, Captures })
      for (auto& to : continuationHistory[inCheck][c])
        for (auto& h : to)
          h->fill(0);

  for (bool inCheck : { false, true })
    for (StatsType c : { NoCaptures, Captures })
      continuationHistory[inCheck][c][NO_PIECE][0]->fill(Search::CounterMovePruneThreshold - 1);
}

/// Thread::start_searching() wakes up the thread that will start the search

void Thread::start_searching() {

  std::lock_guard<std::mutex> lk(mutex);
  searching = true;
  cv.notify_one(); // Wake up the thread in idle_loop()
}


/// Thread::wait_for_search_finished() blocks on the condition variable
/// until the thread has finished searching.

void Thread::wait_for_search_finished() {

  std::unique_lock<std::mutex> lk(mutex);
  cv.wait(lk, [&]{ return !searching; });
}


/// Thread::idle_loop() is where the thread is parked, blocked on the
/// condition variable, when it has no work to do.

void Thread::idle_loop() {

  // If OS already scheduled us on a different group than 0 then don't overwrite
  // the choice, eventually we are one of many one-threaded processes running on
  // some Windows NUMA hardware, for instance in fishtest. To make it simple,
  // just check if running threads are below a threshold, in this case all this
  // NUMA machinery is not needed.
  if (Options["Threads"] > 8)
      WinProcGroup::bindThisThread(idx);

  while (true)
  {
      std::unique_lock<std::mutex> lk(mutex);
      searching = false;
      cv.notify_one(); // Wake up anyone waiting for search finished
      cv.wait(lk, [&]{ return searching; });

      if (exit)
          return;

      lk.unlock();

      search();
  }
}

/// ThreadPool::set() creates/destroys threads to match the requested number.
/// Created and launched threads will immediately go to sleep in idle_loop.
/// Upon resizing, threads are recreated to allow for binding if necessary.

void ThreadPool::set(size_t requested) {

  if (size() > 0) { // destroy any existing thread(s)
      main()->wait_for_search_finished();

      while (size() > 0)
          delete back(), pop_back();
  }

  if (requested > 0) { // create new thread(s)
      push_back(new MainThread(0));

      while (size() < requested)
          push_back(new Thread(size()));
      clear();

      // Reallocate the hash with the new threadpool size
      TT.resize(Options["Hash"]);

      // Init thread number dependent search params.
      Search::init();
  }
}

/// ThreadPool::clear() sets threadPool data to initial values.

void ThreadPool::clear() {

  for (Thread* th : *this)
      th->clear();

  main()->callsCnt = 0;
  main()->previousScore = VALUE_INFINITE;
  main()->previousTimeReduction = 1.0;
}

/// ThreadPool::start_thinking() wakes up main thread waiting in idle_loop() and
/// returns immediately. Main thread will wake up other threads and start the search.

void ThreadPool::start_thinking(Position& pos, StateListPtr& states,
                                const Search::LimitsType& limits, bool ponderMode) {

  main()->wait_for_search_finished();

  main()->stopOnPonderhit = stop = false;
  main()->ponder = ponderMode;
  Search::Limits = limits;
  Search::RootMoves rootMoves;

  for (const auto& m : MoveList<LEGAL>(pos))
      if (   limits.searchmoves.empty()
          || std::count(limits.searchmoves.begin(), limits.searchmoves.end(), m))
          rootMoves.emplace_back(m);

  if (!rootMoves.empty())
      Tablebases::rank_root_moves(pos, rootMoves);

  // After ownership transfer 'states' becomes empty, so if we stop the search
  // and call 'go' again without setting a new position states.get() == NULL.
  assert(states.get() || setupStates.get());

  if (states.get())
      setupStates = std::move(states); // Ownership transfer, states is now empty

  // We use Position::set() to set root position across threads. But there are
  // some StateInfo fields (previous, pliesFromNull, capturedPiece) that cannot
  // be deduced from a fen string, so set() clears them and to not lose the info
  // we need to backup and later restore setupStates->back(). Note that setupStates
  // is shared by threads but is accessed in read-only mode.
  StateInfo tmp = setupStates->back();

  for (Thread* th : *this)
  {
<<<<<<< HEAD
      th->shuffleExts = th->nodes = th->tbHits = th->nmpGuard = 0;
=======
      th->nodes = th->tbHits = th->nmpMinPly = 0;
>>>>>>> 9f312c80
      th->rootDepth = th->completedDepth = 0;
      th->rootMoves = rootMoves;
      th->rootPos.set(pos.fen(), pos.is_chess960(), &setupStates->back(), th);
  }

  setupStates->back() = tmp;

  main()->start_searching();
}<|MERGE_RESOLUTION|>--- conflicted
+++ resolved
@@ -207,11 +207,7 @@
 
   for (Thread* th : *this)
   {
-<<<<<<< HEAD
-      th->shuffleExts = th->nodes = th->tbHits = th->nmpGuard = 0;
-=======
-      th->nodes = th->tbHits = th->nmpMinPly = 0;
->>>>>>> 9f312c80
+      th->nodes = th->tbHits = th->nmpGuard = 0;
       th->rootDepth = th->completedDepth = 0;
       th->rootMoves = rootMoves;
       th->rootPos.set(pos.fen(), pos.is_chess960(), &setupStates->back(), th);
