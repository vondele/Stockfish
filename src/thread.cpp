--- conflicted
+++ resolved
@@ -207,13 +207,8 @@
 
   for (Thread* th : *this)
   {
-<<<<<<< HEAD
       th->shuffleExts = th->nodes = th->tbHits = th->nmpGuard = 0;
-      th->rootDepth = th->completedDepth = DEPTH_ZERO;
-=======
-      th->shuffleExts = th->nodes = th->tbHits = th->nmpMinPly = 0;
       th->rootDepth = th->completedDepth = 0;
->>>>>>> 80d59eea
       th->rootMoves = rootMoves;
       th->rootPos.set(pos.fen(), pos.is_chess960(), &setupStates->back(), th);
   }
